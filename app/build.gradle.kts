--- conflicted
+++ resolved
@@ -200,13 +200,10 @@
     implementation("com.google.firebase:firebase-auth-ktx:23.0.0")
     implementation("com.firebaseui:firebase-ui-auth:8.0.0")
     implementation("com.google.protobuf:protobuf-javalite:3.25.1")
-<<<<<<< HEAD
     implementation("com.google.firebase:firebase-storage-ktx:21.0.1")
     
-=======
     implementation("com.google.firebase:firebase-messaging-ktx:24.0.0")
 
->>>>>>> abb4c365
     // Credential Manager (for Google Sign-In)
     implementation(libs.credentials)
     implementation(libs.credentials.play.services.auth)
