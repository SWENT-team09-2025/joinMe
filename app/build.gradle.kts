--- conflicted
+++ resolved
@@ -75,12 +75,9 @@
                 getDefaultProguardFile("proguard-android-optimize.txt"),
                 "proguard-rules.pro"
             )
-<<<<<<< HEAD
             signingConfig = signingConfigs.getByName("release")
-=======
             buildConfigField("String", "DEEPLINK_BASE_URL", "\"https://joinme-aa9e8.web.app\"")
             buildConfigField("String", "DEEPLINK_INVITATION_PATH", "\"invite\"")
->>>>>>> 29f431dd
         }
         debug {
             enableUnitTestCoverage = true
