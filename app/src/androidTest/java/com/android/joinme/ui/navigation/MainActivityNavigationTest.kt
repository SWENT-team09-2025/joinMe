--- conflicted
+++ resolved
@@ -508,9 +508,20 @@
   }
 
   @Test
-<<<<<<< HEAD
   fun historyScreenHasSerieCallback() {
-=======
+    composeTestRule.waitForIdle()
+    composeTestRule.mainClock.advanceTimeBy(2000)
+    composeTestRule.waitForIdle()
+
+    // Navigate to History
+    composeTestRule.onNodeWithTag(OverviewScreenTestTags.HISTORY_BUTTON).performClick()
+    composeTestRule.waitForIdle()
+
+    // Verify History screen is displayed (onSelectSerie callback is configured in MainActivity)
+    composeTestRule.onNodeWithText("History").assertExists()
+  }
+
+  @Test
   fun canNavigateToEditGroupFromGroupsAsOwner() {
     composeTestRule.waitForIdle()
     composeTestRule.mainClock.advanceTimeBy(2000)
@@ -816,7 +827,6 @@
 
   @Test
   fun canNavigateFromHistoryToShowEvent() {
->>>>>>> e970a062
     composeTestRule.waitForIdle()
     composeTestRule.mainClock.advanceTimeBy(2000)
     composeTestRule.waitForIdle()
@@ -825,11 +835,6 @@
     composeTestRule.onNodeWithTag(OverviewScreenTestTags.HISTORY_BUTTON).performClick()
     composeTestRule.waitForIdle()
 
-<<<<<<< HEAD
-    // Verify History screen is displayed (onSelectSerie callback is configured in MainActivity)
-    composeTestRule.onNodeWithText("History").assertExists()
-  }
-=======
     // Note: Clicking on an event in History would navigate to ShowEvent
     // This requires past events to be visible in History, which depends on data
     // For now, we verify History screen is accessible
@@ -851,5 +856,4 @@
       composeTestRule.onNodeWithTag(NavigationTestTags.tabTag(tab)).assertExists()
     }
   }
->>>>>>> e970a062
 }