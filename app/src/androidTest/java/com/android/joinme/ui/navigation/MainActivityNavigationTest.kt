--- conflicted
+++ resolved
@@ -26,11 +26,8 @@
 import com.android.joinme.ui.overview.OverviewScreenTestTags
 import com.android.joinme.ui.overview.SerieDetailsScreenTestTags
 import com.android.joinme.ui.overview.ShowEventScreenTestTags
-<<<<<<< HEAD
 import com.android.joinme.ui.profile.PublicProfileScreenTestTags
-=======
 import com.android.joinme.ui.profile.ViewProfileTestTags
->>>>>>> 9e4c1c4f
 import com.google.firebase.Timestamp
 import com.google.firebase.auth.FirebaseAuth
 import java.util.*
@@ -1513,7 +1510,6 @@
     composeTestRule.onNodeWithTag("eventItemtest-group-activity-1").assertExists()
   }
 
-<<<<<<< HEAD
   // ========== PublicProfile Navigation Tests ==========
 
   @Test
@@ -1527,27 +1523,21 @@
 
   @Test
   fun canNavigateToPublicProfileFromGroupDetail() {
-=======
   // ========== navigateAndClearBackStackTo Tests ==========
 
   @Test
   fun editProfile_onBackClick_navigatesToProfileAndClearsBackStack() {
->>>>>>> 9e4c1c4f
-    composeTestRule.waitForIdle()
-    composeTestRule.mainClock.advanceTimeBy(2000)
-    composeTestRule.waitForIdle()
-
-<<<<<<< HEAD
+    composeTestRule.waitForIdle()
+    composeTestRule.mainClock.advanceTimeBy(2000)
+    composeTestRule.waitForIdle()
+
     // Step 1: Navigate to Profile tab
-=======
     // Navigate to Profile
->>>>>>> 9e4c1c4f
     composeTestRule.onNodeWithTag(NavigationTestTags.tabTag("Profile")).performClick()
     composeTestRule.waitForIdle()
     composeTestRule.mainClock.advanceTimeBy(1000)
     composeTestRule.waitForIdle()
 
-<<<<<<< HEAD
     // Step 2: Click Groups button
     composeTestRule.onNodeWithContentDescription("Group").performClick()
     composeTestRule.waitForIdle()
@@ -1568,7 +1558,6 @@
     composeTestRule
         .onNodeWithTag(GroupDetailScreenTestTags.memberItemTag("test-member-123"))
         .performClick()
-=======
     // Wait for profile to load
     Thread.sleep(1000)
     composeTestRule.waitForIdle()
@@ -1597,12 +1586,10 @@
 
     // Navigate to Groups
     composeTestRule.onNodeWithContentDescription("Group").performClick()
->>>>>>> 9e4c1c4f
-    composeTestRule.waitForIdle()
-    composeTestRule.mainClock.advanceTimeBy(1000)
-    composeTestRule.waitForIdle()
-
-<<<<<<< HEAD
+    composeTestRule.waitForIdle()
+    composeTestRule.mainClock.advanceTimeBy(1000)
+    composeTestRule.waitForIdle()
+
     // Step 5: Verify we're on PublicProfileScreen
     composeTestRule.onNodeWithTag(PublicProfileScreenTestTags.SCREEN).assertExists()
     composeTestRule.onNodeWithTag(PublicProfileScreenTestTags.USERNAME).assertExists()
@@ -1610,7 +1597,6 @@
 
   @Test
   fun publicProfileScreen_goBackButtonNavigatesToGroupDetail() {
-=======
     // Verify we're on Groups screen
     composeTestRule.onNodeWithTag(cardTag("test-group-1")).assertExists()
 
@@ -1624,29 +1610,24 @@
 
   @Test
   fun createGroup_onCreateSuccess_navigatesToGroupsAndClearsBackStack() {
->>>>>>> 9e4c1c4f
-    composeTestRule.waitForIdle()
-    composeTestRule.mainClock.advanceTimeBy(2000)
-    composeTestRule.waitForIdle()
-
-<<<<<<< HEAD
+    composeTestRule.waitForIdle()
+    composeTestRule.mainClock.advanceTimeBy(2000)
+    composeTestRule.waitForIdle()
+
     // Navigate to PublicProfile via GroupDetail
     composeTestRule.onNodeWithTag(NavigationTestTags.tabTag("Profile")).performClick()
     composeTestRule.waitForIdle()
     composeTestRule.mainClock.advanceTimeBy(1000)
     composeTestRule.waitForIdle()
-=======
     // Navigate to Profile -> Groups
     composeTestRule.onNodeWithTag(NavigationTestTags.tabTag("Profile")).performClick()
     composeTestRule.waitForIdle()
->>>>>>> 9e4c1c4f
 
     composeTestRule.onNodeWithContentDescription("Group").performClick()
     composeTestRule.waitForIdle()
     composeTestRule.mainClock.advanceTimeBy(1000)
     composeTestRule.waitForIdle()
 
-<<<<<<< HEAD
     composeTestRule.onNodeWithTag(cardTag("test-group-1")).performClick()
     composeTestRule.waitForIdle()
     composeTestRule.mainClock.advanceTimeBy(1000)
@@ -1669,7 +1650,6 @@
 
     // Verify we're back on GroupDetail screen
     composeTestRule.onNodeWithTag(GroupDetailScreenTestTags.BUTTON_ACTIVITIES).assertExists()
-=======
     // Verify we're on Groups screen
     composeTestRule.onNodeWithTag(cardTag("test-group-1")).assertExists()
 
@@ -1715,6 +1695,5 @@
     // Verify we're back on Groups screen (not Profile or CreateGroup)
     // The original test group should still exist
     composeTestRule.onNodeWithTag(cardTag("test-group-1")).assertExists()
->>>>>>> 9e4c1c4f
   }
 }