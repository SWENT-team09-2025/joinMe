--- conflicted
+++ resolved
@@ -1415,7 +1415,6 @@
     scenario.close()
   }
 
-<<<<<<< HEAD
   // ========== Chat Location Navigation Tests ==========
   // These tests cover the onNavigateToMap callback in MainActivity (lines 729-734)
 
@@ -1506,7 +1505,8 @@
         chatRepository.deleteMessage(testEventId, locationMessage.id)
       } catch (_: Exception) {}
     }
-=======
+  }
+
   // ========== Invitation Deep Link Tests (New Code Coverage) ==========
   // These tests cover the new invitation link handling added in this PR
 
@@ -1575,6 +1575,5 @@
     }
 
     scenario.close()
->>>>>>> ff72a29f
   }
 }