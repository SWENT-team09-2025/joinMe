--- conflicted
+++ resolved
@@ -328,7 +328,6 @@
   }
 
   @Test
-<<<<<<< HEAD
   fun navHost_overviewNavigationContainsCreateEventForSerie() {
     composeTestRule.waitForIdle()
     // Verifies that the Overview navigation contains CreateEventForSerie screen
@@ -358,7 +357,9 @@
     val testSerieId = "test-serie-123"
     val screen = Screen.CreateEventForSerie(testSerieId)
     assert(screen.route == "create_event_for_serie/$testSerieId")
-=======
+  }
+
+  @Test
   fun httpClientProvider_providesNonNullClient() {
     // Verifies that HttpClientProvider provides a non-null OkHttpClient
     assert(com.android.joinme.HttpClientProvider.client != null)
@@ -554,6 +555,5 @@
 
     // Restore original
     com.android.joinme.HttpClientProvider.client = originalClient
->>>>>>> df596d98
   }
 }