<resources>
    <string name="app_name">JoinMe</string>
    <string name="unknown_user_key">UNKNOWN</string>
    <string name="title_activity_main">JoinMe</string>
    <string name="title_activity_second">SecondActivity</string>
    <string name="default_web_client_id">72336686371-hd2i4tnr0oh60vmkrrebjkkpj8uif129.apps.googleusercontent.com</string>

    <!-- Chat Screen -->
    <string name="leave_chat">Leave chat</string>
    <string name="empty_chat_message">No messages yet. Start the conversation!</string>
    <string name="user_avatar_description">%1$s\'s avatar</string>
    <string name="add_attachment">Add attachment</string>
    <string name="message_placeholder">Type your message here…</string>
    <string name="record_audio">Record audio</string>
    <string name="send_message">Send message</string>
    <string name="photo">Photo</string>
    <string name="gallery">Gallery</string>
    <string name="camera">Camera</string>
    <string name="location">Location</string>
    <string name="poll">Poll</string>
    <string name="poll_total_votes">%1$d votes</string>
    <string name="poll_created_by">Created by %1$s</string>
    <string name="poll_menu">Poll menu</string>
    <string name="poll_reopen">Reopen poll</string>
    <string name="poll_close">Close poll</string>
    <string name="poll_closed">Closed</string>
    <string name="poll_anonymous">Anonymous</string>
    <string name="poll_multiple_selection">Multiple selection</string>
    <string name="poll_selected">Selected</string>
    <string name="poll_votes">%1$d votes</string>
    <string name="poll_voters_for">Voters for %1$s</string>
    <string name="poll_no_votes_yet">No votes yet</string>
    <string name="poll_delete_title">Delete Poll</string>
    <string name="poll_delete_confirmation">Are you sure you want to delete this poll? This action cannot be undone.</string>
    <string name="poll_create">Create Poll</string>
    <string name="poll_create_title">Create a Poll</string>
    <string name="poll_question_label">Question</string>
    <string name="poll_question_placeholder">Ask a question…</string>
    <string name="poll_options_label">Options</string>
    <string name="poll_add_option">Add option</string>
    <string name="poll_remaining_options">%1$d more options allowed</string>
    <string name="poll_option_placeholder">Option %1$d</string>
    <string name="poll_remove_option">Remove option</string>
    <string name="poll_anonymous_voting">Anonymous voting</string>
    <string name="poll_anonymous_voting_description">Voters won\'t see who voted for what</string>
    <string name="poll_multiple_answers">Allow multiple answers</string>
    <string name="poll_multiple_answers_description">Voters can select more than one option</string>
    <string name="not_yet_implemented">Not yet implemented</string>
    <string name="current_location">Current Location</string>
    <string name="failed_to_send_location">Failed to send location: %1$s</string>
    <string name="invalid_location_coordinates">Invalid location coordinates</string>
    <string name="image_sent_success">Image sent successfully</string>
    <string name="image_message">Image</string>
    <string name="choose_photo_source">Choose photo source</string>
    <string name="send_location">Send Location</string>
    <string name="location_preview">Location Preview</string>
    <string name="fetching_location">Fetching your location…</string>
    <string name="location_message">Location</string>
    <string name="view_on_map">View on map</string>
    <string name="location_permission_required">Location permission required to share location</string>

    <!-- Map Screen -->
    <string name="shared_location_marker_title">Location</string>
    <string name="shared_location_marker_snippet">Shared location</string>

    <!-- Public Profile Screen -->
    <string name="back">Back</string>
    <string name="unknown_error">Unknown error</string>
    <string name="events_joined">Events Joined</string>
    <string name="followers">Followers</string>
    <string name="following">Following</string>
    <string name="no_followers_yet">No followers yet</string>
    <string name="not_following_anyone_yet">Not following anyone yet</string>
    <string name="profile_photo">Profile photo</string>
    <string name="bio">Bio</string>
    <string name="no_bio_available">No bio available</string>
    <string name="follow">Follow</string>
    <string name="interests">Interests</string>
    <string name="no_interests_available">No interests available</string>
    <string name="message">Message</string>
    <string name="event_streaks">Event Streaks</string>
    <string name="zero_days">0 days</string>
    <string name="common_events">Common events</string>
    <string name="no_common_events">No common events</string>
    <string name="common_groups">Common groups</string>
    <string name="no_common_groups">No common groups</string>
    <!-- Message Interactions -->
    <string name="message_edited">edited</string>
    <string name="read_by_all">Read by all</string>
    <string name="message_sent">Sent</string>

    <!-- Edit Message Dialog -->
    <string name="edit_message_title">Edit Message</string>
    <string name="edit_message_placeholder">Enter new message</string>
    <string name="save">Save</string>
    <string name="cancel">Cancel</string>

    <!-- Delete Message Dialog -->
    <string name="delete_message_title">Delete Message</string>
    <string name="delete_message_confirmation">Are you sure you want to delete this message? This action cannot be undone.</string>
    <string name="delete">Delete</string>

    <!-- Who Read Dialog -->
    <string name="read_by_title">Read by</string>
    <string name="no_one_read_yet">No one has read this message yet.</string>
    <string name="unknown_user">Unknown User</string>
    <string name="close">Close</string>

    <!-- Online Status -->
    <string name="online_users_zero">0 users online</string>
    <string name="online_users_one">1 user online</string>
    <string name="online_users_many">%d users online</string>

    <!-- Context Menu -->
    <string name="copy">Copy</string>
    <string name="edit">Edit</string>
    <string name="see_who_read">See who read</string>

    <!-- Events/Series Details Screens -->
    <string name="group_name">Group: %1$s</string>

    <!-- Calendar Screen -->
    <string name="calendar">Calendar</string>
    <string name="previous_month">Previous month</string>
    <string name="next_month">Next month</string>
    <string name="upcoming_events">Upcoming events</string>
    <string name="no_events_on_date">You have no events\non this date.</string>

    <!-- Month Names Array -->
    <string-array name="month_names">
        <item>January</item>
        <item>February</item>
        <item>March</item>
        <item>April</item>
        <item>May</item>
        <item>June</item>
        <item>July</item>
        <item>August</item>
        <item>September</item>
        <item>October</item>
        <item>November</item>
        <item>December</item>
    </string-array>

    <!-- Weekday Abbreviations Array (Monday through Sunday) -->
    <string-array name="weekday_abbreviations">
        <item>Mon</item>
        <item>Tue</item>
        <item>Wed</item>
        <item>Thu</item>
        <item>Fri</item>
        <item>Sat</item>
        <item>Sun</item>
    </string-array>
    <!-- Notification Types -->
    <string name="notification_type_event_chat_message">event_chat_message</string>
    <string name="notification_type_group_chat_message">group_chat_message</string>


    <!-- Invitation Types -->
    <string name="share_invitation_link">Share invitation link</string>
    <string name="message_invitation_link"> Join my %1$s on JoinMe:\n%2$s </string>

    <!-- Group Photo -->
    <string name="group_photo_uploaded">Photo uploaded successfully</string>
    <string name="group_photo_deleted">Photo deleted</string>
    
    <!-- Invitation link -->
    <string name="process_invitation_failed">Failed to process invitation: %1$s</string>
    <string name="invalid_invitation_link">Invalid or expired invitation link</string>
    <string name="fail_joining_group">Failed to join group: %1$s</string>
    <string name="success_joining_group">Successfully joined the group!</string>
    <string name="sign_in_to_join_group">Please sign in to join the group</string>

<<<<<<< HEAD
    <!-- Group Leaderboard Screen -->
    <string name="leaderboard_title">Leaderboard</string>
    <string name="leaderboard_tab_current">Current</string>
    <string name="leaderboard_tab_all_time">All Time</string>
    <string name="leaderboard_info_button_description">Leaderboard information</string>
    <string name="leaderboard_activities_joined">%d activities joined</string>
    <string name="leaderboard_empty_message">No streak data available yet.\nStart participating in group activities!</string>
    <string name="leaderboard_button">Leaderboard</string>

    <!-- Streak Info Dialog -->
    <string name="leaderboard_rules_title_how">How the leaderboard works</string>
    <string name="leaderboard_rules_content_how">Your rank is based on how many activities you have
        joined inside your current streak. The more active you are week after week, the higher
        you climb.</string>
    <string name="leaderboard_rules_title_what">What is a streak?</string>
    <string name="leaderboard_rules_content_what">A streak is the number of consecutive weeks where
        you join at least one group activity. Missing a full week breaks your streak and starts it
        back at zero.</string>
    <string name="leaderboard_rules_title_why">Why it matters</string>
    <string name="leaderboard_rules_content_why">Streaks reward consistency. Stay active, keep
        your streak alive, and compete with your friends to reach the top. Every week is a
        chance to move up — don\'t lose the momentum!</string>
=======
    <!-- Map constant -->
    <string name="type_object">Type</string>
    <string name="social_type">Social</string>
    <string name="activity_type">Activity</string>
    <string name="sport_type">Sport</string>
    <string name="participation">Participation</string>
    <string name="my_events">My Events</string>
    <string name="joined_events">Joined Events</string>
    <string name="other_events">Other Events</string>
    <string name="clear_filters">Clear Filters</string>
    <string name="snippet_message">Tap to see more and join me</string>

    <!-- Group button -->
    <string name="delete_group_button">DELETE GROUP</string>
    <string name="edit_group_button">EDIT GROUP</string>
    <string name="share_group_button">SHARE GROUP </string>
    <string name="leave_group_button">LEAVE GROUP</string>
    <string name="create_group_button">CREATE A GROUP</string>
    <string name="more_options">More options</string>

    <!-- Group confirmation dialog -->
    <string name="message_group_deletion">Are you sure you want to delete\nthis group?</string>
    <string name="advertisment_group_deletion">The group will be permanently deleted\nThis action is irreversible</string>
    <string name="message_group_leaving">Are you sure you want to leave\nthis group?</string>
    <string name="confirmation_group_button">Yes</string>
    <string name="negation_group_button">No</string>

    <!-- Group message -->
    <string name="currently_not">You are currently not</string>
    <string name="assigned_to_group">assigned to a group…</string>
>>>>>>> 76dbb4fb
</resources><|MERGE_RESOLUTION|>--- conflicted
+++ resolved
@@ -172,7 +172,6 @@
     <string name="success_joining_group">Successfully joined the group!</string>
     <string name="sign_in_to_join_group">Please sign in to join the group</string>
 
-<<<<<<< HEAD
     <!-- Group Leaderboard Screen -->
     <string name="leaderboard_title">Leaderboard</string>
     <string name="leaderboard_tab_current">Current</string>
@@ -195,7 +194,6 @@
     <string name="leaderboard_rules_content_why">Streaks reward consistency. Stay active, keep
         your streak alive, and compete with your friends to reach the top. Every week is a
         chance to move up — don\'t lose the momentum!</string>
-=======
     <!-- Map constant -->
     <string name="type_object">Type</string>
     <string name="social_type">Social</string>
@@ -226,5 +224,4 @@
     <!-- Group message -->
     <string name="currently_not">You are currently not</string>
     <string name="assigned_to_group">assigned to a group…</string>
->>>>>>> 76dbb4fb
 </resources>