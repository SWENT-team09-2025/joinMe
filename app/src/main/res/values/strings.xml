<resources>
    <string name="app_name">JoinMe</string>
    <string name="unknown_user_key">UNKNOWN</string>
    <string name="title_activity_main">JoinMe</string>
    <string name="title_activity_second">SecondActivity</string>
    <string name="default_web_client_id">72336686371-hd2i4tnr0oh60vmkrrebjkkpj8uif129.apps.googleusercontent.com</string>

    <!-- Chat Screen -->
    <string name="leave_chat">Leave chat</string>
    <string name="empty_chat_message">No messages yet. Start the conversation!</string>
    <string name="user_avatar_description">%1$s\'s avatar</string>
    <string name="add_attachment">Add attachment</string>
    <string name="message_placeholder">Type your message here…</string>
    <string name="record_audio">Record audio</string>
    <string name="send_message">Send message</string>
    <string name="photo">Photo</string>
    <string name="gallery">Gallery</string>
    <string name="camera">Camera</string>
    <string name="location">Location</string>
    <string name="poll">Poll</string>
    <string name="poll_total_votes">%1$d votes</string>
    <string name="poll_created_by">Created by %1$s</string>
    <string name="poll_menu">Poll menu</string>
    <string name="poll_reopen">Reopen poll</string>
    <string name="poll_close">Close poll</string>
    <string name="poll_closed">Closed</string>
    <string name="poll_anonymous">Anonymous</string>
    <string name="poll_multiple_selection">Multiple selection</string>
    <string name="poll_selected">Selected</string>
    <string name="poll_votes">%1$d votes</string>
    <string name="poll_voters_for">Voters for %1$s</string>
    <string name="poll_no_votes_yet">No votes yet</string>
    <string name="poll_delete_title">Delete Poll</string>
    <string name="poll_delete_confirmation">Are you sure you want to delete this poll? This action cannot be undone.</string>
    <string name="poll_create">Create Poll</string>
    <string name="poll_create_title">Create a Poll</string>
    <string name="poll_question_label">Question</string>
    <string name="poll_question_placeholder">Ask a question…</string>
    <string name="poll_options_label">Options</string>
    <string name="poll_add_option">Add option</string>
    <string name="poll_remaining_options">%1$d more options allowed</string>
    <string name="poll_option_placeholder">Option %1$d</string>
    <string name="poll_remove_option">Remove option</string>
    <string name="poll_anonymous_voting">Anonymous voting</string>
    <string name="poll_anonymous_voting_description">Voters won\'t see who voted for what</string>
    <string name="poll_multiple_answers">Allow multiple answers</string>
    <string name="poll_multiple_answers_description">Voters can select more than one option</string>
    <string name="poll_error_load_failed">Failed to load polls: %1$s</string>
    <string name="poll_error_chat_not_initialized">Cannot create poll: chat not initialized</string>
    <string name="poll_error_invalid">Invalid poll</string>
    <string name="poll_error_create_failed">Failed to create poll: %1$s</string>
    <string name="poll_error_vote_closed">Cannot vote on closed poll</string>
    <string name="poll_error_vote_failed">Failed to vote: %1$s</string>
    <string name="poll_error_close_not_creator">Only the poll creator can close the poll</string>
    <string name="poll_error_close_failed">Failed to close poll: %1$s</string>
    <string name="poll_error_reopen_not_creator">Only the poll creator can reopen the poll</string>
    <string name="poll_error_reopen_failed">Failed to reopen poll: %1$s</string>
    <string name="poll_error_delete_not_creator">Only the poll creator can delete the poll</string>
    <string name="poll_error_delete_failed">Failed to delete poll: %1$s</string>
    <string name="not_yet_implemented">Not yet implemented</string>
    <string name="current_location">Current Location</string>
    <string name="failed_to_send_location">Failed to send location: %1$s</string>
    <string name="invalid_location_coordinates">Invalid location coordinates</string>
    <string name="image_sent_success">Image sent successfully</string>
    <string name="image_message">Image</string>
    <string name="choose_photo_source">Choose photo source</string>
    <string name="send_location">Send Location</string>
    <string name="location_preview">Location Preview</string>
    <string name="fetching_location">Fetching your location…</string>
    <string name="location_message">Location</string>
    <string name="view_on_map">View on map</string>
    <string name="location_permission_required">Location permission required to share location</string>
    <string name="sign_in_to_send_message">Please sign in to send messages</string>
    <string name="cannot_message_yourself">Cannot send messages to yourself</string>
    <string name="chat_id_or_title_null">Chat ID or title is null</string>

    <!-- Map Screen -->
    <string name="shared_location_marker_title">Location</string>
    <string name="shared_location_marker_snippet">Shared location</string>

    <!-- Public Profile Screen -->
    <string name="back">Back</string>
    <string name="unknown_error">Unknown error</string>
    <string name="events_joined">Events Joined</string>
    <string name="followers">Followers</string>
    <string name="following">Following</string>
    <string name="no_followers_yet">No followers yet</string>
    <string name="not_following_anyone_yet">Not following anyone yet</string>
    <string name="profile_photo">Profile photo</string>
    <string name="bio">Bio</string>
    <string name="no_bio_available">No bio available</string>
    <string name="follow">Follow</string>
    <string name="interests">Interests</string>
    <string name="no_interests_available">No interests available</string>
    <string name="message">Message</string>
    <string name="event_streaks">Event Streaks</string>
    <string name="zero_days">0 days</string>
    <string name="common_events">Common events</string>
    <string name="no_common_events">No common events</string>
    <string name="common_groups">Common groups</string>
    <string name="no_common_groups">No common groups</string>
    <!-- Message Interactions -->
    <string name="message_edited">edited</string>
    <string name="read_by_all">Read by all</string>
    <string name="message_sent">Sent</string>

    <!-- Chat Date Headers -->
    <string name="date_header_today">Today</string>
    <string name="date_header_yesterday">Yesterday</string>

    <!-- Edit Message Dialog -->
    <string name="edit_message_title">Edit Message</string>
    <string name="edit_message_placeholder">Enter new message</string>
    <string name="save">Save</string>
    <string name="cancel">Cancel</string>

    <!-- Delete Message Dialog -->
    <string name="delete_message_title">Delete Message</string>
    <string name="delete_message_confirmation">Are you sure you want to delete this message? This action cannot be undone.</string>
    <string name="delete">Delete</string>

    <!-- Who Read Dialog -->
    <string name="read_by_title">Read by</string>
    <string name="no_one_read_yet">No one has read this message yet.</string>
    <string name="unknown_user">Unknown User</string>
    <string name="close">Close</string>

    <!-- Online Status -->
    <string name="online_users_zero">0 users online</string>
    <string name="online_users_one">1 user online</string>
    <string name="online_users_many">%d users online</string>
    <string name="status_online">online</string>
    <string name="status_offline">offline</string>

    <!-- Context Menu -->
    <string name="copy">Copy</string>
    <string name="edit">Edit</string>
    <string name="see_who_read">See who read</string>

    <!-- Events/Series Details Screens -->
    <string name="group_name">Group: %1$s</string>
    <string name="loading">Loading…</string>

    <!-- Calendar Screen -->
    <string name="calendar">Calendar</string>
    <string name="previous_month">Previous month</string>
    <string name="next_month">Next month</string>
    <string name="upcoming_events">Upcoming events</string>
    <string name="no_events_on_date">You have no events\non this date.</string>

    <!-- Month Names Array -->
    <string-array name="month_names">
        <item>January</item>
        <item>February</item>
        <item>March</item>
        <item>April</item>
        <item>May</item>
        <item>June</item>
        <item>July</item>
        <item>August</item>
        <item>September</item>
        <item>October</item>
        <item>November</item>
        <item>December</item>
    </string-array>

    <!-- Weekday Abbreviations Array (Sunday through Saturday) -->
    <string-array name="weekday_abbreviations">
        <item>Sun</item>
        <item>Mon</item>
        <item>Tue</item>
        <item>Wed</item>
        <item>Thu</item>
        <item>Fri</item>
        <item>Sat</item>
    </string-array>
    <!-- Notification Types -->
    <string name="notification_type_event_chat_message">event_chat_message</string>
    <string name="notification_type_group_chat_message">group_chat_message</string>


    <!-- Invitation Types -->
    <string name="share_invitation_link">Share invitation link</string>
    <string name="message_invitation_link"> Join my %1$s on JoinMe:\n%2$s </string>

    <!-- Group Photo -->
    <string name="group_photo_uploaded">Photo uploaded successfully</string>
    <string name="group_photo_deleted">Photo deleted</string>
    
    <!-- Invitation link -->
    <string name="process_invitation_failed">Failed to process invitation: %1$s</string>
    <string name="invalid_invitation_link">Invalid or expired invitation link</string>
    <string name="fail_joining_group">Failed to join group: %1$s</string>
    <string name="success_joining_group">Successfully joined the group!</string>
    <string name="sign_in_to_join_group">Please sign in to join the group</string>

    <!-- Group Detail Screen -->
    <string name="open_chat">Open Chat</string>
    <string name="group_activities">Group Activities</string>

    <!-- Group Leaderboard Screen -->
    <string name="leaderboard_title">Leaderboard</string>
    <string name="leaderboard_tab_current">Current</string>
    <string name="leaderboard_tab_all_time">All Time</string>
    <string name="leaderboard_info_button_description">Leaderboard information</string>
    <string name="leaderboard_activities_joined">%d activities joined</string>
    <string name="leaderboard_empty_message">No streak data available yet.\nStart participating in group activities!</string>
    <string name="leaderboard_button">Leaderboard</string>
    <string name="leaderboard_load_error">Failed to load leaderboard: %1$s</string>

    <!-- Streak Info Dialog -->
    <string name="leaderboard_rules_title_how">How the leaderboard works</string>
    <string name="leaderboard_rules_content_how">Your rank is based on how many activities you have
        joined inside your current streak. The more active you are week after week, the higher
        you climb.</string>
    <string name="leaderboard_rules_title_what">What is a streak?</string>
    <string name="leaderboard_rules_content_what">A streak is the number of consecutive weeks where
        you join at least one group activity. Missing a full week breaks your streak and starts it
        back at zero.</string>
    <string name="leaderboard_rules_title_why">Why it matters</string>
    <string name="leaderboard_rules_content_why">Streaks reward consistency. Stay active, keep
        your streak alive, and compete with your friends to reach the top. Every week is a
        chance to move up — don\'t lose the momentum!</string>

    <!-- Map constant -->
    <string name="type_object">Type</string>
    <string name="social_type">Social</string>
    <string name="activity_type">Activity</string>
    <string name="sport_type">Sport</string>
    <string name="participation">Participation</string>
    <string name="my_events">My Events</string>
    <string name="joined_events">Joined Events</string>
    <string name="other_events">Other Events</string>
    <string name="clear_filters">Clear Filters</string>
    <string name="snippet_message">Tap to see more and join me</string>
<<<<<<< HEAD
    <string name="filter_button_description">Filter</string>
    <string name="my_location_button_description">My Location</string>
=======
    <string name="number_of_activities_with_same_location">%1$s activities in this place</string>
    <string name="serie">Serie</string>
    <string name="geo_query">geo:%1$s,%2$s?q=%1$s,%2$s</string>

>>>>>>> 77332838

    <!-- Group button -->
    <string name="delete_group_button">DELETE GROUP</string>
    <string name="edit_group_button">EDIT GROUP</string>
    <string name="share_group_button">SHARE GROUP </string>
    <string name="leave_group_button">LEAVE GROUP</string>
    <string name="create_group_button">CREATE A GROUP</string>
    <string name="more_options">More options</string>

    <!-- Group confirmation dialog -->
    <string name="message_group_deletion">Are you sure you want to delete\nthis group?</string>
    <string name="advertisment_group_deletion">The group will be permanently deleted\nThis action is irreversible</string>
    <string name="message_group_leaving">Are you sure you want to leave\nthis group?</string>
    <string name="confirmation_group_button">Yes</string>
    <string name="negation_group_button">No</string>

    <!-- Group message -->
    <string name="currently_not">You are currently not</string>
    <string name="assigned_to_group">assigned to a group…</string>

    <!-- Activity Group Screen -->
    <string name="group_activities_title">%1$s Activities</string>
    <string name="group_activities_default">Group Activities</string>

    <!-- MainActivity Errors -->
    <string name="error_series_id_null">Serie ID is null</string>
    <string name="error_event_id_null">Event UID is null</string>
    <string name="error_user_id_null">UserId is null</string>
    <string name="error_group_id_null">Group ID is null</string>
    <string name="error_chat_id_or_title_null">Chat ID or title is null</string>
    <string name="error_series_or_event_id_null">Serie ID or Event ID is null</string>
    <string name="error_failed_access_group">Failed to access group: %1$s</string>
    <string name="success_left_group">Left group successfully</string>
    <string name="success_deleted_group">Group deleted successfully</string>
    <string name="toast_viewing_location">Viewing location: %1$s</string>

    <!-- Notification Channel -->
    <string name="notification_channel_id">event_notifications</string>
    <string name="notification_channel_name">Event Notifications</string>
    <string name="notification_channel_description">Notifications for upcoming events</string>

    <!-- Notification Types -->
    <string name="notification_type_new_follower">new_follower</string>
</resources><|MERGE_RESOLUTION|>--- conflicted
+++ resolved
@@ -233,15 +233,11 @@
     <string name="other_events">Other Events</string>
     <string name="clear_filters">Clear Filters</string>
     <string name="snippet_message">Tap to see more and join me</string>
-<<<<<<< HEAD
     <string name="filter_button_description">Filter</string>
     <string name="my_location_button_description">My Location</string>
-=======
     <string name="number_of_activities_with_same_location">%1$s activities in this place</string>
     <string name="serie">Serie</string>
     <string name="geo_query">geo:%1$s,%2$s?q=%1$s,%2$s</string>
-
->>>>>>> 77332838
 
     <!-- Group button -->
     <string name="delete_group_button">DELETE GROUP</string>
