<resources>
    <string name="app_name">JoinMe</string>
    <string name="title_activity_main">JoinMe</string>
    <string name="title_activity_second">SecondActivity</string>
    <string name="default_web_client_id">72336686371-hd2i4tnr0oh60vmkrrebjkkpj8uif129.apps.googleusercontent.com</string>

    <!-- Chat Screen -->
    <string name="leave_chat">Leave chat</string>
    <string name="empty_chat_message">No messages yet. Start the conversation!</string>
    <string name="user_avatar_description">%1$s\'s avatar</string>
    <string name="add_attachment">Add attachment</string>
    <string name="message_placeholder">Type your message here…</string>
    <string name="record_audio">Record audio</string>
    <string name="send_message">Send message</string>
    <string name="photo">Photo</string>
    <string name="gallery">Gallery</string>
    <string name="camera">Camera</string>
    <string name="location">Location</string>
    <string name="poll">Poll</string>
    <string name="not_yet_implemented">Not yet implemented</string>
    <string name="current_location">Current Location</string>
    <string name="failed_to_send_location">Failed to send location: %1$s</string>
    <string name="invalid_location_coordinates">Invalid location coordinates</string>
    <string name="image_sent_success">Image sent successfully</string>
    <string name="image_message">Image</string>
    <string name="choose_photo_source">Choose photo source</string>

    <!-- Public Profile Screen -->
    <string name="back">Back</string>
    <string name="unknown_error">Unknown error</string>
    <string name="events_joined">Events Joined</string>
    <string name="followers">Followers</string>
    <string name="following">Following</string>
    <string name="no_followers_yet">No followers yet</string>
    <string name="not_following_anyone_yet">Not following anyone yet</string>
    <string name="profile_photo">Profile photo</string>
    <string name="bio">Bio</string>
    <string name="no_bio_available">No bio available</string>
    <string name="follow">Follow</string>
    <string name="interests">Interests</string>
    <string name="no_interests_available">No interests available</string>
    <string name="message">Message</string>
    <string name="event_streaks">Event Streaks</string>
    <string name="zero_days">0 days</string>
    <string name="common_events">Common events</string>
    <string name="no_common_events">No common events</string>
    <string name="common_groups">Common groups</string>
    <string name="no_common_groups">No common groups</string>
    <!-- Message Interactions -->
    <string name="message_edited">edited</string>
    <string name="read_by_all">Read by all</string>
    <string name="message_sent">Sent</string>

    <!-- Edit Message Dialog -->
    <string name="edit_message_title">Edit Message</string>
    <string name="edit_message_placeholder">Enter new message</string>
    <string name="save">Save</string>
    <string name="cancel">Cancel</string>

    <!-- Delete Message Dialog -->
    <string name="delete_message_title">Delete Message</string>
    <string name="delete_message_confirmation">Are you sure you want to delete this message? This action cannot be undone.</string>
    <string name="delete">Delete</string>

    <!-- Who Read Dialog -->
    <string name="read_by_title">Read by</string>
    <string name="no_one_read_yet">No one has read this message yet.</string>
    <string name="unknown_user">Unknown User</string>
    <string name="close">Close</string>

    <!-- Online Status -->
    <string name="online_users_zero">0 users online</string>
    <string name="online_users_one">1 user online</string>
    <string name="online_users_many">%d users online</string>

    <!-- Context Menu -->
    <string name="copy">Copy</string>
    <string name="edit">Edit</string>
    <string name="see_who_read">See who read</string>

    <!-- Events/Series Details Screens -->
    <string name="group_name">Group: %1$s</string>

    <!-- Calendar Screen -->
    <string name="calendar">Calendar</string>
    <string name="previous_month">Previous month</string>
    <string name="next_month">Next month</string>
    <string name="upcoming_events">Upcoming events</string>
    <string name="no_events_on_date">You have no events\non this date.</string>

    <!-- Month Names Array -->
    <string-array name="month_names">
        <item>January</item>
        <item>February</item>
        <item>March</item>
        <item>April</item>
        <item>May</item>
        <item>June</item>
        <item>July</item>
        <item>August</item>
        <item>September</item>
        <item>October</item>
        <item>November</item>
        <item>December</item>
    </string-array>

    <!-- Weekday Abbreviations Array (Monday through Sunday) -->
    <string-array name="weekday_abbreviations">
        <item>Mon</item>
        <item>Tue</item>
        <item>Wed</item>
        <item>Thu</item>
        <item>Fri</item>
        <item>Sat</item>
        <item>Sun</item>
    </string-array>
    <!-- Notification Types -->
    <string name="notification_type_event_chat_message">event_chat_message</string>
    <string name="notification_type_group_chat_message">group_chat_message</string>

<<<<<<< HEAD
    <!-- Invitation Types -->
    <string name="share_invitation_link">Share invitation link</string>
    <string name="message_invitation_link"> Join my %1$s on JoinMe:\n%2$s </string>

    <!-- Group button -->
    <string name="delete_group_button">DELETE GROUP</string>
    <string name="edit_group_button">EDIT GROUP</string>
    <string name="share_group_button">SHARE GROUP </string>
    <string name="leave_group_button">LEAVE GROUP</string>
    <string name="create_group_button">CREATE A GROUP</string>
    <string name="more_options">More options</string>

    <!-- Group confirmation dialog -->
    <string name="message_group_deletion">Are you sure you want to delete\nthis group?</string>
    <string name="advertisment_group_deletion">The group will be permanently deleted\nThis action is irreversible</string>
    <string name="message_group_leaving">Are you sure you want to leave\nthis group?</string>
    <string name="confirmation_group_button">Yes</string>
    <string name="negation_group_button">No</string>

    <!-- Group message -->
    <string name="currently_not">You are currently not</string>
    <string name="assigned_to_group">assigned to a group…</string>
=======
    <!-- Invitation link -->
    <string name="process_invitation_failed">Failed to process invitation: %1$s</string>
    <string name="invalid_invitation_link">Invalid or expired invitation link</string>
    <string name="fail_joining_group">Failed to join group: %1$s</string>
    <string name="success_joining_group">Successfully joined the group!</string>
    <string name="sign_in_to_join_group">Please sign in to join the group</string>
>>>>>>> 7f6d7349
</resources><|MERGE_RESOLUTION|>--- conflicted
+++ resolved
@@ -118,10 +118,14 @@
     <string name="notification_type_event_chat_message">event_chat_message</string>
     <string name="notification_type_group_chat_message">group_chat_message</string>
 
-<<<<<<< HEAD
     <!-- Invitation Types -->
     <string name="share_invitation_link">Share invitation link</string>
     <string name="message_invitation_link"> Join my %1$s on JoinMe:\n%2$s </string>
+    <string name="process_invitation_failed">Failed to process invitation: %1$s</string>
+    <string name="invalid_invitation_link">Invalid or expired invitation link</string>
+    <string name="fail_joining_group">Failed to join group: %1$s</string>
+    <string name="success_joining_group">Successfully joined the group!</string>
+    <string name="sign_in_to_join_group">Please sign in to join the group</string>
 
     <!-- Group button -->
     <string name="delete_group_button">DELETE GROUP</string>
@@ -141,12 +145,4 @@
     <!-- Group message -->
     <string name="currently_not">You are currently not</string>
     <string name="assigned_to_group">assigned to a group…</string>
-=======
-    <!-- Invitation link -->
-    <string name="process_invitation_failed">Failed to process invitation: %1$s</string>
-    <string name="invalid_invitation_link">Invalid or expired invitation link</string>
-    <string name="fail_joining_group">Failed to join group: %1$s</string>
-    <string name="success_joining_group">Successfully joined the group!</string>
-    <string name="sign_in_to_join_group">Please sign in to join the group</string>
->>>>>>> 7f6d7349
 </resources>