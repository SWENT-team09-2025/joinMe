--- conflicted
+++ resolved
@@ -118,16 +118,16 @@
     <string name="notification_type_event_chat_message">event_chat_message</string>
     <string name="notification_type_group_chat_message">group_chat_message</string>
 
-<<<<<<< HEAD
+
     <!-- Invitation Types -->
     <string name="share_invitation_link">Share invitation link</string>
     <string name="message_invitation_link"> Join my %1$s on JoinMe:\n%2$s </string>
-=======
+
     <!-- Group Photo -->
     <string name="group_photo_uploaded">Photo uploaded successfully</string>
     <string name="group_photo_deleted">Photo deleted</string>
+    
     <!-- Invitation link -->
->>>>>>> e2903763
     <string name="process_invitation_failed">Failed to process invitation: %1$s</string>
     <string name="invalid_invitation_link">Invalid or expired invitation link</string>
     <string name="fail_joining_group">Failed to join group: %1$s</string>
