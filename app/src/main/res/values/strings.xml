<resources>
    <string name="app_name">JoinMe</string>
    <string name="unknown_user_key">UNKNOWN</string>
    <string name="title_activity_main">JoinMe</string>
    <string name="title_activity_second">SecondActivity</string>
    <string name="default_web_client_id">72336686371-hd2i4tnr0oh60vmkrrebjkkpj8uif129.apps.googleusercontent.com</string>

    <!-- Chat Screen -->
    <string name="leave_chat">Leave chat</string>
    <string name="empty_chat_message">No messages yet. Start the conversation!</string>
    <string name="user_avatar_description">%1$s\'s avatar</string>
    <string name="add_attachment">Add attachment</string>
    <string name="message_placeholder">Type your message here…</string>
    <string name="record_audio">Record audio</string>
    <string name="send_message">Send message</string>
    <string name="photo">Photo</string>
    <string name="gallery">Gallery</string>
    <string name="camera">Camera</string>
    <string name="location">Location</string>
    <string name="poll">Poll</string>
    <string name="poll_total_votes">%1$d votes</string>
    <string name="poll_created_by">Created by %1$s</string>
    <string name="poll_menu">Poll menu</string>
    <string name="poll_reopen">Reopen poll</string>
    <string name="poll_close">Close poll</string>
    <string name="poll_closed">Closed</string>
    <string name="poll_anonymous">Anonymous</string>
    <string name="poll_multiple_selection">Multiple selection</string>
    <string name="poll_selected">Selected</string>
    <string name="poll_votes">%1$d votes</string>
    <string name="poll_voters_for">Voters for %1$s</string>
    <string name="poll_no_votes_yet">No votes yet</string>
    <string name="poll_delete_title">Delete Poll</string>
    <string name="poll_delete_confirmation">Are you sure you want to delete this poll? This action cannot be undone.</string>
    <string name="poll_create">Create Poll</string>
    <string name="poll_create_title">Create a Poll</string>
    <string name="poll_question_label">Question</string>
    <string name="poll_question_placeholder">Ask a question…</string>
    <string name="poll_options_label">Options</string>
    <string name="poll_add_option">Add option</string>
    <string name="poll_remaining_options">%1$d more options allowed</string>
    <string name="poll_option_placeholder">Option %1$d</string>
    <string name="poll_remove_option">Remove option</string>
    <string name="poll_anonymous_voting">Anonymous voting</string>
    <string name="poll_anonymous_voting_description">Voters won\'t see who voted for what</string>
    <string name="poll_multiple_answers">Allow multiple answers</string>
    <string name="poll_multiple_answers_description">Voters can select more than one option</string>
    <string name="not_yet_implemented">Not yet implemented</string>
    <string name="current_location">Current Location</string>
    <string name="failed_to_send_location">Failed to send location: %1$s</string>
    <string name="invalid_location_coordinates">Invalid location coordinates</string>
    <string name="image_sent_success">Image sent successfully</string>
    <string name="image_message">Image</string>
    <string name="choose_photo_source">Choose photo source</string>
    <string name="send_location">Send Location</string>
    <string name="location_preview">Location Preview</string>
    <string name="fetching_location">Fetching your location…</string>
    <string name="location_message">Location</string>
    <string name="view_on_map">View on map</string>
    <string name="location_permission_required">Location permission required to share location</string>

    <!-- Map Screen -->
    <string name="shared_location_marker_title">Location</string>
    <string name="shared_location_marker_snippet">Shared location</string>

    <!-- Public Profile Screen -->
    <string name="back">Back</string>
    <string name="unknown_error">Unknown error</string>
    <string name="events_joined">Events Joined</string>
    <string name="followers">Followers</string>
    <string name="following">Following</string>
    <string name="no_followers_yet">No followers yet</string>
    <string name="not_following_anyone_yet">Not following anyone yet</string>
    <string name="profile_photo">Profile photo</string>
    <string name="bio">Bio</string>
    <string name="no_bio_available">No bio available</string>
    <string name="follow">Follow</string>
    <string name="interests">Interests</string>
    <string name="no_interests_available">No interests available</string>
    <string name="message">Message</string>
    <string name="event_streaks">Event Streaks</string>
    <string name="zero_days">0 days</string>
    <string name="common_events">Common events</string>
    <string name="no_common_events">No common events</string>
    <string name="common_groups">Common groups</string>
    <string name="no_common_groups">No common groups</string>
    <!-- Message Interactions -->
    <string name="message_edited">edited</string>
    <string name="read_by_all">Read by all</string>
    <string name="message_sent">Sent</string>

    <!-- Edit Message Dialog -->
    <string name="edit_message_title">Edit Message</string>
    <string name="edit_message_placeholder">Enter new message</string>
    <string name="save">Save</string>
    <string name="cancel">Cancel</string>

    <!-- Delete Message Dialog -->
    <string name="delete_message_title">Delete Message</string>
    <string name="delete_message_confirmation">Are you sure you want to delete this message? This action cannot be undone.</string>
    <string name="delete">Delete</string>

    <!-- Who Read Dialog -->
    <string name="read_by_title">Read by</string>
    <string name="no_one_read_yet">No one has read this message yet.</string>
    <string name="unknown_user">Unknown User</string>
    <string name="close">Close</string>

    <!-- Online Status -->
    <string name="online_users_zero">0 users online</string>
    <string name="online_users_one">1 user online</string>
    <string name="online_users_many">%d users online</string>

    <!-- Context Menu -->
    <string name="copy">Copy</string>
    <string name="edit">Edit</string>
    <string name="see_who_read">See who read</string>

    <!-- Events/Series Details Screens -->
    <string name="group_name">Group: %1$s</string>

    <!-- Calendar Screen -->
    <string name="calendar">Calendar</string>
    <string name="previous_month">Previous month</string>
    <string name="next_month">Next month</string>
    <string name="upcoming_events">Upcoming events</string>
    <string name="no_events_on_date">You have no events\non this date.</string>

    <!-- Month Names Array -->
    <string-array name="month_names">
        <item>January</item>
        <item>February</item>
        <item>March</item>
        <item>April</item>
        <item>May</item>
        <item>June</item>
        <item>July</item>
        <item>August</item>
        <item>September</item>
        <item>October</item>
        <item>November</item>
        <item>December</item>
    </string-array>

    <!-- Weekday Abbreviations Array (Monday through Sunday) -->
    <string-array name="weekday_abbreviations">
        <item>Mon</item>
        <item>Tue</item>
        <item>Wed</item>
        <item>Thu</item>
        <item>Fri</item>
        <item>Sat</item>
        <item>Sun</item>
    </string-array>
    <!-- Notification Types -->
    <string name="notification_type_event_chat_message">event_chat_message</string>
    <string name="notification_type_group_chat_message">group_chat_message</string>


    <!-- Invitation Types -->
    <string name="share_invitation_link">Share invitation link</string>
    <string name="message_invitation_link"> Join my %1$s on JoinMe:\n%2$s </string>

    <!-- Group Photo -->
    <string name="group_photo_uploaded">Photo uploaded successfully</string>
    <string name="group_photo_deleted">Photo deleted</string>
    
    <!-- Invitation link -->
    <string name="process_invitation_failed">Failed to process invitation: %1$s</string>
    <string name="invalid_invitation_link">Invalid or expired invitation link</string>
    <string name="fail_joining_group">Failed to join group: %1$s</string>
    <string name="success_joining_group">Successfully joined the group!</string>
    <string name="sign_in_to_join_group">Please sign in to join the group</string>

<<<<<<< HEAD
=======
    <!-- Map constant -->
    <string name="type_object">Type</string>
    <string name="social_type">Social</string>
    <string name="activity_type">Activity</string>
    <string name="sport_type">Sport</string>
    <string name="participation">Participation</string>
    <string name="my_events">My Events</string>
    <string name="joined_events">Joined Events</string>
    <string name="other_events">Other Events</string>
    <string name="clear_filters">Clear Filters</string>
    <string name="snippet_message">Tap to see more and join me</string>

>>>>>>> 76dbb4fb
    <!-- Group button -->
    <string name="delete_group_button">DELETE GROUP</string>
    <string name="edit_group_button">EDIT GROUP</string>
    <string name="share_group_button">SHARE GROUP </string>
    <string name="leave_group_button">LEAVE GROUP</string>
    <string name="create_group_button">CREATE A GROUP</string>
    <string name="more_options">More options</string>

    <!-- Group confirmation dialog -->
    <string name="message_group_deletion">Are you sure you want to delete\nthis group?</string>
    <string name="advertisment_group_deletion">The group will be permanently deleted\nThis action is irreversible</string>
    <string name="message_group_leaving">Are you sure you want to leave\nthis group?</string>
    <string name="confirmation_group_button">Yes</string>
    <string name="negation_group_button">No</string>

    <!-- Group message -->
    <string name="currently_not">You are currently not</string>
    <string name="assigned_to_group">assigned to a group…</string>
</resources><|MERGE_RESOLUTION|>--- conflicted
+++ resolved
@@ -172,8 +172,6 @@
     <string name="success_joining_group">Successfully joined the group!</string>
     <string name="sign_in_to_join_group">Please sign in to join the group</string>
 
-<<<<<<< HEAD
-=======
     <!-- Map constant -->
     <string name="type_object">Type</string>
     <string name="social_type">Social</string>
@@ -186,7 +184,6 @@
     <string name="clear_filters">Clear Filters</string>
     <string name="snippet_message">Tap to see more and join me</string>
 
->>>>>>> 76dbb4fb
     <!-- Group button -->
     <string name="delete_group_button">DELETE GROUP</string>
     <string name="edit_group_button">EDIT GROUP</string>
