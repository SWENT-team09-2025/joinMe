<resources>
    <string name="app_name">JoinMe</string>
    <string name="title_activity_main">JoinMe</string>
    <string name="title_activity_second">SecondActivity</string>
    <string name="default_web_client_id">72336686371-hd2i4tnr0oh60vmkrrebjkkpj8uif129.apps.googleusercontent.com</string>

    <!-- Chat Screen -->
    <string name="leave_chat">Leave chat</string>
    <string name="empty_chat_message">No messages yet. Start the conversation!</string>
    <string name="user_avatar_description">%1$s\'s avatar</string>
    <string name="add_attachment">Add attachment</string>
    <string name="message_placeholder">Type your message here…</string>
    <string name="record_audio">Record audio</string>
    <string name="send_message">Send message</string>
    <string name="gallery">Gallery</string>
    <string name="location">Location</string>
    <string name="poll">Poll</string>
<<<<<<< HEAD
    <string name="photo">Photo</string>
    <string name="camera">Camera</string>
=======
    <string name="not_yet_implemented">Not yet implemented</string>
    <string name="current_location">Current Location</string>
    <string name="failed_to_send_location">Failed to send location: %1$s</string>
    <string name="invalid_location_coordinates">Invalid location coordinates</string>
    <string name="image_sent_success">Image sent successfully</string>
    <string name="image_message">Image</string>
>>>>>>> 7e7f9148
    <string name="choose_photo_source">Choose photo source</string>
    <string name="image_message">Image message</string>
    <string name="image_sent_success">Image sent successfully</string>
    <string name="not_yet_implemented">Not yet implemented</string>

    <!-- Event/Group -->
    <string name="group_name">Group: %1$s</string>

    <!-- Public Profile Screen -->
    <string name="back">Back</string>
    <string name="unknown_error">Unknown error</string>
    <string name="events_joined">Events Joined</string>
    <string name="followers">Followers</string>
    <string name="following">Following</string>
    <string name="profile_photo">Profile photo</string>
    <string name="bio">Bio</string>
    <string name="no_bio_available">No bio available</string>
    <string name="follow">Follow</string>
    <string name="interests">Interests</string>
    <string name="no_interests_available">No interests available</string>
    <string name="message">Message</string>
    <string name="event_streaks">Event Streaks</string>
    <string name="zero_days">0 days</string>
    <string name="common_events">Common events</string>
    <string name="no_common_events">No common events</string>
    <string name="common_groups">Common groups</string>
    <string name="no_common_groups">No common groups</string>
    <!-- Message Interactions -->
    <string name="message_edited">edited</string>
    <string name="read_by_all">Read by all</string>
    <string name="message_sent">Sent</string>

    <!-- Edit Message Dialog -->
    <string name="edit_message_title">Edit Message</string>
    <string name="edit_message_placeholder">Enter new message</string>
    <string name="save">Save</string>
    <string name="cancel">Cancel</string>

    <!-- Delete Message Dialog -->
    <string name="delete_message_title">Delete Message</string>
    <string name="delete_message_confirmation">Are you sure you want to delete this message? This action cannot be undone.</string>
    <string name="delete">Delete</string>

    <!-- Who Read Dialog -->
    <string name="read_by_title">Read by</string>
    <string name="no_one_read_yet">No one has read this message yet.</string>
    <string name="unknown_user">Unknown User</string>
    <string name="close">Close</string>

    <!-- Online Status -->
    <string name="online_users_zero">0 online</string>
    <string name="online_users_one">1 online</string>
    <string name="online_users_many">%d online</string>

    <!-- Context Menu -->
    <string name="copy">Copy</string>
    <string name="edit">Edit</string>
    <string name="see_who_read">See who read</string>
<<<<<<< HEAD
=======

    <!-- Events/Series Details Screens -->
    <string name="group_name">Group: %1$s</string>

    <!-- Calendar Screen -->
    <string name="calendar">Calendar</string>
    <string name="previous_month">Previous month</string>
    <string name="next_month">Next month</string>
    <string name="upcoming_events">Upcoming events</string>
    <string name="no_events_on_date">You have no events\non this date.</string>

    <!-- Month Names Array -->
    <string-array name="month_names">
        <item>January</item>
        <item>February</item>
        <item>March</item>
        <item>April</item>
        <item>May</item>
        <item>June</item>
        <item>July</item>
        <item>August</item>
        <item>September</item>
        <item>October</item>
        <item>November</item>
        <item>December</item>
    </string-array>

    <!-- Weekday Abbreviations Array (Monday through Sunday) -->
    <string-array name="weekday_abbreviations">
        <item>Mon</item>
        <item>Tue</item>
        <item>Wed</item>
        <item>Thu</item>
        <item>Fri</item>
        <item>Sat</item>
        <item>Sun</item>
    </string-array>
    <!-- Notification Types -->
    <string name="notification_type_event_chat_message">event_chat_message</string>
    <string name="notification_type_group_chat_message">group_chat_message</string>
>>>>>>> 7e7f9148
</resources><|MERGE_RESOLUTION|>--- conflicted
+++ resolved
@@ -15,17 +15,11 @@
     <string name="gallery">Gallery</string>
     <string name="location">Location</string>
     <string name="poll">Poll</string>
-<<<<<<< HEAD
     <string name="photo">Photo</string>
     <string name="camera">Camera</string>
-=======
-    <string name="not_yet_implemented">Not yet implemented</string>
     <string name="current_location">Current Location</string>
     <string name="failed_to_send_location">Failed to send location: %1$s</string>
     <string name="invalid_location_coordinates">Invalid location coordinates</string>
-    <string name="image_sent_success">Image sent successfully</string>
-    <string name="image_message">Image</string>
->>>>>>> 7e7f9148
     <string name="choose_photo_source">Choose photo source</string>
     <string name="image_message">Image message</string>
     <string name="image_sent_success">Image sent successfully</string>
@@ -84,12 +78,7 @@
     <string name="copy">Copy</string>
     <string name="edit">Edit</string>
     <string name="see_who_read">See who read</string>
-<<<<<<< HEAD
-=======
-
-    <!-- Events/Series Details Screens -->
-    <string name="group_name">Group: %1$s</string>
-
+    
     <!-- Calendar Screen -->
     <string name="calendar">Calendar</string>
     <string name="previous_month">Previous month</string>
@@ -126,5 +115,4 @@
     <!-- Notification Types -->
     <string name="notification_type_event_chat_message">event_chat_message</string>
     <string name="notification_type_group_chat_message">group_chat_message</string>
->>>>>>> 7e7f9148
 </resources>