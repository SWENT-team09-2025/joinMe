<resources>
    <string name="app_name">JoinMe</string>
    <string name="title_activity_main">JoinMe</string>
    <string name="title_activity_second">SecondActivity</string>
    <string name="default_web_client_id">72336686371-hd2i4tnr0oh60vmkrrebjkkpj8uif129.apps.googleusercontent.com</string>

    <!-- Chat Screen -->
    <string name="leave_chat">Leave chat</string>
    <string name="empty_chat_message">No messages yet. Start the conversation!</string>
    <string name="user_avatar_description">%1$s\'s avatar</string>
    <string name="add_attachment">Add attachment</string>
    <string name="message_placeholder">Type your message here…</string>
    <string name="record_audio">Record audio</string>
    <string name="send_message">Send message</string>
    <string name="photo">Photo</string>
    <string name="gallery">Gallery</string>
    <string name="camera">Camera</string>
    <string name="location">Location</string>
    <string name="poll">Poll</string>
    <string name="not_yet_implemented">Not yet implemented</string>
<<<<<<< HEAD
    <string name="current_location">Current Location</string>
    <string name="failed_to_send_location">Failed to send location: %1$s</string>
    <string name="invalid_location_coordinates">Invalid location coordinates</string>
=======
    <string name="image_sent_success">Image sent successfully</string>
    <string name="image_message">Image</string>
    <string name="choose_photo_source">Choose photo source</string>
>>>>>>> 635af06f

    <!-- Public Profile Screen -->
    <string name="back">Back</string>
    <string name="unknown_error">Unknown error</string>
    <string name="events_joined">Events Joined</string>
    <string name="followers">Followers</string>
    <string name="following">Following</string>
    <string name="no_followers_yet">No followers yet</string>
    <string name="not_following_anyone_yet">Not following anyone yet</string>
    <string name="profile_photo">Profile photo</string>
    <string name="bio">Bio</string>
    <string name="no_bio_available">No bio available</string>
    <string name="follow">Follow</string>
    <string name="interests">Interests</string>
    <string name="no_interests_available">No interests available</string>
    <string name="message">Message</string>
    <string name="event_streaks">Event Streaks</string>
    <string name="zero_days">0 days</string>
    <string name="common_events">Common events</string>
    <string name="no_common_events">No common events</string>
    <string name="common_groups">Common groups</string>
    <string name="no_common_groups">No common groups</string>
    <!-- Message Interactions -->
    <string name="message_edited">edited</string>
    <string name="read_by_all">Read by all</string>
    <string name="message_sent">Sent</string>

    <!-- Edit Message Dialog -->
    <string name="edit_message_title">Edit Message</string>
    <string name="edit_message_placeholder">Enter new message</string>
    <string name="save">Save</string>
    <string name="cancel">Cancel</string>

    <!-- Delete Message Dialog -->
    <string name="delete_message_title">Delete Message</string>
    <string name="delete_message_confirmation">Are you sure you want to delete this message? This action cannot be undone.</string>
    <string name="delete">Delete</string>

    <!-- Who Read Dialog -->
    <string name="read_by_title">Read by</string>
    <string name="no_one_read_yet">No one has read this message yet.</string>
    <string name="unknown_user">Unknown User</string>
    <string name="close">Close</string>

    <!-- Context Menu -->
    <string name="copy">Copy</string>
    <string name="edit">Edit</string>
    <string name="see_who_read">See who read</string>

    <!-- Events/Series Details Screens -->
    <string name="group_name">Group: %1$s</string>
</resources><|MERGE_RESOLUTION|>--- conflicted
+++ resolved
@@ -18,15 +18,12 @@
     <string name="location">Location</string>
     <string name="poll">Poll</string>
     <string name="not_yet_implemented">Not yet implemented</string>
-<<<<<<< HEAD
+    <string name="image_sent_success">Image sent successfully</string>
+    <string name="image_message">Image</string>
+    <string name="choose_photo_source">Choose photo source</string>
     <string name="current_location">Current Location</string>
     <string name="failed_to_send_location">Failed to send location: %1$s</string>
     <string name="invalid_location_coordinates">Invalid location coordinates</string>
-=======
-    <string name="image_sent_success">Image sent successfully</string>
-    <string name="image_message">Image</string>
-    <string name="choose_photo_source">Choose photo source</string>
->>>>>>> 635af06f
 
     <!-- Public Profile Screen -->
     <string name="back">Back</string>
