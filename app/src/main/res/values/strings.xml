--- conflicted
+++ resolved
@@ -70,14 +70,11 @@
     <string name="unknown_user">Unknown User</string>
     <string name="close">Close</string>
 
-<<<<<<< HEAD
     <!-- Online Status -->
     <string name="online_users_zero">0 users online</string>
     <string name="online_users_one">1 user online</string>
     <string name="online_users_many">%d users online</string>
 
-=======
->>>>>>> c3ea3c1a
     <!-- Context Menu -->
     <string name="copy">Copy</string>
     <string name="edit">Edit</string>
