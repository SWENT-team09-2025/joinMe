<resources>
    <string name="app_name">JoinMe</string>
    <string name="title_activity_main">JoinMe</string>
    <string name="title_activity_second">SecondActivity</string>
    <string name="default_web_client_id">72336686371-hd2i4tnr0oh60vmkrrebjkkpj8uif129.apps.googleusercontent.com</string>

    <!-- Chat Screen -->
    <string name="leave_chat">Leave chat</string>
    <string name="empty_chat_message">No messages yet. Start the conversation!</string>
    <string name="user_avatar_description">%1$s\'s avatar</string>
    <string name="add_attachment">Add attachment</string>
    <string name="message_placeholder">Type your message here…</string>
    <string name="record_audio">Record audio</string>
    <string name="send_message">Send message</string>
    <string name="photo">Photo</string>
    <string name="gallery">Gallery</string>
    <string name="camera">Camera</string>
    <string name="location">Location</string>
    <string name="poll">Poll</string>
    <string name="not_yet_implemented">Not yet implemented</string>
    <string name="current_location">Current Location</string>
    <string name="failed_to_send_location">Failed to send location: %1$s</string>
    <string name="invalid_location_coordinates">Invalid location coordinates</string>
    <string name="image_sent_success">Image sent successfully</string>
    <string name="image_message">Image</string>
    <string name="choose_photo_source">Choose photo source</string>

    <!-- Public Profile Screen -->
    <string name="back">Back</string>
    <string name="unknown_error">Unknown error</string>
    <string name="events_joined">Events Joined</string>
    <string name="followers">Followers</string>
    <string name="following">Following</string>
    <string name="no_followers_yet">No followers yet</string>
    <string name="not_following_anyone_yet">Not following anyone yet</string>
    <string name="profile_photo">Profile photo</string>
    <string name="bio">Bio</string>
    <string name="no_bio_available">No bio available</string>
    <string name="follow">Follow</string>
    <string name="interests">Interests</string>
    <string name="no_interests_available">No interests available</string>
    <string name="message">Message</string>
    <string name="event_streaks">Event Streaks</string>
    <string name="zero_days">0 days</string>
    <string name="common_events">Common events</string>
    <string name="no_common_events">No common events</string>
    <string name="common_groups">Common groups</string>
    <string name="no_common_groups">No common groups</string>
    <!-- Message Interactions -->
    <string name="message_edited">edited</string>
    <string name="read_by_all">Read by all</string>
    <string name="message_sent">Sent</string>

    <!-- Edit Message Dialog -->
    <string name="edit_message_title">Edit Message</string>
    <string name="edit_message_placeholder">Enter new message</string>
    <string name="save">Save</string>
    <string name="cancel">Cancel</string>

    <!-- Delete Message Dialog -->
    <string name="delete_message_title">Delete Message</string>
    <string name="delete_message_confirmation">Are you sure you want to delete this message? This action cannot be undone.</string>
    <string name="delete">Delete</string>

    <!-- Who Read Dialog -->
    <string name="read_by_title">Read by</string>
    <string name="no_one_read_yet">No one has read this message yet.</string>
    <string name="unknown_user">Unknown User</string>
    <string name="close">Close</string>

    <!-- Online Status -->
    <string name="online_users_zero">0 users online</string>
    <string name="online_users_one">1 user online</string>
    <string name="online_users_many">%d users online</string>

    <!-- Context Menu -->
    <string name="copy">Copy</string>
    <string name="edit">Edit</string>
    <string name="see_who_read">See who read</string>

    <!-- Events/Series Details Screens -->
    <string name="group_name">Group: %1$s</string>

    <!-- Calendar Screen -->
    <string name="calendar">Calendar</string>
    <string name="previous_month">Previous month</string>
    <string name="next_month">Next month</string>
    <string name="upcoming_events">Upcoming events</string>
    <string name="no_events_on_date">You have no events\non this date.</string>

    <!-- Month Names Array -->
    <string-array name="month_names">
        <item>January</item>
        <item>February</item>
        <item>March</item>
        <item>April</item>
        <item>May</item>
        <item>June</item>
        <item>July</item>
        <item>August</item>
        <item>September</item>
        <item>October</item>
        <item>November</item>
        <item>December</item>
    </string-array>

    <!-- Weekday Abbreviations Array (Monday through Sunday) -->
    <string-array name="weekday_abbreviations">
        <item>Mon</item>
        <item>Tue</item>
        <item>Wed</item>
        <item>Thu</item>
        <item>Fri</item>
        <item>Sat</item>
        <item>Sun</item>
    </string-array>
    <!-- Notification Types -->
    <string name="notification_type_event_chat_message">event_chat_message</string>
    <string name="notification_type_group_chat_message">group_chat_message</string>

<<<<<<< HEAD
    <!-- Group Photo -->
    <string name="group_photo_uploaded">Photo uploaded successfully</string>
    <string name="group_photo_deleted">Photo deleted</string>
=======
    <!-- Invitation link -->
    <string name="process_invitation_failed">Failed to process invitation: %1$s</string>
    <string name="invalid_invitation_link">Invalid or expired invitation link</string>
    <string name="fail_joining_group">Failed to join group: %1$s</string>
    <string name="success_joining_group">Successfully joined the group!</string>
    <string name="sign_in_to_join_group">Please sign in to join the group</string>
>>>>>>> 82641e4d
</resources><|MERGE_RESOLUTION|>--- conflicted
+++ resolved
@@ -118,16 +118,13 @@
     <string name="notification_type_event_chat_message">event_chat_message</string>
     <string name="notification_type_group_chat_message">group_chat_message</string>
 
-<<<<<<< HEAD
     <!-- Group Photo -->
     <string name="group_photo_uploaded">Photo uploaded successfully</string>
     <string name="group_photo_deleted">Photo deleted</string>
-=======
     <!-- Invitation link -->
     <string name="process_invitation_failed">Failed to process invitation: %1$s</string>
     <string name="invalid_invitation_link">Invalid or expired invitation link</string>
     <string name="fail_joining_group">Failed to join group: %1$s</string>
     <string name="success_joining_group">Successfully joined the group!</string>
     <string name="sign_in_to_join_group">Please sign in to join the group</string>
->>>>>>> 82641e4d
 </resources>