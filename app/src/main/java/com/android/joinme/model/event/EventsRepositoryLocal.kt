package com.android.joinme.model.event

/** Exception message for when an event is not found in the local repository. */
const val EVENT_NOT_FOUND = "EventsRepositoryLocal: Event not found"

/** Represents a repository that manages a local list of events (for offline mode or testing). */
class EventsRepositoryLocal : EventsRepository {
  private val events: MutableList<Event> = mutableListOf()
  private var counter = 0

  override fun getNewEventId(): String {
    return (counter++).toString()
  }

  override suspend fun getAllEvents(eventFilter: EventFilter): List<Event> {
    return events
  }

  override suspend fun getEvent(eventId: String): Event {
    return events.find { it.eventId == eventId } ?: throw Exception(EVENT_NOT_FOUND)
  }

  override suspend fun addEvent(event: Event) {
    // ensure creator is participant
    val fixedEvent =
        if (!event.participants.contains(event.ownerId))
            event.copy(participants = event.participants + event.ownerId)
        else event

    events.add(fixedEvent)
  }

  override suspend fun editEvent(eventId: String, newValue: Event) {
    val index = events.indexOfFirst { it.eventId == eventId }
    if (index != -1) {
      events[index] = newValue
    } else {
      throw Exception(EVENT_NOT_FOUND)
    }
  }

  override suspend fun deleteEvent(eventId: String) {
    val index = events.indexOfFirst { it.eventId == eventId }
    if (index != -1) {
      events.removeAt(index)
    } else {
      throw Exception(EVENT_NOT_FOUND)
    }
  }

  override suspend fun getEventsByIds(eventIds: List<String>): List<Event> {
    return events.filter { eventIds.contains(it.eventId) }
  }

  override suspend fun getCommonEvents(userIds: List<String>): List<Event> {
    if (userIds.isEmpty()) {
      return emptyList()
    }

<<<<<<< HEAD
    // The current buggy implementation is likely using .any or some other logic.
    // Replace it with this .filter using .all
=======
>>>>>>> 813dc642
    return events
        .filter { event ->
          // This ensures an event is included ONLY IF it contains ALL of the userIds.
          userIds.all { userId -> event.participants.contains(userId) }
        }
<<<<<<< HEAD
        .sortedBy { it.date }
=======
        .sortedBy { it.date.toDate().time }
>>>>>>> 813dc642
  }

  /** Clears all events from the repository. Useful for testing. */
  fun clear() {
    events.clear()
    counter = 0
  }
}<|MERGE_RESOLUTION|>--- conflicted
+++ resolved
@@ -57,21 +57,12 @@
       return emptyList()
     }
 
-<<<<<<< HEAD
-    // The current buggy implementation is likely using .any or some other logic.
-    // Replace it with this .filter using .all
-=======
->>>>>>> 813dc642
     return events
         .filter { event ->
           // This ensures an event is included ONLY IF it contains ALL of the userIds.
           userIds.all { userId -> event.participants.contains(userId) }
         }
-<<<<<<< HEAD
-        .sortedBy { it.date }
-=======
         .sortedBy { it.date.toDate().time }
->>>>>>> 813dc642
   }
 
   /** Clears all events from the repository. Useful for testing. */
