package com.android.joinme.model.profile

<<<<<<< HEAD
import android.content.Context
import android.net.Uri
import android.util.Log
import com.android.joinme.model.utils.ImageProcessor
=======
>>>>>>> abb4c365
import com.google.firebase.Timestamp
import com.google.firebase.firestore.DocumentSnapshot
import com.google.firebase.firestore.FieldValue
import com.google.firebase.firestore.FirebaseFirestore
import com.google.firebase.firestore.SetOptions
import com.google.firebase.storage.FirebaseStorage
import kotlinx.coroutines.tasks.await

const val PROFILES_COLLECTION_PATH = "profiles"

private const val F_USERNAME = "username"
private const val F_EMAIL = "email"
private const val F_PHOTO_URL = "photoUrl"
private const val F_COUNTRY = "country"
private const val F_BIO = "bio"
private const val F_INTERESTS = "interests"
private const val F_DOB = "dateOfBirth"
private const val F_CREATED_AT = "createdAt"
private const val F_UPDATED_AT = "updatedAt"
private const val F_FCM_TOKEN = "fcmToken"

/**
 * Firestore implementation of [ProfileRepository] that manages user profile data in Firebase
 * Firestore and profile photos in Firebase Storage.
 *
 * This repository provides CRUD operations for user profiles, storing them in a Firestore
 * collection. Each profile document is keyed by the user's UID. All operations are asynchronous and
 * use Kotlin coroutines for clean, non-blocking execution.
 *
 * Profile photos are stored in Firebase Storage at: users/{uid}/profile.jpg
 *
 * @param db The Firestore database instance.
 * @param storage The Firebase Storage instance for photo uploads.
 */
class ProfileRepositoryFirestore(db: FirebaseFirestore, private val storage: FirebaseStorage) :
    ProfileRepository {

  private val profilesCollection = db.collection(PROFILES_COLLECTION_PATH)

  companion object {
    private const val TAG = "ProfileRepositoryFirestore"
    private const val USERS_STORAGE_PATH = "users"
    private const val PROFILE_PHOTO_NAME = "profile.jpg"
  }

  /**
   * Retrieves a user profile by UID from Firestore. Throws [NoSuchElementException] if the profile
   * does not exist.
   */
  override suspend fun getProfile(uid: String): Profile {
    val document = profilesCollection.document(uid).get().await()
    return documentToProfile(document)
        ?: throw NoSuchElementException(
            "ProfileRepositoryFirestore: Profile with UID $uid not found")
  }

  /**
   * Creates or updates a user profile in Firestore. If the profile document already exists, it
   * updates the existing fields; otherwise, it creates a new document with the provided data.
   */
  override suspend fun createOrUpdateProfile(profile: Profile) {
    val docRef = profilesCollection.document(profile.uid)
    val snapshot = docRef.get().await()

    val base =
        mapOf(
            F_USERNAME to profile.username,
            F_PHOTO_URL to profile.photoUrl,
            F_COUNTRY to profile.country,
            F_BIO to profile.bio,
            F_INTERESTS to profile.interests,
            F_DOB to profile.dateOfBirth,
            F_FCM_TOKEN to profile.fcmToken)

    val data =
        if (snapshot.exists()) {
          base + mapOf(F_UPDATED_AT to FieldValue.serverTimestamp())
        } else {
          base +
              mapOf(
                  F_EMAIL to profile.email, // set once
                  F_CREATED_AT to FieldValue.serverTimestamp(),
                  F_UPDATED_AT to FieldValue.serverTimestamp())
        }

    docRef.set(data, SetOptions.merge()).await()
  }

  override suspend fun deleteProfile(uid: String) {
    profilesCollection.document(uid).delete().await()
  }

  /**
   * Uploads a profile photo for the given user UID to Firebase Storage, processes the image
   * (compression, orientation), and updates the user's profile document in Firestore with the new
   * photo URL. Returns the download URL of the uploaded photo.
   */
  override suspend fun uploadProfilePhoto(context: Context, uid: String, imageUri: Uri): String {
    try {
      Log.d(TAG, "Starting photo upload for user $uid from URI: $imageUri")

      // Step 1: Process the image (compress, fix orientation)
      // Create ImageProcessor on-demand with the provided context
      val imageProcessor = ImageProcessor(context)
      val processedBytes = imageProcessor.processImage(imageUri)
      Log.d(TAG, "Image processed, size: ${processedBytes.size} bytes")

      // Step 2: Upload to Firebase Storage
      val storageRef =
          storage.reference.child(USERS_STORAGE_PATH).child(uid).child(PROFILE_PHOTO_NAME)

      val uploadTask = storageRef.putBytes(processedBytes).await()
      Log.d(TAG, "Upload completed: ${uploadTask.metadata?.path}")

      // Step 3: Get the download URL
      val downloadUrl = storageRef.downloadUrl.await().toString()
      Log.d(TAG, "Download URL retrieved: $downloadUrl")

      // Step 4: Update Firestore profile with new photoUrl
      val docRef = profilesCollection.document(uid)
      docRef
          .update(mapOf(F_PHOTO_URL to downloadUrl, F_UPDATED_AT to FieldValue.serverTimestamp()))
          .await()
      Log.d(TAG, "Profile updated with new photo URL")

      return downloadUrl
    } catch (e: Exception) {
      Log.e(TAG, "Error uploading profile photo for user $uid", e)
      throw Exception("Failed to upload profile photo: ${e.message}", e)
    }
  }

  /**
   * Deletes the profile photo for the given user UID from Firebase Storage and clears the photoUrl
   * field in Firestore.
   */
  override suspend fun deleteProfilePhoto(uid: String) {
    try {
      Log.d(TAG, "Deleting profile photo for user $uid")

      // Step 1: Delete from Storage
      val storageRef =
          storage.reference.child(USERS_STORAGE_PATH).child(uid).child(PROFILE_PHOTO_NAME)

      try {
        storageRef.delete().await()
        Log.d(TAG, "Profile photo deleted from Storage")
      } catch (e: Exception) {
        // File might not exist, log but continue
        Log.w(TAG, "Photo file not found in Storage, continuing to clear Firestore field", e)
      }

      // Step 2: Clear photoUrl in Firestore
      val docRef = profilesCollection.document(uid)
      docRef
          .update(mapOf(F_PHOTO_URL to null, F_UPDATED_AT to FieldValue.serverTimestamp()))
          .await()
      Log.d(TAG, "Profile photoUrl cleared in Firestore")
    } catch (e: Exception) {
      Log.e(TAG, "Error deleting profile photo for user $uid", e)
      throw Exception("Failed to delete profile photo: ${e.message}", e)
    }
  }

  /**
   * Converts a Firestore DocumentSnapshot to a Profile object. Returns null if required fields are
   * missing or if the document doesn't exist.
   */
  private fun documentToProfile(document: DocumentSnapshot): Profile? {
    return try {
      if (!document.exists()) return null

      // Required fields
      val username = document.getString(F_USERNAME)?.trim().orEmpty()
      val email = document.getString(F_EMAIL)?.trim().orEmpty()
      if (username.isEmpty() || email.isEmpty()) return null

      // Optional strings
      val photoUrl = document.getString(F_PHOTO_URL)?.takeIf { it.isNotBlank() }
      val country = document.getString(F_COUNTRY)?.takeIf { it.isNotBlank() }
      val bio = document.getString(F_BIO)?.takeIf { it.isNotBlank() }
      val dateOfBirth = document.getString(F_DOB)?.takeIf { it.isNotBlank() }
      val fcmToken = document.getString(F_FCM_TOKEN)?.takeIf { it.isNotBlank() }

      // Optional list<string>, guard against mixed types
      val interests: List<String> =
          (document.get(F_INTERESTS) as? List<*>)?.mapNotNull { it as? String } ?: emptyList()

      // Timestamps
      val createdAt: Timestamp? = document.getTimestamp(F_CREATED_AT)
      val updatedAt: Timestamp? = document.getTimestamp(F_UPDATED_AT)

      return Profile(
          uid = document.id,
          username = username,
          email = email,
          photoUrl = photoUrl,
          country = country,
          bio = bio,
          interests = interests,
          dateOfBirth = dateOfBirth,
          createdAt = createdAt,
          updatedAt = updatedAt,
          fcmToken = fcmToken)
    } catch (e: Exception) {
<<<<<<< HEAD
      Log.e(TAG, "Error converting document to Profile", e)
=======
      // exception ignored
>>>>>>> abb4c365
      null
    }
  }
}<|MERGE_RESOLUTION|>--- conflicted
+++ resolved
@@ -1,12 +1,9 @@
 package com.android.joinme.model.profile
 
-<<<<<<< HEAD
 import android.content.Context
 import android.net.Uri
 import android.util.Log
 import com.android.joinme.model.utils.ImageProcessor
-=======
->>>>>>> abb4c365
 import com.google.firebase.Timestamp
 import com.google.firebase.firestore.DocumentSnapshot
 import com.google.firebase.firestore.FieldValue
@@ -212,11 +209,7 @@
           updatedAt = updatedAt,
           fcmToken = fcmToken)
     } catch (e: Exception) {
-<<<<<<< HEAD
       Log.e(TAG, "Error converting document to Profile", e)
-=======
-      // exception ignored
->>>>>>> abb4c365
       null
     }
   }
