--- conflicted
+++ resolved
@@ -1,23 +1,6 @@
 package com.android.joinme.model.group
 
-<<<<<<< HEAD
-import com.android.joinme.model.event.EventType
-
-/**
- * Local in-memory implementation of [GroupRepository].
- *
- * This repository stores groups in a mutable list, providing a lightweight, non-persistent storage
- * solution. It's primarily used for:
- * - Local caching of groups fetched from remote sources
- * - Testing without requiring network access or Firebase setup
- * - Offline-first functionality (when combined with sync mechanisms)
- *
- * This implementation does not persist data across app restarts. All data is lost when the app
- * process terminates.
- */
-=======
 /** Represents a repository that manages a local list of groups (for offline mode or testing). */
->>>>>>> 5b9453d3
 class GroupRepositoryLocal : GroupRepository {
   private val groups: MutableList<Group> = mutableListOf()
   private var counter = 0
@@ -48,64 +31,6 @@
     }
   }
 
-<<<<<<< HEAD
-  override suspend fun getGroup(id: String): Group? = groups.find { it.id == id }
-
-  override suspend fun createGroup(name: String, category: EventType, description: String): String {
-    val newGroup =
-        Group(
-            id = "group${groups.size + 1}",
-            name = name,
-            category = category,
-            description = description,
-            ownerId = "owner${groups.size + 1}",
-            memberIds = listOf("owner${groups.size + 1}"))
-    groups.add(newGroup)
-    return newGroup.id
-  }
-
-  /**
-   * Test helper method to add a group to the local repository.
-   *
-   * This method simplifies test data creation by automatically generating member IDs based on the
-   * provided member count. Member IDs are generated as "member0", "member1", etc.
-   *
-   * **Note:** This method should only be used in test code.
-   *
-   * @param id The unique identifier for the group.
-   * @param name The name of the group.
-   * @param ownerId The ID of the group owner.
-   * @param description The description of the group. Defaults to empty string.
-   * @param memberCount The number of members in the group. Defaults to 0.
-   */
-  fun addTestGroup(
-      id: String,
-      name: String,
-      ownerId: String,
-      description: String = "",
-      memberCount: Int = 0
-  ) {
-    val memberIds = List(memberCount) { "member$it" }
-    groups.add(
-        Group(
-            id = id,
-            name = name,
-            ownerId = ownerId,
-            description = description,
-            memberIds = memberIds))
-  }
-
-  /**
-   * Test helper method to clear all groups from the local repository.
-   *
-   * This method removes all stored groups, providing a clean slate for test isolation. Typically
-   * used in test setup or teardown methods.
-   *
-   * **Note:** This method should only be used in test code.
-   */
-  fun clearAllGroups() {
-    groups.clear()
-=======
   override suspend fun deleteGroup(groupId: String) {
     val index = groups.indexOfFirst { it.id == groupId }
     if (index != -1) {
@@ -113,6 +38,5 @@
     } else {
       throw Exception("GroupRepositoryLocal: Group not found")
     }
->>>>>>> 5b9453d3
   }
 }