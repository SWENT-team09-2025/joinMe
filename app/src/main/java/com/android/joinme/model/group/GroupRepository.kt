package com.android.joinme.model.group

<<<<<<< HEAD
import com.android.joinme.model.event.EventType

/**
 * Repository interface for managing group-related data operations.
 *
 * This interface defines the contract for interacting with group data, supporting operations such
 * as fetching user groups, leaving groups, creating new groups, and retrieving individual group
 * details. Implementations can use different data sources (e.g., Firestore, local storage).
 */
=======
/** Represents a repository that manages Group items. */
>>>>>>> 5b9453d3
interface GroupRepository {

  /** Generates and returns a new unique identifier for a Group item. */
  fun getNewGroupId(): String

  /**
   * Retrieves all Group items that the current user belongs to.
   *
   * @return A list of all Group items the user is part of.
   */
  suspend fun getAllGroups(): List<Group>

  /**
   * Retrieves a specific Group item by its unique identifier.
   *
   * @param groupId The unique identifier of the Group item to retrieve.
   * @return The Group item with the specified identifier.
   * @throws Exception if the group item is not found.
   */
  suspend fun getGroup(groupId: String): Group

  /**
   * Adds a new Group item to the repository.
   *
   * @param group The Group item to add.
   */
  suspend fun addGroup(group: Group)

  /**
   * Edits an existing Group item in the repository.
   *
   * @param groupId The unique identifier of the Group item to edit.
   * @param newValue The new value for the Group item.
   * @throws Exception if the Group item is not found.
   */
  suspend fun editGroup(groupId: String, newValue: Group)

  /**
   * Deletes a Group item from the repository.
   *
   * @param groupId The unique identifier of the Group item to delete.
   * @throws Exception if the Group item is not found.
   */
<<<<<<< HEAD
  suspend fun getGroup(id: String): Group?

  /**
   * Creates a new group with the current user as owner and admin member.
   *
   * This operation atomically:
   * 1. Creates a new group document with the provided details
   * 2. Adds the creator as a member with admin role
   * 3. Initializes the group with the creator in the memberIds list
   *
   * @param name The name of the group (required, 3-30 characters)
   * @param category The category of the group (Social/Activity/Sports)
   * @param description Optional description of the group (max 300 characters)
   * @return The ID of the newly created group
   * @throws IllegalStateException if the user is not authenticated
   * @throws Exception if the group creation fails
   */
  suspend fun createGroup(name: String, category: EventType, description: String = ""): String
=======
  suspend fun deleteGroup(groupId: String)
>>>>>>> 5b9453d3
}<|MERGE_RESOLUTION|>--- conflicted
+++ resolved
@@ -1,18 +1,6 @@
 package com.android.joinme.model.group
 
-<<<<<<< HEAD
-import com.android.joinme.model.event.EventType
-
-/**
- * Repository interface for managing group-related data operations.
- *
- * This interface defines the contract for interacting with group data, supporting operations such
- * as fetching user groups, leaving groups, creating new groups, and retrieving individual group
- * details. Implementations can use different data sources (e.g., Firestore, local storage).
- */
-=======
 /** Represents a repository that manages Group items. */
->>>>>>> 5b9453d3
 interface GroupRepository {
 
   /** Generates and returns a new unique identifier for a Group item. */
@@ -56,26 +44,5 @@
    * @param groupId The unique identifier of the Group item to delete.
    * @throws Exception if the Group item is not found.
    */
-<<<<<<< HEAD
-  suspend fun getGroup(id: String): Group?
-
-  /**
-   * Creates a new group with the current user as owner and admin member.
-   *
-   * This operation atomically:
-   * 1. Creates a new group document with the provided details
-   * 2. Adds the creator as a member with admin role
-   * 3. Initializes the group with the creator in the memberIds list
-   *
-   * @param name The name of the group (required, 3-30 characters)
-   * @param category The category of the group (Social/Activity/Sports)
-   * @param description Optional description of the group (max 300 characters)
-   * @return The ID of the newly created group
-   * @throws IllegalStateException if the user is not authenticated
-   * @throws Exception if the group creation fails
-   */
-  suspend fun createGroup(name: String, category: EventType, description: String = ""): String
-=======
   suspend fun deleteGroup(groupId: String)
->>>>>>> 5b9453d3
 }