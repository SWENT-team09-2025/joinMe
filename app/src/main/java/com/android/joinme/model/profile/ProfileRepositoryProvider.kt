--- conflicted
+++ resolved
@@ -5,16 +5,6 @@
 import com.google.firebase.storage.FirebaseStorage
 
 /**
-<<<<<<< HEAD
- * Provides a singleton instance of [ProfileRepository] backed by Firestore and Storage.
- *
- * `repository` is mutable for testing purposes.
- */
-object ProfileRepositoryProvider {
-
-  private val _repository: ProfileRepository by lazy {
-    ProfileRepositoryFirestore(db = Firebase.firestore, storage = FirebaseStorage.getInstance())
-=======
  * Provides a singleton instance of [ProfileRepository]. Uses local repository in test environment,
  * Firestore otherwise. `repository` is mutable for testing purpose.
  */
@@ -22,10 +12,8 @@
   // Local repository (in-memory)
   private val localRepo: ProfileRepository by lazy { ProfileRepositoryLocal() }
 
-  // Firestore repository (initialized lazily)
   private val firestoreRepo: ProfileRepository by lazy {
-    ProfileRepositoryFirestore(Firebase.firestore)
->>>>>>> aeeafcf4
+    ProfileRepositoryFirestore(db = Firebase.firestore, storage = FirebaseStorage.getInstance())
   }
 
   // For backward compatibility and explicit test injection
