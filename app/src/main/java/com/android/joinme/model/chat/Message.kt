--- conflicted
+++ resolved
@@ -12,13 +12,10 @@
   SYSTEM,
   /** Image message */
   IMAGE,
-<<<<<<< HEAD
   /** Poll message - content contains the poll ID */
-  POLL
-=======
+  POLL,
   /** Location message with coordinates */
   LOCATION
->>>>>>> 7e7f9148
   // VIDEO, Implement this later if possible
   // AUDIO, Implement this later if possible
 }
