// Implemented with help of Claude AI
package com.android.joinme

import android.app.NotificationChannel
import android.app.NotificationManager
import android.content.Context
import android.content.Intent
import android.os.Bundle
import android.widget.Toast
import androidx.activity.ComponentActivity
import androidx.activity.compose.setContent
import androidx.compose.foundation.layout.fillMaxSize
import androidx.compose.material3.Surface
import androidx.compose.runtime.Composable
import androidx.compose.runtime.LaunchedEffect
import androidx.compose.runtime.getValue
import androidx.compose.runtime.mutableStateOf
import androidx.compose.runtime.remember
import androidx.compose.runtime.rememberCoroutineScope
import androidx.compose.runtime.setValue
import androidx.compose.ui.Modifier
import androidx.compose.ui.platform.LocalContext
import androidx.credentials.CredentialManager
import androidx.lifecycle.viewmodel.compose.viewModel
import androidx.navigation.compose.NavHost
import androidx.navigation.compose.composable
import androidx.navigation.compose.rememberNavController
import androidx.navigation.navigation
import com.android.joinme.model.chat.ChatRepositoryProvider
import com.android.joinme.model.groups.GroupRepositoryProvider
import com.android.joinme.model.notification.FCMTokenManager
import com.android.joinme.model.profile.ProfileRepositoryProvider
import com.android.joinme.ui.chat.ChatScreen
import com.android.joinme.ui.chat.ChatViewModel
import com.android.joinme.ui.groups.ActivityGroupScreen
import com.android.joinme.ui.groups.CreateGroupScreen
import com.android.joinme.ui.groups.EditGroupScreen
import com.android.joinme.ui.groups.GroupDetailScreen
import com.android.joinme.ui.groups.GroupListScreen
import com.android.joinme.ui.groups.GroupListViewModel
import com.android.joinme.ui.history.HistoryScreen
import com.android.joinme.ui.map.MapScreen
import com.android.joinme.ui.map.MapViewModel
import com.android.joinme.ui.navigation.NavigationActions
import com.android.joinme.ui.navigation.Screen
import com.android.joinme.ui.overview.CreateEventForSerieScreen
import com.android.joinme.ui.overview.CreateEventScreen
import com.android.joinme.ui.overview.CreateSerieScreen
import com.android.joinme.ui.overview.EditEventForSerieScreen
import com.android.joinme.ui.overview.EditEventScreen
import com.android.joinme.ui.overview.EditSerieScreen
import com.android.joinme.ui.overview.OverviewScreen
import com.android.joinme.ui.overview.SearchScreen
import com.android.joinme.ui.overview.SerieDetailsScreen
import com.android.joinme.ui.overview.ShowEventScreen
import com.android.joinme.ui.profile.EditProfileScreen
import com.android.joinme.ui.profile.ViewProfileScreen
import com.android.joinme.ui.signIn.SignInScreen
import com.android.joinme.ui.theme.JoinMeTheme
import com.google.firebase.auth.FirebaseAuth
import kotlinx.coroutines.launch
import okhttp3.OkHttpClient

/** Provides a singleton OkHttpClient instance for network operations. */
object HttpClientProvider {
  var client: OkHttpClient = OkHttpClient()
}

/** Exception message for when a serie ID is null. */
const val SERIES_ID_NULL = "Serie ID is null"

/** Key for the series ID in the bundle. */
const val SERIES_ID = "serieId"

/** Key for the event ID in the bundle. */
const val EVENT_ID = "eventId"
/**
 * MainActivity is the single activity for the JoinMe application.
 *
 * This activity follows the single-activity architecture pattern, hosting all navigation and
 * screens within Jetpack Compose. The activity's only responsibility is to set up the content view
 * with the JoinMe composable, which handles all navigation and UI logic.
 */
class MainActivity : ComponentActivity() {

  override fun onCreate(savedInstanceState: Bundle?) {
    super.onCreate(savedInstanceState)
    createNotificationChannel()

    val deepLinkData = intent?.data
    val initialEventId = if (deepLinkData?.host == "event") deepLinkData.lastPathSegment else null
    val initialGroupId =
        when {
          deepLinkData?.host == "group" -> deepLinkData.lastPathSegment
          deepLinkData?.host == "joinme.app" &&
              deepLinkData.pathSegments?.firstOrNull() == "group" ->
              deepLinkData.pathSegments?.getOrNull(1)
          else -> null
        }

    setContent {
      JoinMeTheme {
        Surface(modifier = Modifier.fillMaxSize()) {
          JoinMe(initialEventId = initialEventId, initialGroupId = initialGroupId)
        }
      }
    }
  }

  override fun onNewIntent(intent: Intent) {
    super.onNewIntent(intent)
    setIntent(intent)
  }

  private fun createNotificationChannel() {
    val channel =
        NotificationChannel(
            "event_notifications", "Event Notifications", NotificationManager.IMPORTANCE_HIGH)
    channel.description = "Notifications for upcoming events"
    channel.enableVibration(true)

    val notificationManager = getSystemService(NOTIFICATION_SERVICE) as NotificationManager
    notificationManager.createNotificationChannel(channel)
  }
}

/**
 * JoinMe is the root composable of the application, managing all navigation and screen routing.
 *
 * This composable sets up the NavHost and defines all navigation graphs for the application,
 * including authentication, overview/events, search, map, and profile flows. It uses
 * AuthRepositoryProvider to determine the initial destination based on user authentication state.
 *
 * @param context The context used for showing toasts and other system interactions. Defaults to
 *   LocalContext.
 * @param credentialManager The CredentialManager used for Google Sign-In. Defaults to a new
 *   instance.
 * @param startDestination Optional override for the initial navigation destination. Primarily used
 *   for testing. If null, determines destination based on authentication state (Auth or Overview).
 */
@Composable
fun JoinMe(
    context: Context = LocalContext.current,
    credentialManager: CredentialManager = CredentialManager.create(context),
    startDestination: String? = null,
    initialEventId: String? = null,
    initialGroupId: String? = null,
    enableNotificationPermissionRequest: Boolean = true,
) {
  val navController = rememberNavController()
  val navigationActions = NavigationActions(navController)
  val coroutineScope = rememberCoroutineScope()

  var currentUser by remember { mutableStateOf(FirebaseAuth.getInstance().currentUser) }

  // Listen for auth state changes
  LaunchedEffect(Unit) {
    val authStateListener =
        FirebaseAuth.AuthStateListener { auth -> currentUser = auth.currentUser }
    FirebaseAuth.getInstance().addAuthStateListener(authStateListener)
  }
  val initialDestination =
      startDestination ?: if (currentUser == null) Screen.Auth.name else Screen.Overview.route

  // Initialize FCM token when user is logged in
  LaunchedEffect(Unit) {
    if (currentUser != null) {
      FCMTokenManager.initializeFCMToken(context)
    }
  }

  // Navigate to event if opened from notification
  LaunchedEffect(initialEventId) {
    if (initialEventId != null && currentUser != null) {
      navigationActions.navigateTo(Screen.ShowEventScreen(initialEventId))
    }
  }

  // Join group if opened from invitation link
  LaunchedEffect(initialGroupId) {
    if (initialGroupId != null) {
      if (currentUser != null) {
        coroutineScope.launch {
          try {
            val groupRepository = GroupRepositoryProvider.repository
            groupRepository.joinGroup(initialGroupId, currentUser!!.uid)
            kotlinx.coroutines.withContext(kotlinx.coroutines.Dispatchers.Main) {
              Toast.makeText(context, "Successfully joined the group!", Toast.LENGTH_SHORT).show()
            }
            navigationActions.navigateTo(Screen.GroupDetail(initialGroupId))
          } catch (e: Exception) {
            kotlinx.coroutines.withContext(kotlinx.coroutines.Dispatchers.Main) {
              Toast.makeText(context, "Failed to join group: ${e.message}", Toast.LENGTH_LONG)
                  .show()
            }
          }
        }
      } else {
        kotlinx.coroutines.withContext(kotlinx.coroutines.Dispatchers.Main) {
          Toast.makeText(context, "Please sign in to join the group", Toast.LENGTH_SHORT).show()
        }
      }
    }
  }

  NavHost(navController = navController, startDestination = initialDestination) {
    // ============================================================================
    // Authentication
    // ============================================================================
    navigation(
        startDestination = Screen.Auth.route,
        route = Screen.Auth.name,
    ) {
      composable(Screen.Auth.route) {
        SignInScreen(
            credentialManager = credentialManager,
            onSignedIn = {
              // Initialize FCM token after successful sign-in
              FCMTokenManager.initializeFCMToken(context)
              navigationActions.navigateTo(Screen.Overview)
            })
      }
    }

    // ============================================================================
    // Events, Series & History
    // ============================================================================
    navigation(
        startDestination = Screen.Overview.route,
        route = Screen.Overview.name,
    ) {
      composable(Screen.Overview.route) {
        OverviewScreen(
            onSelectEvent = { navigationActions.navigateTo(Screen.ShowEventScreen(it.eventId)) },
            onAddEvent = { navigationActions.navigateTo(Screen.CreateEvent) },
            onAddSerie = { navigationActions.navigateTo(Screen.CreateSerie) },
            onSelectedSerie = { navigationActions.navigateTo(Screen.SerieDetails(it.serieId)) },
            onGoToHistory = { navigationActions.navigateTo(Screen.History) },
            navigationActions = navigationActions,
            enableNotificationPermissionRequest = enableNotificationPermissionRequest)
      }
      composable(Screen.CreateEvent.route) {
        CreateEventScreen(
            onDone = { navigationActions.navigateTo(Screen.Overview) },
            onGoBack = { navigationActions.goBack() })
      }
      composable(Screen.CreateSerie.route) {
        CreateSerieScreen(
            onDone = { serieId ->
              navigationActions.navigateTo(Screen.CreateEventForSerie(serieId))
            },
            onGoBack = { navigationActions.goBack() })
      }
      composable(Screen.CreateEventForSerie.route) { navBackStackEntry ->
        val serieId = navBackStackEntry.arguments?.getString(SERIES_ID)

        serieId?.let {
          CreateEventForSerieScreen(
              serieId = serieId,
              onDone = { navigationActions.navigateTo(Screen.Overview) },
              onGoBack = { navigationActions.goBack() })
        } ?: run { Toast.makeText(context, SERIES_ID_NULL, Toast.LENGTH_SHORT).show() }
      }
      composable(Screen.EditEvent.route) { navBackStackEntry ->
        val eventId = navBackStackEntry.arguments?.getString(EVENT_ID)

        eventId?.let {
          EditEventScreen(
              onDone = { navigationActions.navigateTo(Screen.Overview) },
              onGoBack = { navigationActions.goBack() },
              eventId = eventId)
        } ?: run { Toast.makeText(context, "Event UID is null", Toast.LENGTH_SHORT).show() }
      }
      composable(Screen.History.route) {
        HistoryScreen(
            onSelectEvent = { navigationActions.navigateTo(Screen.ShowEventScreen(it.eventId)) },
            onSelectSerie = { navigationActions.navigateTo(Screen.SerieDetails(it.serieId)) },
            onGoBack = { navigationActions.goBack() })
      }
      composable(Screen.ShowEventScreen.route) { navBackStackEntry ->
        val eventId = navBackStackEntry.arguments?.getString(EVENT_ID)
        val serieId = navBackStackEntry.arguments?.getString(SERIES_ID)

        eventId?.let {
          ShowEventScreen(
              eventId = eventId,
              serieId = serieId,
              onGoBack = { navigationActions.goBack() },
              onEditEvent = { id -> navigationActions.navigateTo(Screen.EditEvent(id)) },
              onEditEventForSerie = { sId, eId ->
                navigationActions.navigateTo(Screen.EditEventForSerie(sId, eId))
              },
              onNavigateToChat = { chatId, chatTitle, totalParticipants ->
                navigationActions.navigateTo(Screen.Chat(chatId, chatTitle, totalParticipants))
              })
        } ?: run { Toast.makeText(context, "Event UID is null", Toast.LENGTH_SHORT).show() }
      }
      composable(Screen.SerieDetails.route) { navBackStackEntry ->
        val serieId = navBackStackEntry.arguments?.getString(SERIES_ID)

        serieId?.let {
          SerieDetailsScreen(
              serieId = serieId,
              onGoBack = { navigationActions.goBack() },
              onEventCardClick = { eventId ->
                navigationActions.navigateTo(Screen.ShowEventScreen(eventId, serieId))
              },
              onAddEventClick = {
                navigationActions.navigateTo(Screen.CreateEventForSerie(serieId))
              },
              onEditSerieClick = { id -> navigationActions.navigateTo(Screen.EditSerie(id)) },
              onQuitSerieSuccess = { navigationActions.goBack() })
        } ?: run { Toast.makeText(context, SERIES_ID_NULL, Toast.LENGTH_SHORT).show() }
      }
      composable(Screen.EditSerie.route) { navBackStackEntry ->
        val serieId = navBackStackEntry.arguments?.getString(SERIES_ID)

        serieId?.let {
          EditSerieScreen(
              serieId = serieId,
              onGoBack = { navigationActions.goBack() },
              onDone = { navigationActions.navigateTo(Screen.Overview) })
        } ?: run { Toast.makeText(context, SERIES_ID_NULL, Toast.LENGTH_SHORT).show() }
      }
      composable(Screen.CreateEventForSerie.route) { navBackStackEntry ->
        val serieId = navBackStackEntry.arguments?.getString(SERIES_ID)

        serieId?.let {
          CreateEventForSerieScreen(
              serieId = serieId,
              onDone = { navigationActions.navigateTo(Screen.Overview) },
              onGoBack = { navigationActions.goBack() })
        } ?: run { Toast.makeText(context, SERIES_ID_NULL, Toast.LENGTH_SHORT).show() }
      }

      composable(Screen.EditEventForSerie.route) { navBackStackEntry ->
        val serieId = navBackStackEntry.arguments?.getString(SERIES_ID)
        val eventId = navBackStackEntry.arguments?.getString(EVENT_ID)

        if (serieId != null && eventId != null) {
          EditEventForSerieScreen(
              serieId = serieId,
              eventId = eventId,
              onDone = { navigationActions.navigateTo(Screen.Overview) },
              onGoBack = { navigationActions.goBack() })
        } else {
          Toast.makeText(context, "Serie ID or Event ID is null", Toast.LENGTH_SHORT).show()
        }
      }
    }

    // ============================================================================
    // Search
    // ============================================================================
    navigation(
        startDestination = Screen.Search.route,
        route = Screen.Search.name,
    ) {
      composable(Screen.Search.route) {
        SearchScreen(
            navigationActions = navigationActions,
            onSelectEvent = { navigationActions.navigateTo(Screen.ShowEventScreen(it.eventId)) },
            onSelectSerie = { serieId ->
              navigationActions.navigateTo(Screen.SerieDetails(serieId))
            })
      }
    }

    // ============================================================================
    // Map
    // ============================================================================
    navigation(
        startDestination = Screen.Map.route,
        route = Screen.Map.name,
    ) {
      composable(Screen.Map.route) { backStackEntry ->
        val mapViewModel: MapViewModel = viewModel(backStackEntry)
        MapScreen(viewModel = mapViewModel, navigationActions = navigationActions)
      }
    }

    // ============================================================================
    // Profile & Groups
    // ============================================================================
    navigation(
        startDestination = Screen.Profile.route,
        route = Screen.Profile.name,
    ) {
      composable(Screen.Profile.route) {
        ViewProfileScreen(
            uid = currentUser?.uid ?: "",
            onTabSelected = { tab -> navigationActions.navigateTo(tab.destination) },
            onBackClick = { navigationActions.goBack() },
            onGroupClick = { navigationActions.navigateTo(Screen.Groups) },
            onEditClick = { navigationActions.navigateTo(Screen.EditProfile) },
            onSignOutComplete = {
              // Clear FCM token on sign-out
              FCMTokenManager.clearFCMToken()
              navigationActions.navigateTo(Screen.Auth)
            })
      }

      composable(Screen.EditProfile.route) {
        EditProfileScreen(
            uid = currentUser?.uid ?: "",
            onBackClick = { navigationActions.goBack() },
            onProfileClick = { navigationActions.navigateTo(Screen.Profile) },
            onGroupClick = { navigationActions.navigateTo(Screen.Groups) },
            onSaveSuccess = { navigationActions.navigateTo(Screen.Profile) })
      }

      composable(Screen.Groups.route) {
        val groupListViewModel: GroupListViewModel = viewModel()

        GroupListScreen(
            viewModel = groupListViewModel,
            onJoinWithLink = { groupId ->
              groupListViewModel.joinGroup(
                  groupId = groupId,
                  onSuccess = {
                    Toast.makeText(context, "Successfully joined the group!", Toast.LENGTH_SHORT)
                        .show()
                  },
                  onError = { error -> Toast.makeText(context, error, Toast.LENGTH_LONG).show() })
            },
            onCreateGroup = { navigationActions.navigateTo(Screen.CreateGroup) },
            onGroup = { group ->
              // Navigate to group details
              navigationActions.navigateTo(Screen.GroupDetail(group.id))
            },
            onBackClick = { navigationActions.goBack() },
            onProfileClick = { navigationActions.navigateTo(Screen.Profile) },
            onEditClick = { navigationActions.navigateTo(Screen.EditProfile) },
            onLeaveGroup = { group ->
              groupListViewModel.leaveGroup(
                  groupId = group.id,
                  onSuccess = {
                    Toast.makeText(context, "Left group successfully", Toast.LENGTH_SHORT).show()
                  },
                  onError = { error -> Toast.makeText(context, error, Toast.LENGTH_LONG).show() })
            },
            onEditGroup = { group -> navigationActions.navigateTo(Screen.EditGroup(group.id)) },
            onDeleteGroup = { group ->
              groupListViewModel.deleteGroup(
                  groupId = group.id,
                  onSuccess = {
                    Toast.makeText(context, "Group deleted successfully", Toast.LENGTH_SHORT).show()
                  },
                  onError = { error -> Toast.makeText(context, error, Toast.LENGTH_LONG).show() })
            })
      }

      composable(route = Screen.CreateGroup.route) {
        CreateGroupScreen(
            onBackClick = { navigationActions.goBack() },
            onCreateSuccess = { navigationActions.navigateTo(Screen.Groups) })
      }

      composable(route = Screen.EditGroup.route) { navBackStackEntry ->
        val groupId = navBackStackEntry.arguments?.getString("groupId")

        groupId?.let {
          EditGroupScreen(
              groupId = groupId,
              onBackClick = { navigationActions.goBack() },
              onSaveSuccess = { navigationActions.navigateTo(Screen.Groups) })
        } ?: run { Toast.makeText(context, "Group ID is null", Toast.LENGTH_SHORT).show() }
      }

      composable(route = Screen.GroupDetail.route) { navBackStackEntry ->
        val groupId = navBackStackEntry.arguments?.getString("groupId")

        groupId?.let {
          GroupDetailScreen(
              groupId = groupId,
              onBackClick = { navigationActions.goBack() },
              onActivityGroupClick = {
                navigationActions.navigateTo(Screen.ActivityGroup(groupId))
              },
              onMemberClick = {
                Toast.makeText(context, "Not yet implemented ", Toast.LENGTH_SHORT).show()
              },
              onNavigateToChat = { chatId, chatTitle, totalParticipants ->
                navigationActions.navigateTo(Screen.Chat(chatId, chatTitle, totalParticipants))
              })
        }
      }

      composable(route = Screen.ActivityGroup.route) { navBackStackEntry ->
        val groupId = navBackStackEntry.arguments?.getString("groupId")

        groupId?.let {
          ActivityGroupScreen(
              groupId = groupId,
              onNavigateBack = { navigationActions.goBack() },
              onSelectedEvent = { eventId ->
                navigationActions.navigateTo(Screen.ShowEventScreen(eventId))
              },
              onSelectedSerie = { serieId ->
                navigationActions.navigateTo(Screen.SerieDetails(serieId))
              })
        } ?: run { Toast.makeText(context, "Group ID is null", Toast.LENGTH_SHORT).show() }
      }

      composable(route = Screen.Chat.route) { navBackStackEntry ->
        val chatId = navBackStackEntry.arguments?.getString("chatId")
        val chatTitle = navBackStackEntry.arguments?.getString("chatTitle")
        val totalParticipants =
            navBackStackEntry.arguments?.getString("totalParticipants")?.toIntOrNull() ?: 1

        if (chatId != null && chatTitle != null) {
          // Use viewModel() factory pattern to get a properly scoped ViewModel
          // that survives recompositions
          val chatViewModel: ChatViewModel =
              viewModel(
                  factory =
                      object : androidx.lifecycle.ViewModelProvider.Factory {
                        override fun <T : androidx.lifecycle.ViewModel> create(
                            modelClass: Class<T>
                        ): T {
                          @Suppress("UNCHECKED_CAST")
                          return ChatViewModel(
                              ChatRepositoryProvider.repository,
                              ProfileRepositoryProvider.repository)
                              as T
                        }
                      })

          val currentUserId = currentUser?.uid ?: ""
          val currentUserName = currentUser?.displayName ?: "Unknown User"

          ChatScreen(
              chatId = chatId,
              chatTitle = chatTitle,
              currentUserId = currentUserId,
              currentUserName = currentUserName,
              viewModel = chatViewModel,
<<<<<<< HEAD
              onBackClick = { navigationActions.goBack() },
              totalParticipants = totalParticipants)
=======
              onLeaveClick = { navigationActions.goBack() })
>>>>>>> 813dc642
        } else {
          Toast.makeText(context, "Chat ID or title is null", Toast.LENGTH_SHORT).show()
        }
      }
    }
  }
}<|MERGE_RESOLUTION|>--- conflicted
+++ resolved
@@ -535,12 +535,8 @@
               currentUserId = currentUserId,
               currentUserName = currentUserName,
               viewModel = chatViewModel,
-<<<<<<< HEAD
-              onBackClick = { navigationActions.goBack() },
-              totalParticipants = totalParticipants)
-=======
+              totalParticipants = totalParticipants,
               onLeaveClick = { navigationActions.goBack() })
->>>>>>> 813dc642
         } else {
           Toast.makeText(context, "Chat ID or title is null", Toast.LENGTH_SHORT).show()
         }
