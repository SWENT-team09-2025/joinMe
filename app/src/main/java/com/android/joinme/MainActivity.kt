--- conflicted
+++ resolved
@@ -518,12 +518,8 @@
               currentUserId = currentUserId,
               currentUserName = currentUserName,
               viewModel = chatViewModel,
-<<<<<<< HEAD
-              onBackClick = { navigationActions.goBack() },
-              totalParticipants = totalParticipants)
-=======
+              totalParticipants = totalParticipants,
               onLeaveClick = { navigationActions.goBack() })
->>>>>>> dfae85e7
         } else {
           Toast.makeText(context, "Chat ID or title is null", Toast.LENGTH_SHORT).show()
         }
