// Implemented with help of Claude AI
package com.android.joinme

import android.app.Application
import android.app.NotificationChannel
import android.app.NotificationManager
import android.content.Context
import android.content.Intent
import android.os.Bundle
import android.widget.Toast
import androidx.activity.ComponentActivity
import androidx.activity.compose.setContent
import androidx.compose.foundation.layout.fillMaxSize
import androidx.compose.material3.Surface
import androidx.compose.runtime.Composable
import androidx.compose.runtime.LaunchedEffect
import androidx.compose.runtime.getValue
import androidx.compose.runtime.mutableStateOf
import androidx.compose.runtime.remember
import androidx.compose.runtime.rememberCoroutineScope
import androidx.compose.runtime.setValue
import androidx.compose.ui.Modifier
import androidx.compose.ui.platform.LocalContext
import androidx.compose.ui.res.stringResource
import androidx.credentials.CredentialManager
import androidx.lifecycle.viewmodel.compose.viewModel
import androidx.navigation.NavGraphBuilder
import androidx.navigation.compose.NavHost
import androidx.navigation.compose.composable
import androidx.navigation.compose.rememberNavController
import androidx.navigation.navigation
import com.android.joinme.model.chat.ChatRepositoryProvider
import com.android.joinme.model.chat.PollRepositoryProvider
import com.android.joinme.model.event.EventsRepositoryProvider
import com.android.joinme.model.groups.GroupRepositoryProvider
import com.android.joinme.model.invitation.InvitationRepositoryProvider
import com.android.joinme.model.invitation.InvitationType
import com.android.joinme.model.invitation.deepLink.DeepLinkService
import com.android.joinme.model.notification.FCMTokenManager
import com.android.joinme.model.presence.PresenceRepositoryProvider
import com.android.joinme.model.profile.ProfileRepositoryProvider
import com.android.joinme.ui.calendar.CalendarScreen
import com.android.joinme.ui.chat.ChatScreen
import com.android.joinme.ui.chat.ChatType
import com.android.joinme.ui.chat.ChatViewModel
import com.android.joinme.ui.chat.PollViewModel
import com.android.joinme.ui.chat.PresenceViewModel
import com.android.joinme.ui.groups.ActivityGroupScreen
import com.android.joinme.ui.groups.CreateGroupScreen
import com.android.joinme.ui.groups.EditGroupScreen
import com.android.joinme.ui.groups.GroupDetailScreen
import com.android.joinme.ui.groups.GroupListScreen
import com.android.joinme.ui.groups.GroupListViewModel
import com.android.joinme.ui.groups.leaderboard.GroupLeaderboardScreen
import com.android.joinme.ui.groups.leaderboard.GroupLeaderboardViewModel
import com.android.joinme.ui.history.HistoryScreen
import com.android.joinme.ui.map.MapScreen
import com.android.joinme.ui.map.MapViewModel
import com.android.joinme.ui.navigation.NavigationActions
import com.android.joinme.ui.navigation.Screen
import com.android.joinme.ui.overview.CreateEventForSerieScreen
import com.android.joinme.ui.overview.CreateEventScreen
import com.android.joinme.ui.overview.CreateSerieScreen
import com.android.joinme.ui.overview.EditEventForSerieScreen
import com.android.joinme.ui.overview.EditEventScreen
import com.android.joinme.ui.overview.EditSerieScreen
import com.android.joinme.ui.overview.OverviewScreen
import com.android.joinme.ui.overview.SearchScreen
import com.android.joinme.ui.overview.SerieDetailsScreen
import com.android.joinme.ui.overview.ShowEventScreen
import com.android.joinme.ui.profile.EditProfileScreen
import com.android.joinme.ui.profile.ProfileViewModel
import com.android.joinme.ui.profile.PublicProfileScreen
import com.android.joinme.ui.profile.ViewProfileScreen
import com.android.joinme.ui.signIn.SignInScreen
import com.android.joinme.ui.theme.JoinMeTheme
import com.android.joinme.util.TestEnvironmentDetector
import com.android.joinme.util.createViewModelFactory
import com.google.firebase.auth.FirebaseAuth
import com.google.firebase.auth.FirebaseUser
import kotlinx.coroutines.CoroutineScope
import kotlinx.coroutines.Dispatchers
import kotlinx.coroutines.launch
import kotlinx.coroutines.withContext
import okhttp3.OkHttpClient

/** Provides a singleton OkHttpClient instance for network operations. */
object HttpClientProvider {
  var client: OkHttpClient = OkHttpClient()
}

/** Intent extra keys and navigation argument keys. */
private const val KEY_TYPE = "type"
private const val KEY_CHAT_NAME = "chatName"
private const val KEY_CONVERSATION_ID = "conversationId"
private const val KEY_FOLLOWER_ID = "followerId"
private const val KEY_EVENT_ID = "eventId"
private const val KEY_GROUP_ID = "groupId"
private const val KEY_LAT = "lat"
private const val KEY_LON = "lon"
private const val KEY_MARKER = "marker"
private const val KEY_USER_ID = "userId"
private const val KEY_INITIAL_TAB = "initialTab"
private const val KEY_CHAT_ID = "chatId"
private const val KEY_CHAT_TITLE = "chatTitle"
private const val KEY_TOTAL_PARTICIPANTS = "totalParticipants"

/** Deep link hosts. */
private const val HOST_EVENT = "event"
private const val HOST_GROUP = "group"

/** Notification type values. */
private const val NOTIFICATION_TYPE_NEW_FOLLOWER = "new_follower"

/** Navigation argument keys. */
const val SERIES_ID = "serieId"
const val EVENT_ID = "eventId"

/**
 * Handles the logic for joining a group from an invitation link.
 *
 * @param groupId The ID of the group to join
 * @param userId The current user's ID, or null if not authenticated
 * @param context The context for showing toasts
 * @param navigationActions Actions for navigation after successful join
 */
private suspend fun handleGroupJoin(
    groupId: String,
    userId: String?,
    context: Context,
    navigationActions: NavigationActions
) {
  if (userId == null) {
    withContext(Dispatchers.Main) {
      Toast.makeText(context, context.getString(R.string.sign_in_to_join_group), Toast.LENGTH_SHORT)
          .show()
    }
    return
  }

  try {
    val groupRepository = GroupRepositoryProvider.repository
    groupRepository.joinGroup(groupId, userId)
    withContext(Dispatchers.Main) {
      Toast.makeText(context, context.getString(R.string.success_joining_group), Toast.LENGTH_SHORT)
          .show()
    }
    navigationActions.navigateTo(Screen.Groups)
    navigationActions.navigateTo(Screen.GroupDetail(groupId))
  } catch (e: Exception) {
    withContext(Dispatchers.Main) {
      Toast.makeText(
              context, context.getString(R.string.fail_joining_group, e.message), Toast.LENGTH_LONG)
          .show()
    }
  }
}

/**
 * Processes an invitation by resolving it and navigating to the appropriate screen.
 *
 * @param token The invitation token to process
 * @param userId The current user's ID
 * @param context The context for showing toasts
 * @param navigationActions Actions for navigation after successful processing
 */
private suspend fun processInvitation(
    token: String,
    userId: String,
    context: Context,
    navigationActions: NavigationActions
) {
  try {
    val invitationRepository = InvitationRepositoryProvider.repository
    val result = invitationRepository.resolveInvitation(token)

    result
        .onSuccess { invitation ->
          if (invitation != null && invitation.isValid()) {
            when (invitation.type) {
              InvitationType.GROUP ->
                  handleGroupJoin(invitation.targetId, userId, context, navigationActions)
              InvitationType.EVENT ->
                  navigationActions.navigateTo(Screen.ShowEventScreen(invitation.targetId))
              InvitationType.SERIE ->
                  navigationActions.navigateTo(Screen.SerieDetails(invitation.targetId))
            }
          } else {
            withContext(Dispatchers.Main) {
              Toast.makeText(
                      context,
                      context.getString(R.string.invalid_invitation_link),
                      Toast.LENGTH_LONG)
                  .show()
            }
          }
        }
        .onFailure { e ->
          withContext(Dispatchers.Main) {
            Toast.makeText(
                    context,
                    context.getString(R.string.process_invitation_failed, e.message),
                    Toast.LENGTH_LONG)
                .show()
          }
        }
  } catch (e: Exception) {
    withContext(Dispatchers.Main) {
      Toast.makeText(
              context,
              context.getString(R.string.process_invitation_failed, e.message),
              Toast.LENGTH_LONG)
          .show()
    }
  }
}

/**
 * Gets the current user ID, with support for test environments.
 *
 * @param currentUser The current Firebase user
 * @return The user ID (test ID in test environments, Firebase UID otherwise)
 */
private fun getCurrentUserId(currentUser: FirebaseUser?): String {
  return currentUser?.uid
      ?: if (TestEnvironmentDetector.shouldUseTestUserId()) TestEnvironmentDetector.getTestUserId()
      else ""
}

/**
 * MainActivity is the single activity for the JoinMe application.
 *
 * This activity follows the single-activity architecture pattern, hosting all navigation and
 * screens within Jetpack Compose. The activity's only responsibility is to set up the content view
 * with the JoinMe composable, which handles all navigation and UI logic.
 */
class MainActivity : ComponentActivity() {
  // State to hold new invitation tokens when app receives deep link while running
  private val newInvitationToken = mutableStateOf<String?>(null)

  override fun onCreate(savedInstanceState: Bundle?) {
    super.onCreate(savedInstanceState)
    createNotificationChannel()

    val deepLinkData = intent?.data
    val notificationType = intent?.getStringExtra(KEY_TYPE)
    val chatName = intent?.getStringExtra(KEY_CHAT_NAME)
    val conversationId = intent?.getStringExtra(KEY_CONVERSATION_ID)
    val followerId = intent?.getStringExtra(KEY_FOLLOWER_ID)

    // Parse invitations from deep links
    val invitationToken = DeepLinkService.parseInvitationLink(intent)

    // for notifications from events and groups
    val initialEventId =
        intent?.getStringExtra(KEY_EVENT_ID)
            ?: (if (deepLinkData?.host == HOST_EVENT) deepLinkData.lastPathSegment else null)
    val initialGroupId =
        intent?.getStringExtra(KEY_GROUP_ID)
            ?: (if (deepLinkData?.host == HOST_GROUP) deepLinkData.lastPathSegment else null)

    setContent {
      JoinMeTheme {
        Surface(modifier = Modifier.fillMaxSize()) {
          val dynamicInvitationToken by newInvitationToken
          JoinMe(
              initialEventId = initialEventId,
              initialGroupId = initialGroupId,
              notificationType = notificationType,
              chatName = chatName,
              conversationId = conversationId,
              invitationToken = invitationToken,
              newInvitationToken = dynamicInvitationToken,
              onInvitationProcessed = { newInvitationToken.value = null },
              followerId = followerId)
        }
      }
    }
  }

  override fun onNewIntent(newIntent: Intent) {
    super.onNewIntent(newIntent)
    intent = newIntent
    // Check if this is an invitation link and update state to trigger recomposition
    val token = DeepLinkService.parseInvitationLink(newIntent)
    if (token != null) {
      newInvitationToken.value = token
    }
  }

  private fun createNotificationChannel() {
    val channel =
        NotificationChannel(
            getString(R.string.notification_channel_id),
            getString(R.string.notification_channel_name),
            NotificationManager.IMPORTANCE_HIGH)
    channel.description = getString(R.string.notification_channel_description)
    channel.enableVibration(true)

    val notificationManager = getSystemService(NOTIFICATION_SERVICE) as NotificationManager
    notificationManager.createNotificationChannel(channel)
  }
}

/** Handles navigation to event chat from notifications. */
@Composable
private fun EventChatNavigationEffect(
    initialEventId: String?,
    notificationType: String?,
    conversationId: String?,
    chatName: String?,
    currentUserId: String,
    eventChatMessageType: String,
    context: Context,
    navigationActions: NavigationActions,
    coroutineScope: CoroutineScope
) {
  LaunchedEffect(initialEventId, notificationType, currentUserId) {
    if (notificationType == eventChatMessageType &&
        conversationId != null &&
        chatName != null &&
        initialEventId != null &&
        currentUserId.isNotEmpty()) {
      coroutineScope.launch {
        try {
          val eventRepository = EventsRepositoryProvider.getRepository(isOnline = true, context)
          val event = eventRepository.getEvent(initialEventId)
          navigationActions.navigateTo(
              Screen.Chat(
                  chatId = conversationId,
                  chatTitle = chatName,
                  totalParticipants = event.participants.size))
        } catch (_: Exception) {
          navigationActions.navigateTo(
              Screen.Chat(chatId = conversationId, chatTitle = chatName, totalParticipants = 1))
        }
      }
    }
  }
}

/** Handles navigation to group chat from notifications. */
@Composable
private fun GroupChatNavigationEffect(
    initialGroupId: String?,
    notificationType: String?,
    conversationId: String?,
    chatName: String?,
    currentUserId: String,
    groupChatMessageType: String,
    context: Context,
    navigationActions: NavigationActions,
    coroutineScope: CoroutineScope
) {
  LaunchedEffect(initialGroupId, notificationType, currentUserId) {
    if (notificationType == groupChatMessageType &&
        conversationId != null &&
        chatName != null &&
        currentUserId.isNotEmpty() &&
        initialGroupId != null) {
      coroutineScope.launch {
        try {
          val groupRepository = GroupRepositoryProvider.repository
          val group = groupRepository.getGroup(initialGroupId)
          navigationActions.navigateTo(
              Screen.Chat(
                  chatId = conversationId,
                  chatTitle = chatName,
                  totalParticipants = group.memberIds.size))
        } catch (e: Exception) {
          withContext(Dispatchers.Main) {
            Toast.makeText(
                    context,
                    context.getString(R.string.error_failed_access_group, e.message),
                    Toast.LENGTH_LONG)
                .show()
          }
        }
      }
    }
  }
}

/** Handles navigation to follower profile from notifications. */
@Composable
private fun FollowerNavigationEffect(
    followerId: String?,
    notificationType: String?,
    currentUserId: String,
    navigationActions: NavigationActions
) {
  LaunchedEffect(followerId, notificationType, currentUserId) {
    if (followerId != null &&
        notificationType == NOTIFICATION_TYPE_NEW_FOLLOWER &&
        currentUserId.isNotEmpty()) {
      navigationActions.navigateTo(Screen.PublicProfile(followerId))
    }
  }
}

/** Handles the invitation token when user is not logged in. */
private fun handleUnauthenticatedInvitation(
    tokenToProcess: String,
    invitationToken: String?,
    onPendingTokenChange: (String?) -> Unit,
    onInitialTokenProcessed: () -> Unit
) {
  onPendingTokenChange(tokenToProcess)
  if (tokenToProcess == invitationToken) {
    onInitialTokenProcessed()
  }
}

/** Handles the invitation token when user is logged in. */
private suspend fun handleAuthenticatedInvitation(
    tokenToProcess: String,
    invitationToken: String?,
    newInvitationToken: String?,
    currentUserId: String,
    context: Context,
    navigationActions: NavigationActions,
    onInitialTokenProcessed: () -> Unit,
    onInvitationProcessed: () -> Unit
) {
  processInvitation(tokenToProcess, currentUserId, context, navigationActions)

  if (tokenToProcess == invitationToken) {
    onInitialTokenProcessed()
  }
  if (newInvitationToken != null) {
    onInvitationProcessed()
  }
}

/** Handles invitation token processing and authentication state. */
@Composable
private fun InvitationHandlingEffect(
    invitationToken: String?,
    newInvitationToken: String?,
    currentUserId: String,
    initialTokenProcessed: Boolean,
    context: Context,
    navigationActions: NavigationActions,
    coroutineScope: CoroutineScope,
    onPendingTokenChange: (String?) -> Unit,
    onInitialTokenProcessed: () -> Unit,
    onInvitationProcessed: () -> Unit
) {
  LaunchedEffect(invitationToken, newInvitationToken, currentUserId) {
    val tokenToProcess =
        newInvitationToken ?: (if (!initialTokenProcessed) invitationToken else null)

    tokenToProcess?.let { token ->
      if (currentUserId.isEmpty()) {
        handleUnauthenticatedInvitation(
            token, invitationToken, onPendingTokenChange, onInitialTokenProcessed)
      } else {
        coroutineScope.launch {
          handleAuthenticatedInvitation(
              token,
              invitationToken,
              newInvitationToken,
              currentUserId,
              context,
              navigationActions,
              onInitialTokenProcessed,
              onInvitationProcessed)
        }
      }
    }
  }
}

/** Processes pending invitations after user signs in. */
@Composable
private fun PendingInvitationEffect(
    pendingInvitationToken: String?,
    currentUserId: String,
    context: Context,
    navigationActions: NavigationActions,
    coroutineScope: CoroutineScope,
    onPendingTokenChange: (String?) -> Unit
) {
  LaunchedEffect(pendingInvitationToken, currentUserId) {
    if (pendingInvitationToken != null && currentUserId.isNotEmpty()) {
      coroutineScope.launch {
        processInvitation(pendingInvitationToken, currentUserId, context, navigationActions)
        onPendingTokenChange(null)
      }
    }
  }
}

/** Sets up the authentication navigation graph. */
private fun NavGraphBuilder.authNavigation(
    credentialManager: CredentialManager,
    context: Context,
    navigationActions: NavigationActions
) {
  navigation(
      startDestination = Screen.Auth.route,
      route = Screen.Auth.name,
  ) {
    composable(Screen.Auth.route) {
      SignInScreen(
          credentialManager = credentialManager,
          onSignedIn = {
            FCMTokenManager.initializeFCMToken(context)
            navigationActions.navigateTo(Screen.Overview)
          })
    }
  }
}

/** Sets up the events and series navigation graph. */
private fun NavGraphBuilder.eventsNavigation(
    context: Context,
    navigationActions: NavigationActions,
    enableNotificationPermissionRequest: Boolean
) {
  navigation(
      startDestination = Screen.Overview.route,
      route = Screen.Overview.name,
  ) {
    composable(Screen.Overview.route) {
      OverviewScreen(
          onSelectEvent = { navigationActions.navigateTo(Screen.ShowEventScreen(it.eventId)) },
          onAddEvent = { navigationActions.navigateTo(Screen.CreateEvent) },
          onAddSerie = { navigationActions.navigateTo(Screen.CreateSerie) },
          onSelectedSerie = { navigationActions.navigateTo(Screen.SerieDetails(it.serieId)) },
          onGoToHistory = { navigationActions.navigateTo(Screen.History) },
          onGoToCalendar = { navigationActions.navigateTo(Screen.Calendar) },
          navigationActions = navigationActions,
          enableNotificationPermissionRequest = enableNotificationPermissionRequest)
    }
    eventAndSerieManagementScreens(context, navigationActions)
    eventViewingScreens(context, navigationActions)
  }
}

/** Event and series creation/editing screens. */
private fun NavGraphBuilder.eventAndSerieManagementScreens(
    context: Context,
    navigationActions: NavigationActions
) {
  composable(Screen.CreateEvent.route) {
    CreateEventScreen(
        onDone = { navigationActions.navigateTo(Screen.Overview) },
        onGoBack = { navigationActions.goBack() })
  }
  composable(Screen.CreateSerie.route) {
    CreateSerieScreen(
        onDone = { serieId -> navigationActions.navigateTo(Screen.CreateEventForSerie(serieId)) },
        onGoBack = { navigationActions.goBack() })
  }
  composable(Screen.CreateEventForSerie.route) { navBackStackEntry ->
    val serieId = navBackStackEntry.arguments?.getString(SERIES_ID)
    serieId?.let {
      CreateEventForSerieScreen(
          serieId = serieId,
          onDone = { navigationActions.navigateTo(Screen.Overview) },
          onGoBack = { navigationActions.goBack() })
    }
        ?: run {
          Toast.makeText(
                  context, context.getString(R.string.error_series_id_null), Toast.LENGTH_SHORT)
              .show()
        }
  }
  composable(Screen.EditEvent.route) { navBackStackEntry ->
    val eventId = navBackStackEntry.arguments?.getString(EVENT_ID)
    eventId?.let {
      EditEventScreen(
          onDone = { navigationActions.navigateTo(Screen.Overview) },
          onGoBack = { navigationActions.goBack() },
          eventId = eventId)
    }
        ?: run {
          Toast.makeText(
                  context, context.getString(R.string.error_event_id_null), Toast.LENGTH_SHORT)
              .show()
        }
  }
  composable(Screen.EditSerie.route) { navBackStackEntry ->
    val serieId = navBackStackEntry.arguments?.getString(SERIES_ID)
    serieId?.let {
      EditSerieScreen(
          serieId = serieId,
          onGoBack = { navigationActions.goBack() },
          onDone = { navigationActions.navigateTo(Screen.Overview) })
    }
        ?: run {
          Toast.makeText(
                  context, context.getString(R.string.error_series_id_null), Toast.LENGTH_SHORT)
              .show()
        }
  }
  composable(Screen.EditEventForSerie.route) { navBackStackEntry ->
    val serieId = navBackStackEntry.arguments?.getString(SERIES_ID)
    val eventId = navBackStackEntry.arguments?.getString(EVENT_ID)
    if (serieId != null && eventId != null) {
      EditEventForSerieScreen(
          serieId = serieId,
          eventId = eventId,
          onDone = { navigationActions.navigateTo(Screen.Overview) },
          onGoBack = { navigationActions.goBack() })
    } else {
      Toast.makeText(
              context,
              context.getString(R.string.error_series_or_event_id_null),
              Toast.LENGTH_SHORT)
          .show()
    }
  }
}

/** Event viewing and history screens. */
private fun NavGraphBuilder.eventViewingScreens(
    context: Context,
    navigationActions: NavigationActions
) {
  composable(Screen.History.route) {
    HistoryScreen(
        onSelectEvent = { navigationActions.navigateTo(Screen.ShowEventScreen(it.eventId)) },
        onSelectSerie = { navigationActions.navigateTo(Screen.SerieDetails(it.serieId)) },
        onGoBack = { navigationActions.goBack() })
  }
  composable(Screen.Calendar.route) {
    CalendarScreen(
        onSelectEvent = { navigationActions.navigateTo(Screen.ShowEventScreen(it.eventId)) },
        onSelectSerie = { navigationActions.navigateTo(Screen.SerieDetails(it.serieId)) },
        onGoBack = { navigationActions.goBack() })
  }
  composable(Screen.ShowEventScreen.route) { navBackStackEntry ->
    val eventId = navBackStackEntry.arguments?.getString(EVENT_ID)
    val serieId = navBackStackEntry.arguments?.getString(SERIES_ID)
    eventId?.let {
      ShowEventScreen(
          eventId = eventId,
          serieId = serieId,
          onGoBack = { navigationActions.goBack() },
          onEditEvent = { id -> navigationActions.navigateTo(Screen.EditEvent(id)) },
          onEditEventForSerie = { sId, eId ->
            navigationActions.navigateTo(Screen.EditEventForSerie(sId, eId))
          },
          onNavigateToChat = { chatId, chatTitle, totalParticipants ->
            navigationActions.navigateTo(Screen.Chat(chatId, chatTitle, totalParticipants))
          },
          onNavigateToMap = { location ->
            navigationActions.navigateTo(Screen.Map(location.latitude, location.longitude))
          })
    } ?: run { Toast.makeText(context, "Event UID is null", Toast.LENGTH_SHORT).show() }
  }
  composable(Screen.SerieDetails.route) { navBackStackEntry ->
    val serieId = navBackStackEntry.arguments?.getString(SERIES_ID)
    serieId?.let {
      SerieDetailsScreen(
          serieId = serieId,
          onGoBack = { navigationActions.goBack() },
          onEventCardClick = { eventId ->
            navigationActions.navigateTo(Screen.ShowEventScreen(eventId, serieId))
          },
          onAddEventClick = { navigationActions.navigateTo(Screen.CreateEventForSerie(serieId)) },
          onEditSerieClick = { id -> navigationActions.navigateTo(Screen.EditSerie(id)) },
          onQuitSerieSuccess = { navigationActions.goBack() })
    }
        ?: run {
          Toast.makeText(
                  context, context.getString(R.string.error_series_id_null), Toast.LENGTH_SHORT)
              .show()
        }
  }
}

/** Search navigation graph. */
private fun NavGraphBuilder.searchNavigation(navigationActions: NavigationActions) {
  navigation(
      startDestination = Screen.Search.route,
      route = Screen.Search.name,
  ) {
    composable(Screen.Search.route) {
      SearchScreen(
          navigationActions = navigationActions,
          onSelectEvent = { navigationActions.navigateTo(Screen.ShowEventScreen(it.eventId)) },
          onSelectSerie = { serieId -> navigationActions.navigateTo(Screen.SerieDetails(serieId)) })
    }
  }
}

/** Map navigation graph. */
private fun NavGraphBuilder.mapNavigation(
    navigationActions: NavigationActions,
    currentUserId: String
) {
  navigation(
      startDestination = Screen.Map.defaultRoute,
      route = Screen.Map().name,
  ) {
    composable(Screen.Map.route) { backStackEntry ->
      val mapViewModel: MapViewModel = viewModel(backStackEntry)
      val lat = backStackEntry.arguments?.getString(KEY_LAT)?.toDoubleOrNull()
      val lon = backStackEntry.arguments?.getString(KEY_LON)?.toDoubleOrNull()
      val showMarker = backStackEntry.arguments?.getString(KEY_MARKER)?.toBoolean() ?: false
      val userId = backStackEntry.arguments?.getString(KEY_USER_ID)
      MapScreen(
          viewModel = mapViewModel,
          navigationActions = navigationActions,
          initialLatitude = lat,
          initialLongitude = lon,
          showLocationMarker = showMarker,
          sharedLocationUserId = userId,
          currentUserId = currentUserId)
    }
  }
}

/** Profile and Groups navigation graph. */
private fun NavGraphBuilder.profileAndGroupsNavigation(
    context: Context,
    currentUserId: String,
    currentUser: FirebaseUser?,
    sharedProfileViewModel: ProfileViewModel,
    navigationActions: NavigationActions
) {
  navigation(
      startDestination = Screen.Profile.route,
      route = Screen.Profile.name,
  ) {
    profileScreens(currentUserId, sharedProfileViewModel, navigationActions, context)
    groupScreens(context, navigationActions)
    chatScreen(context, currentUserId, currentUser, navigationActions)
  }
}

/** Profile-related screens. */
private fun NavGraphBuilder.profileScreens(
    currentUserId: String,
    sharedProfileViewModel: ProfileViewModel,
    navigationActions: NavigationActions,
    context: Context
) {
  composable(Screen.Profile.route) {
    ViewProfileScreen(
        uid = currentUserId,
        profileViewModel = sharedProfileViewModel,
        onTabSelected = { tab -> navigationActions.navigateTo(tab.destination) },
        onGroupClick = { navigationActions.navigateTo(Screen.Groups) },
        onEditClick = { navigationActions.navigateTo(Screen.EditProfile) },
        onSignOutComplete = {
          FCMTokenManager.clearFCMToken()
          navigationActions.navigateTo(Screen.Auth)
        })
  }
  composable(Screen.PublicProfile.route) { navBackStackEntry ->
    val userId = navBackStackEntry.arguments?.getString(KEY_USER_ID)
    userId?.let {
      PublicProfileScreen(
          userId = userId,
          onBackClick = { navigationActions.goBack() },
          onEventClick = { event ->
            navigationActions.navigateTo(Screen.ShowEventScreen(event.eventId))
          },
          onGroupClick = { group -> navigationActions.navigateTo(Screen.GroupDetail(group.id)) },
          onFollowersClick = { profileUserId ->
            navigationActions.navigateTo(
                Screen.FollowList(
                    profileUserId, com.android.joinme.ui.profile.FollowTab.FOLLOWERS.name))
          },
          onFollowingClick = { profileUserId ->
            navigationActions.navigateTo(
                Screen.FollowList(
                    profileUserId, com.android.joinme.ui.profile.FollowTab.FOLLOWING.name))
          },
          onMessageClick = { chatId, chatTitle, totalParticipants ->
            navigationActions.navigateTo(Screen.Chat(chatId, chatTitle, totalParticipants))
          })
    }
        ?: run {
          Toast.makeText(
                  context, context.getString(R.string.error_user_id_null), Toast.LENGTH_SHORT)
              .show()
        }
  }
  composable(Screen.FollowList.route) { navBackStackEntry ->
    val userId = navBackStackEntry.arguments?.getString(KEY_USER_ID)
    val initialTabString =
        navBackStackEntry.arguments?.getString(KEY_INITIAL_TAB)
            ?: com.android.joinme.ui.profile.FollowTab.FOLLOWERS.name
    userId?.let {
      com.android.joinme.ui.profile.FollowListScreen(
          userId = userId,
          initialTab =
              if (initialTabString == com.android.joinme.ui.profile.FollowTab.FOLLOWING.name)
                  com.android.joinme.ui.profile.FollowTab.FOLLOWING
              else com.android.joinme.ui.profile.FollowTab.FOLLOWERS,
          onBackClick = { navigationActions.goBack() },
          onProfileClick = { profileUserId ->
            navigationActions.navigateTo(Screen.PublicProfile(profileUserId))
          })
    }
        ?: run {
          Toast.makeText(
                  context, context.getString(R.string.error_user_id_null), Toast.LENGTH_SHORT)
              .show()
        }
  }
  composable(Screen.EditProfile.route) {
    EditProfileScreen(
        uid = currentUserId,
        profileViewModel = sharedProfileViewModel,
        onBackClick = {
          navigationActions.navigateAndClearBackStackTo(
              screen = Screen.Profile, popUpToRoute = Screen.Profile.route, inclusive = false)
        },
        onProfileClick = { navigationActions.navigateTo(Screen.Profile) },
        onGroupClick = { navigationActions.navigateTo(Screen.Groups) },
        onSaveSuccess = { navigationActions.navigateTo(Screen.Profile) })
  }
}

/** Group-related screens. */
private fun NavGraphBuilder.groupScreens(context: Context, navigationActions: NavigationActions) {
  composable(Screen.Groups.route) {
    val groupListViewModel: GroupListViewModel = viewModel()
    GroupListScreen(
        viewModel = groupListViewModel,
        onCreateGroup = { navigationActions.navigateTo(Screen.CreateGroup) },
        onGroup = { group -> navigationActions.navigateTo(Screen.GroupDetail(group.id)) },
        onBackClick = {
          navigationActions.navigateAndClearBackStackTo(
              screen = Screen.Profile, popUpToRoute = Screen.Profile.route, inclusive = false)
        },
        onProfileClick = { navigationActions.navigateTo(Screen.Profile) },
        onEditClick = { navigationActions.navigateTo(Screen.EditProfile) },
        onLeaveGroup = { group ->
          groupListViewModel.leaveGroup(
              groupId = group.id,
              onSuccess = {
                Toast.makeText(
                        context, context.getString(R.string.success_left_group), Toast.LENGTH_SHORT)
                    .show()
              },
              onError = { error -> Toast.makeText(context, error, Toast.LENGTH_LONG).show() })
        },
        onEditGroup = { group -> navigationActions.navigateTo(Screen.EditGroup(group.id)) },
        onDeleteGroup = { group ->
          groupListViewModel.deleteGroup(
              groupId = group.id,
              onSuccess = {
                Toast.makeText(
                        context,
                        context.getString(R.string.success_deleted_group),
                        Toast.LENGTH_SHORT)
                    .show()
              },
              onError = { error -> Toast.makeText(context, error, Toast.LENGTH_LONG).show() })
        })
  }
  composable(route = Screen.CreateGroup.route) {
    CreateGroupScreen(
        onBackClick = { navigationActions.goBack() },
        onCreateSuccess = {
          navigationActions.navigateAndClearBackStackTo(
              screen = Screen.Groups, popUpToRoute = Screen.Profile.route, inclusive = false)
        })
  }
  composable(route = Screen.EditGroup.route) { navBackStackEntry ->
    val groupId = navBackStackEntry.arguments?.getString(KEY_GROUP_ID)
    groupId?.let {
      EditGroupScreen(
          groupId = groupId,
          onBackClick = { navigationActions.goBack() },
          onSaveSuccess = { navigationActions.navigateTo(Screen.Groups) })
    }
        ?: run {
          Toast.makeText(
                  context, context.getString(R.string.error_group_id_null), Toast.LENGTH_SHORT)
              .show()
        }
  }
  composable(route = Screen.GroupDetail.route) { navBackStackEntry ->
    val groupId = navBackStackEntry.arguments?.getString(KEY_GROUP_ID)
    groupId?.let {
      GroupDetailScreen(
          groupId = groupId,
          onBackClick = { navigationActions.goBack() },
          onActivityGroupClick = { navigationActions.navigateTo(Screen.ActivityGroup(groupId)) },
          onMemberClick = { userId -> navigationActions.navigateTo(Screen.PublicProfile(userId)) },
          onNavigateToChat = { chatId, chatTitle, totalParticipants ->
            navigationActions.navigateTo(Screen.Chat(chatId, chatTitle, totalParticipants))
          },
          onNavigateToLeaderboard = {
            navigationActions.navigateTo(Screen.GroupLeaderboard(groupId))
          })
    }
  }
  composable(route = Screen.ActivityGroup.route) { navBackStackEntry ->
    val groupId = navBackStackEntry.arguments?.getString(KEY_GROUP_ID)
    groupId?.let {
      ActivityGroupScreen(
          groupId = groupId,
          onNavigateBack = { navigationActions.goBack() },
          onSelectedEvent = { eventId ->
            navigationActions.navigateTo(Screen.ShowEventScreen(eventId))
          },
          onSelectedSerie = { serieId ->
            navigationActions.navigateTo(Screen.SerieDetails(serieId))
          })
    }
        ?: run {
          Toast.makeText(
                  context, context.getString(R.string.error_group_id_null), Toast.LENGTH_SHORT)
              .show()
        }
  }
  composable(route = Screen.GroupLeaderboard.route) { navBackStackEntry ->
    val groupId = navBackStackEntry.arguments?.getString(KEY_GROUP_ID)
    groupId?.let {
      val leaderboardViewModel: GroupLeaderboardViewModel =
          viewModel(
              factory =
                  object : ViewModelProvider.Factory {
                    // Cannot put hardcoded string in a const, else we have a cast warning
                    @Suppress("UNCHECKED_CAST")
                    override fun <T : ViewModel> create(modelClass: Class<T>): T {
                      return GroupLeaderboardViewModel(
                          application = (context.applicationContext as Application))
                          as T
                    }
                  })
      GroupLeaderboardScreen(
          groupId = groupId,
          viewModel = leaderboardViewModel,
          onNavigateBack = { navigationActions.goBack() })
    }
        ?: run {
          Toast.makeText(
                  context, context.getString(R.string.error_group_id_null), Toast.LENGTH_SHORT)
              .show()
        }
  }
}

/** Chat screen. */
private fun NavGraphBuilder.chatScreen(
    context: Context,
    currentUserId: String,
    currentUser: FirebaseUser?,
    navigationActions: NavigationActions
) {
  composable(route = Screen.Chat.route) { navBackStackEntry ->
    val chatId = navBackStackEntry.arguments?.getString(KEY_CHAT_ID)
    val chatTitle = navBackStackEntry.arguments?.getString(KEY_CHAT_TITLE)
    val totalParticipants =
        navBackStackEntry.arguments?.getString(KEY_TOTAL_PARTICIPANTS)?.toIntOrNull() ?: 1
    if (chatId != null && chatTitle != null) {
      val chatViewModel: ChatViewModel =
          viewModel(
              factory =
                  object : ViewModelProvider.Factory {
                    // Cannot put hardcoded string in a const, else we have a cast warning
                    @Suppress("UNCHECKED_CAST")
                    override fun <T : ViewModel> create(modelClass: Class<T>): T {
                      return ChatViewModel(
                          ChatRepositoryProvider.repository, ProfileRepositoryProvider.repository)
                          as T
                    }
                  })
      val currentUserName = currentUser?.displayName ?: stringResource(R.string.unknown_user)
      ChatScreen(
          chatId = chatId,
          chatTitle = chatTitle,
          currentUserId = currentUserId,
          currentUserName = currentUserName,
          viewModel = chatViewModel,
          totalParticipants = totalParticipants,
          onLeaveClick = { navigationActions.goBack() },
          onNavigateToMap = { location, senderId ->
            navigationActions.navigateTo(
                Screen.Map(
                    location.latitude, location.longitude, showMarker = true, userId = senderId))
            Toast.makeText(
                    context,
                    context.getString(R.string.toast_viewing_location, location.name),
                    Toast.LENGTH_SHORT)
                .show()
          })
    } else {
      Toast.makeText(
              context, context.getString(R.string.error_chat_id_or_title_null), Toast.LENGTH_SHORT)
          .show()
    }
  }
}

/**
 * JoinMe is the root composable of the application, managing all navigation and screen routing.
 *
 * This composable sets up the NavHost and defines all navigation graphs for the application,
 * including authentication, overview/events, search, map, and profile flows. It uses
 * AuthRepositoryProvider to determine the initial destination based on user authentication state.
 *
 * @param context The context used for showing toasts and other system interactions. Defaults to
 *   LocalContext.
 * @param credentialManager The CredentialManager used for Google Sign-In. Defaults to a new
 *   instance.
 * @param startDestination Optional override for the initial navigation destination. Primarily used
 *   for testing. If null, determines destination based on authentication state (Auth or Overview).
 */
@Composable
fun JoinMe(
    context: Context = LocalContext.current,
    credentialManager: CredentialManager = CredentialManager.create(context),
    startDestination: String? = null,
    initialEventId: String? = null,
    initialGroupId: String? = null,
    notificationType: String? = null,
    chatName: String? = null,
    conversationId: String? = null,
    followerId: String? = null,
    invitationToken: String? = null,
    newInvitationToken: String? = null,
    onInvitationProcessed: () -> Unit = {},
    enableNotificationPermissionRequest: Boolean = true
) {
  val navController = rememberNavController()
  val navigationActions = NavigationActions(navController)
  val coroutineScope = rememberCoroutineScope()

  var currentUser by remember { mutableStateOf(FirebaseAuth.getInstance().currentUser) }

  // Shared ProfileViewModel for ViewProfile and EditProfile screens
  // Key it to currentUserId so it gets recreated when user changes
  val sharedProfileViewModel: ProfileViewModel =
      viewModel(key = currentUser?.uid ?: context.getString(R.string.unknown_user_key))
  var pendingInvitationToken by remember { mutableStateOf<String?>(null) }
  var initialTokenProcessed by remember { mutableStateOf(false) }

  // Listen for auth state changes
  LaunchedEffect(Unit) {
    val authStateListener =
        FirebaseAuth.AuthStateListener { auth -> currentUser = auth.currentUser }
    FirebaseAuth.getInstance().addAuthStateListener(authStateListener)
  }

  // Get current user ID with test mode support
  val currentUserId = remember(currentUser) { getCurrentUserId(currentUser) }

  // Get notification type strings
  val eventChatMessageType = context.getString(R.string.notification_type_event_chat_message)
  val groupChatMessageType = context.getString(R.string.notification_type_group_chat_message)

<<<<<<< HEAD
      composable(route = Screen.GroupLeaderboard.route) { navBackStackEntry ->
        val groupId = navBackStackEntry.arguments?.getString("groupId")

        groupId?.let {
          val leaderboardViewModel: GroupLeaderboardViewModel =
              viewModel(
                  factory =
                      createViewModelFactory {
                        GroupLeaderboardViewModel(
                            application = (context.applicationContext as Application))
                      })

          GroupLeaderboardScreen(
              groupId = groupId,
              viewModel = leaderboardViewModel,
              onNavigateBack = { navigationActions.goBack() })
        } ?: run { Toast.makeText(context, "Group ID is null", Toast.LENGTH_SHORT).show() }
      }

      composable(route = Screen.Chat.route) { navBackStackEntry ->
        val chatId = navBackStackEntry.arguments?.getString("chatId")
        val chatTitle = navBackStackEntry.arguments?.getString("chatTitle")
        val totalParticipants =
            navBackStackEntry.arguments?.getString("totalParticipants")?.toIntOrNull() ?: 2

        if (chatId == null || chatTitle == null) {
          Toast.makeText(
                  context, context.getString(R.string.chat_id_or_title_null), Toast.LENGTH_SHORT)
              .show()
          return@composable
        }

        val chatType = if (totalParticipants <= 2) ChatType.INDIVIDUAL else ChatType.GROUP

        val chatViewModel: ChatViewModel =
            viewModel(
                factory =
                    createViewModelFactory {
                      ChatViewModel(
                          ChatRepositoryProvider.repository, ProfileRepositoryProvider.repository)
                    })

        val presenceViewModel: PresenceViewModel =
            viewModel(
                factory =
                    createViewModelFactory {
                      PresenceViewModel(PresenceRepositoryProvider.repository)
                    })

        val pollViewModel: PollViewModel? =
            if (chatType == ChatType.GROUP) {
              viewModel(
                  factory =
                      createViewModelFactory {
                        PollViewModel(
                            PollRepositoryProvider.repository,
                            ChatRepositoryProvider.repository,
                            ProfileRepositoryProvider.repository)
                      })
            } else null

        ChatScreen(
            chatId = chatId,
            chatTitle = chatTitle,
            currentUserId = currentUserId,
            currentUserName = currentUser?.displayName ?: context.getString(R.string.unknown_user),
            viewModel = chatViewModel,
            presenceViewModel = presenceViewModel,
            pollViewModel = pollViewModel,
            chatType = chatType,
            totalParticipants = totalParticipants,
            onLeaveClick = { navigationActions.goBack() },
            onNavigateToMap = { location, senderId ->
              navigationActions.navigateTo(
                  Screen.Map(
                      latitude = location.latitude,
                      longitude = location.longitude,
                      showMarker = true,
                      userId = senderId))
            })
      }
=======
  val initialDestination =
      startDestination ?: if (currentUser == null) Screen.Auth.name else Screen.Overview.route

  // Initialize FCM token when user is logged in
  LaunchedEffect(Unit) {
    if (currentUser != null) {
      FCMTokenManager.initializeFCMToken(context)
>>>>>>> 77332838
    }
  }

  // Handle various navigation effects from notifications and deep links
  EventChatNavigationEffect(
      initialEventId,
      notificationType,
      conversationId,
      chatName,
      currentUserId,
      eventChatMessageType,
      context,
      navigationActions,
      coroutineScope)

  GroupChatNavigationEffect(
      initialGroupId,
      notificationType,
      conversationId,
      chatName,
      currentUserId,
      groupChatMessageType,
      context,
      navigationActions,
      coroutineScope)

  FollowerNavigationEffect(followerId, notificationType, currentUserId, navigationActions)

  InvitationHandlingEffect(
      invitationToken,
      newInvitationToken,
      currentUserId,
      initialTokenProcessed,
      context,
      navigationActions,
      coroutineScope,
      onPendingTokenChange = { pendingInvitationToken = it },
      onInitialTokenProcessed = { initialTokenProcessed = true },
      onInvitationProcessed)

  PendingInvitationEffect(
      pendingInvitationToken,
      currentUserId,
      context,
      navigationActions,
      coroutineScope,
      onPendingTokenChange = { pendingInvitationToken = null })

  NavHost(navController = navController, startDestination = initialDestination) {
    authNavigation(credentialManager, context, navigationActions)
    eventsNavigation(context, navigationActions, enableNotificationPermissionRequest)
    searchNavigation(navigationActions)
    mapNavigation(navigationActions, currentUserId)
    profileAndGroupsNavigation(
        context, currentUserId, currentUser, sharedProfileViewModel, navigationActions)
  }
}<|MERGE_RESOLUTION|>--- conflicted
+++ resolved
@@ -23,6 +23,8 @@
 import androidx.compose.ui.platform.LocalContext
 import androidx.compose.ui.res.stringResource
 import androidx.credentials.CredentialManager
+import androidx.lifecycle.ViewModel
+import androidx.lifecycle.ViewModelProvider
 import androidx.lifecycle.viewmodel.compose.viewModel
 import androidx.navigation.NavGraphBuilder
 import androidx.navigation.compose.NavHost
@@ -75,7 +77,6 @@
 import com.android.joinme.ui.signIn.SignInScreen
 import com.android.joinme.ui.theme.JoinMeTheme
 import com.android.joinme.util.TestEnvironmentDetector
-import com.android.joinme.util.createViewModelFactory
 import com.google.firebase.auth.FirebaseAuth
 import com.google.firebase.auth.FirebaseUser
 import kotlinx.coroutines.CoroutineScope
@@ -111,6 +112,10 @@
 
 /** Notification type values. */
 private const val NOTIFICATION_TYPE_NEW_FOLLOWER = "new_follower"
+
+/** Chat constants. */
+private const val DEFAULT_PARTICIPANT_COUNT = 1
+private const val MAX_INDIVIDUAL_CHAT_PARTICIPANTS = 2
 
 /** Navigation argument keys. */
 const val SERIES_ID = "serieId"
@@ -332,7 +337,10 @@
                   totalParticipants = event.participants.size))
         } catch (_: Exception) {
           navigationActions.navigateTo(
-              Screen.Chat(chatId = conversationId, chatTitle = chatName, totalParticipants = 1))
+              Screen.Chat(
+                  chatId = conversationId,
+                  chatTitle = chatName,
+                  totalParticipants = DEFAULT_PARTICIPANT_COUNT))
         }
       }
     }
@@ -952,13 +960,18 @@
     val chatId = navBackStackEntry.arguments?.getString(KEY_CHAT_ID)
     val chatTitle = navBackStackEntry.arguments?.getString(KEY_CHAT_TITLE)
     val totalParticipants =
-        navBackStackEntry.arguments?.getString(KEY_TOTAL_PARTICIPANTS)?.toIntOrNull() ?: 1
+        navBackStackEntry.arguments?.getString(KEY_TOTAL_PARTICIPANTS)?.toIntOrNull()
+            ?: DEFAULT_PARTICIPANT_COUNT
     if (chatId != null && chatTitle != null) {
+      // Determine chat type based on participant count
+      val chatType =
+          if (totalParticipants <= MAX_INDIVIDUAL_CHAT_PARTICIPANTS) ChatType.INDIVIDUAL
+          else ChatType.GROUP
+
       val chatViewModel: ChatViewModel =
           viewModel(
               factory =
                   object : ViewModelProvider.Factory {
-                    // Cannot put hardcoded string in a const, else we have a cast warning
                     @Suppress("UNCHECKED_CAST")
                     override fun <T : ViewModel> create(modelClass: Class<T>): T {
                       return ChatViewModel(
@@ -966,6 +979,34 @@
                           as T
                     }
                   })
+
+      val presenceViewModel: PresenceViewModel =
+          viewModel(
+              factory =
+                  object : ViewModelProvider.Factory {
+                    @Suppress("UNCHECKED_CAST")
+                    override fun <T : ViewModel> create(modelClass: Class<T>): T {
+                      return PresenceViewModel(PresenceRepositoryProvider.repository) as T
+                    }
+                  })
+
+      // Only create PollViewModel for group chats
+      val pollViewModel: PollViewModel? =
+          if (chatType == ChatType.GROUP) {
+            viewModel(
+                factory =
+                    object : ViewModelProvider.Factory {
+                      @Suppress("UNCHECKED_CAST")
+                      override fun <T : ViewModel> create(modelClass: Class<T>): T {
+                        return PollViewModel(
+                            PollRepositoryProvider.repository,
+                            ChatRepositoryProvider.repository,
+                            ProfileRepositoryProvider.repository)
+                            as T
+                      }
+                    })
+          } else null
+
       val currentUserName = currentUser?.displayName ?: stringResource(R.string.unknown_user)
       ChatScreen(
           chatId = chatId,
@@ -973,6 +1014,9 @@
           currentUserId = currentUserId,
           currentUserName = currentUserName,
           viewModel = chatViewModel,
+          presenceViewModel = presenceViewModel,
+          pollViewModel = pollViewModel,
+          chatType = chatType,
           totalParticipants = totalParticipants,
           onLeaveClick = { navigationActions.goBack() },
           onNavigateToMap = { location, senderId ->
@@ -1050,89 +1094,6 @@
   val eventChatMessageType = context.getString(R.string.notification_type_event_chat_message)
   val groupChatMessageType = context.getString(R.string.notification_type_group_chat_message)
 
-<<<<<<< HEAD
-      composable(route = Screen.GroupLeaderboard.route) { navBackStackEntry ->
-        val groupId = navBackStackEntry.arguments?.getString("groupId")
-
-        groupId?.let {
-          val leaderboardViewModel: GroupLeaderboardViewModel =
-              viewModel(
-                  factory =
-                      createViewModelFactory {
-                        GroupLeaderboardViewModel(
-                            application = (context.applicationContext as Application))
-                      })
-
-          GroupLeaderboardScreen(
-              groupId = groupId,
-              viewModel = leaderboardViewModel,
-              onNavigateBack = { navigationActions.goBack() })
-        } ?: run { Toast.makeText(context, "Group ID is null", Toast.LENGTH_SHORT).show() }
-      }
-
-      composable(route = Screen.Chat.route) { navBackStackEntry ->
-        val chatId = navBackStackEntry.arguments?.getString("chatId")
-        val chatTitle = navBackStackEntry.arguments?.getString("chatTitle")
-        val totalParticipants =
-            navBackStackEntry.arguments?.getString("totalParticipants")?.toIntOrNull() ?: 2
-
-        if (chatId == null || chatTitle == null) {
-          Toast.makeText(
-                  context, context.getString(R.string.chat_id_or_title_null), Toast.LENGTH_SHORT)
-              .show()
-          return@composable
-        }
-
-        val chatType = if (totalParticipants <= 2) ChatType.INDIVIDUAL else ChatType.GROUP
-
-        val chatViewModel: ChatViewModel =
-            viewModel(
-                factory =
-                    createViewModelFactory {
-                      ChatViewModel(
-                          ChatRepositoryProvider.repository, ProfileRepositoryProvider.repository)
-                    })
-
-        val presenceViewModel: PresenceViewModel =
-            viewModel(
-                factory =
-                    createViewModelFactory {
-                      PresenceViewModel(PresenceRepositoryProvider.repository)
-                    })
-
-        val pollViewModel: PollViewModel? =
-            if (chatType == ChatType.GROUP) {
-              viewModel(
-                  factory =
-                      createViewModelFactory {
-                        PollViewModel(
-                            PollRepositoryProvider.repository,
-                            ChatRepositoryProvider.repository,
-                            ProfileRepositoryProvider.repository)
-                      })
-            } else null
-
-        ChatScreen(
-            chatId = chatId,
-            chatTitle = chatTitle,
-            currentUserId = currentUserId,
-            currentUserName = currentUser?.displayName ?: context.getString(R.string.unknown_user),
-            viewModel = chatViewModel,
-            presenceViewModel = presenceViewModel,
-            pollViewModel = pollViewModel,
-            chatType = chatType,
-            totalParticipants = totalParticipants,
-            onLeaveClick = { navigationActions.goBack() },
-            onNavigateToMap = { location, senderId ->
-              navigationActions.navigateTo(
-                  Screen.Map(
-                      latitude = location.latitude,
-                      longitude = location.longitude,
-                      showMarker = true,
-                      userId = senderId))
-            })
-      }
-=======
   val initialDestination =
       startDestination ?: if (currentUser == null) Screen.Auth.name else Screen.Overview.route
 
@@ -1140,7 +1101,6 @@
   LaunchedEffect(Unit) {
     if (currentUser != null) {
       FCMTokenManager.initializeFCMToken(context)
->>>>>>> 77332838
     }
   }
 
