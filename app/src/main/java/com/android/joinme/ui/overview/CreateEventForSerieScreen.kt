package com.android.joinme.ui.overview

import android.widget.Toast
import androidx.compose.runtime.*
import androidx.compose.ui.platform.LocalContext
import androidx.lifecycle.viewmodel.compose.viewModel
<<<<<<< HEAD
import com.android.joinme.model.event.EventType
import com.android.joinme.ui.theme.onBackgroundLight
import com.android.joinme.ui.theme.onPrimaryLight
import com.android.joinme.ui.theme.outlineVariantLight
import java.util.Locale
import kotlinx.coroutines.launch
=======

/** Note: this file was refactored using IA (Claude). */
>>>>>>> 764f507f

/** Test tags for CreateEventForSerie screen UI elements. */
object CreateEventForSerieScreenTestTags {
  const val INPUT_EVENT_TYPE = "inputEventType"
  const val INPUT_EVENT_TITLE = "inputEventTitle"
  const val INPUT_EVENT_DESCRIPTION = "inputEventDescription"
  const val INPUT_EVENT_LOCATION = "inputEventLocation"
  const val INPUT_EVENT_LOCATION_SUGGESTIONS = "inputEventLocationSuggestions"
  const val INPUT_EVENT_DURATION = "inputEventDuration"
  const val BUTTON_SAVE_EVENT = "buttonSaveEvent"
  const val ERROR_MESSAGE = "errorMessage"
}

/**
 * Screen for creating an event within an existing serie.
 *
 * Displays after serie creation to add the first event. Only requires event-specific fields (type,
 * title, description, duration, location). Inherits maxParticipants, visibility, and ownerId from
 * the parent serie. Event date is calculated automatically.
 *
 * @param serieId The ID of the serie to add this event to
 * @param createEventForSerieViewModel ViewModel for managing screen state
 * @param onGoBack Callback when back button is pressed
 * @param onDone Callback when event is successfully created
 */
@Composable
fun CreateEventForSerieScreen(
    serieId: String,
    createEventForSerieViewModel: CreateEventForSerieViewModel = viewModel(),
    onGoBack: () -> Unit = {},
    onDone: () -> Unit = {}
) {
  val uiState by createEventForSerieViewModel.uiState.collectAsState()
  val errorMsg = uiState.errorMsg
  val context = LocalContext.current

  LaunchedEffect(errorMsg) {
    if (errorMsg != null) {
      Toast.makeText(context, errorMsg, Toast.LENGTH_SHORT).show()
      createEventForSerieViewModel.clearErrorMsg()
    }
  }

<<<<<<< HEAD
  LaunchedEffect(uiState.locationQuery) {
    if (uiState.locationQuery.isNotBlank()) {
      createEventForSerieViewModel.searchLocations(uiState.locationQuery)
    }
  }

  val eventTypes = EventType.values().map { it.name.uppercase(Locale.ROOT) }
  var showTypeDropdown by remember { mutableStateOf(false) }

  Scaffold(
      topBar = {
        Column {
          TopAppBar(
              title = { Text("Create Event for Serie") },
              navigationIcon = {
                IconButton(onClick = onGoBack) {
                  Icon(
                      imageVector = Icons.AutoMirrored.Outlined.ArrowBack,
                      contentDescription = "Back")
                }
              },
              colors =
                  TopAppBarDefaults.topAppBarColors(
                      containerColor = MaterialTheme.colorScheme.surface))
          HorizontalDivider(color = outlineVariantLight, thickness = 1.dp)
        }
      }) { paddingValues ->
        Column(
            modifier =
                Modifier.fillMaxSize()
                    .verticalScroll(rememberScrollState())
                    .padding(16.dp)
                    .padding(paddingValues),
            verticalArrangement = Arrangement.spacedBy(10.dp)) {
              // Type dropdown
              ExposedDropdownMenuBox(
                  expanded = showTypeDropdown,
                  onExpandedChange = { showTypeDropdown = !showTypeDropdown }) {
                    OutlinedTextField(
                        value = uiState.type,
                        onValueChange = {},
                        readOnly = true,
                        label = { Text("Event Type") },
                        placeholder = { Text("Select event type") },
                        isError = uiState.invalidTypeMsg != null,
                        supportingText = {
                          uiState.invalidTypeMsg?.let {
                            Text(text = it, color = MaterialTheme.colorScheme.error)
                          }
                        },
                        trailingIcon = {
                          ExposedDropdownMenuDefaults.TrailingIcon(expanded = showTypeDropdown)
                        },
                        modifier =
                            Modifier.menuAnchor()
                                .fillMaxWidth()
                                .testTag(CreateEventForSerieScreenTestTags.INPUT_EVENT_TYPE))
                    ExposedDropdownMenu(
                        expanded = showTypeDropdown,
                        onDismissRequest = { showTypeDropdown = false }) {
                          eventTypes.forEach { type ->
                            DropdownMenuItem(
                                text = { Text(type) },
                                onClick = {
                                  createEventForSerieViewModel.setType(type)
                                  showTypeDropdown = false
                                })
                          }
                        }
                  }

              // Title
              OutlinedTextField(
                  value = uiState.title,
                  onValueChange = { createEventForSerieViewModel.setTitle(it) },
                  label = { Text("Title") },
                  placeholder = { Text("Enter event title") },
                  isError = uiState.invalidTitleMsg != null,
                  supportingText = {
                    uiState.invalidTitleMsg?.let {
                      Text(
                          it,
                          color = MaterialTheme.colorScheme.error,
                          modifier =
                              Modifier.testTag(CreateEventForSerieScreenTestTags.ERROR_MESSAGE))
                    }
                  },
                  modifier =
                      Modifier.fillMaxWidth()
                          .testTag(CreateEventForSerieScreenTestTags.INPUT_EVENT_TITLE))

              // Description
              OutlinedTextField(
                  value = uiState.description,
                  onValueChange = { createEventForSerieViewModel.setDescription(it) },
                  label = { Text("Description") },
                  placeholder = { Text("Describe your event") },
                  isError = uiState.invalidDescriptionMsg != null,
                  supportingText = {
                    uiState.invalidDescriptionMsg?.let {
                      Text(
                          it,
                          color = MaterialTheme.colorScheme.error,
                          modifier =
                              Modifier.testTag(CreateEventForSerieScreenTestTags.ERROR_MESSAGE))
                    }
                  },
                  modifier =
                      Modifier.fillMaxWidth()
                          .height(150.dp)
                          .testTag(CreateEventForSerieScreenTestTags.INPUT_EVENT_DESCRIPTION))

              // Duration picker
              var showDurationDialog by remember { mutableStateOf(false) }
              var tempDuration by remember {
                mutableIntStateOf(uiState.duration.toIntOrNull() ?: 10)
              }

              Box(modifier = Modifier.fillMaxWidth().clickable { showDurationDialog = true }) {
                OutlinedTextField(
                    value = uiState.duration,
                    onValueChange = {},
                    readOnly = true,
                    label = { Text("Duration (min)") },
                    placeholder = { Text("Select duration") },
                    isError = uiState.invalidDurationMsg != null,
                    supportingText = {
                      uiState.invalidDurationMsg?.let {
                        Text(text = it, color = MaterialTheme.colorScheme.error)
                      }
                    },
                    colors =
                        OutlinedTextFieldDefaults.colors(
                            disabledTextColor =
                                LocalContentColor.current.copy(LocalContentColor.current.alpha),
                            disabledBorderColor = MaterialTheme.colorScheme.outline,
                            disabledLabelColor = MaterialTheme.colorScheme.onSurfaceVariant,
                            disabledPlaceholderColor = MaterialTheme.colorScheme.onSurfaceVariant,
                            disabledLeadingIconColor = MaterialTheme.colorScheme.onSurfaceVariant,
                            disabledTrailingIconColor = MaterialTheme.colorScheme.onSurfaceVariant),
                    enabled = false,
                    modifier =
                        Modifier.fillMaxWidth()
                            .testTag(CreateEventForSerieScreenTestTags.INPUT_EVENT_DURATION))
              }

              if (showDurationDialog) {
                AlertDialog(
                    onDismissRequest = { showDurationDialog = false },
                    title = { Text("Select Duration (min)") },
                    text = {
                      AndroidView(
                          factory = { context ->
                            NumberPicker(context).apply {
                              minValue = 10
                              maxValue = 300
                              value = tempDuration
                              wrapSelectorWheel = true
                              setOnValueChangedListener { _, _, newVal -> tempDuration = newVal }
                            }
                          },
                          update = { picker -> picker.value = tempDuration },
                          modifier = Modifier.fillMaxWidth())
                    },
                    confirmButton = {
                      TextButton(
                          onClick = {
                            createEventForSerieViewModel.setDuration(tempDuration.toString())
                            showDurationDialog = false
                          }) {
                            Text("OK")
                          }
                    },
                    dismissButton = {
                      TextButton(onClick = { showDurationDialog = false }) { Text("Cancel") }
                    })
              }

              // Location field with search functionality
              val testTags =
                  EventFormTestTags(
                      inputEventType = CreateEventForSerieScreenTestTags.INPUT_EVENT_TYPE,
                      inputEventTitle = CreateEventForSerieScreenTestTags.INPUT_EVENT_TITLE,
                      inputEventDescription =
                          CreateEventForSerieScreenTestTags.INPUT_EVENT_DESCRIPTION,
                      inputEventLocation = CreateEventForSerieScreenTestTags.INPUT_EVENT_LOCATION,
                      inputEventLocationSuggestions =
                          CreateEventForSerieScreenTestTags.INPUT_EVENT_LOCATION_SUGGESTIONS,
                      inputEventMaxParticipants = "",
                      inputEventDuration = CreateEventForSerieScreenTestTags.INPUT_EVENT_DURATION,
                      inputEventDate = "",
                      inputEventTime = "",
                      inputEventVisibility = "",
                      buttonSaveEvent = CreateEventForSerieScreenTestTags.BUTTON_SAVE_EVENT,
                      errorMessage = CreateEventForSerieScreenTestTags.ERROR_MESSAGE)

              LocationField(
                  query = uiState.locationQuery,
                  suggestions = uiState.locationSuggestions,
                  isError = uiState.invalidLocationMsg != null,
                  supportingText = uiState.invalidLocationMsg,
                  onQueryChange = { createEventForSerieViewModel.setLocationQuery(it) },
                  onSuggestionSelected = { createEventForSerieViewModel.selectLocation(it) },
                  testTags = testTags)

              Spacer(modifier = Modifier.height(16.dp))

              // Save button
              Button(
                  onClick = {
                    coroutineScope.launch {
                      if (createEventForSerieViewModel.createEventForSerie(serieId)) {
                        onDone()
                      }
                    }
                  },
                  modifier =
                      Modifier.fillMaxWidth()
                          .testTag(CreateEventForSerieScreenTestTags.BUTTON_SAVE_EVENT),
                  enabled = uiState.isValid,
                  colors =
                      ButtonDefaults.buttonColors(
                          containerColor = onBackgroundLight, contentColor = onPrimaryLight)) {
                    Text("Create Event")
                  }
            }
      }
=======
  val testTags =
      EventForSerieFormTestTags(
          inputEventType = CreateEventForSerieScreenTestTags.INPUT_EVENT_TYPE,
          inputEventTitle = CreateEventForSerieScreenTestTags.INPUT_EVENT_TITLE,
          inputEventDescription = CreateEventForSerieScreenTestTags.INPUT_EVENT_DESCRIPTION,
          inputEventLocation = CreateEventForSerieScreenTestTags.INPUT_EVENT_LOCATION,
          inputEventLocationSuggestions =
              CreateEventForSerieScreenTestTags.INPUT_EVENT_LOCATION_SUGGESTIONS,
          inputEventDuration = CreateEventForSerieScreenTestTags.INPUT_EVENT_DURATION,
          buttonSaveEvent = CreateEventForSerieScreenTestTags.BUTTON_SAVE_EVENT,
          errorMessage = CreateEventForSerieScreenTestTags.ERROR_MESSAGE)

  EventForSerieFormScreen(
      title = "Create Event for Serie",
      formState = uiState,
      isFormValid = uiState.isValid,
      testTags = testTags,
      onTypeChange = { createEventForSerieViewModel.setType(it) },
      onTitleChange = { createEventForSerieViewModel.setTitle(it) },
      onDescriptionChange = { createEventForSerieViewModel.setDescription(it) },
      onDurationChange = { createEventForSerieViewModel.setDuration(it) },
      onLocationQueryChange = { createEventForSerieViewModel.setLocationQuery(it) },
      onLocationSelected = { createEventForSerieViewModel.selectLocation(it) },
      onSearchLocations = { createEventForSerieViewModel.searchLocations(it) },
      onSave = {
        val success = createEventForSerieViewModel.createEventForSerie(serieId)
        if (success) {
          onDone()
        }
        success
      },
      onGoBack = onGoBack,
      saveButtonText = "Create Event")
>>>>>>> 764f507f
}<|MERGE_RESOLUTION|>--- conflicted
+++ resolved
@@ -4,17 +4,8 @@
 import androidx.compose.runtime.*
 import androidx.compose.ui.platform.LocalContext
 import androidx.lifecycle.viewmodel.compose.viewModel
-<<<<<<< HEAD
-import com.android.joinme.model.event.EventType
-import com.android.joinme.ui.theme.onBackgroundLight
-import com.android.joinme.ui.theme.onPrimaryLight
-import com.android.joinme.ui.theme.outlineVariantLight
-import java.util.Locale
-import kotlinx.coroutines.launch
-=======
 
 /** Note: this file was refactored using IA (Claude). */
->>>>>>> 764f507f
 
 /** Test tags for CreateEventForSerie screen UI elements. */
 object CreateEventForSerieScreenTestTags {
@@ -58,235 +49,6 @@
     }
   }
 
-<<<<<<< HEAD
-  LaunchedEffect(uiState.locationQuery) {
-    if (uiState.locationQuery.isNotBlank()) {
-      createEventForSerieViewModel.searchLocations(uiState.locationQuery)
-    }
-  }
-
-  val eventTypes = EventType.values().map { it.name.uppercase(Locale.ROOT) }
-  var showTypeDropdown by remember { mutableStateOf(false) }
-
-  Scaffold(
-      topBar = {
-        Column {
-          TopAppBar(
-              title = { Text("Create Event for Serie") },
-              navigationIcon = {
-                IconButton(onClick = onGoBack) {
-                  Icon(
-                      imageVector = Icons.AutoMirrored.Outlined.ArrowBack,
-                      contentDescription = "Back")
-                }
-              },
-              colors =
-                  TopAppBarDefaults.topAppBarColors(
-                      containerColor = MaterialTheme.colorScheme.surface))
-          HorizontalDivider(color = outlineVariantLight, thickness = 1.dp)
-        }
-      }) { paddingValues ->
-        Column(
-            modifier =
-                Modifier.fillMaxSize()
-                    .verticalScroll(rememberScrollState())
-                    .padding(16.dp)
-                    .padding(paddingValues),
-            verticalArrangement = Arrangement.spacedBy(10.dp)) {
-              // Type dropdown
-              ExposedDropdownMenuBox(
-                  expanded = showTypeDropdown,
-                  onExpandedChange = { showTypeDropdown = !showTypeDropdown }) {
-                    OutlinedTextField(
-                        value = uiState.type,
-                        onValueChange = {},
-                        readOnly = true,
-                        label = { Text("Event Type") },
-                        placeholder = { Text("Select event type") },
-                        isError = uiState.invalidTypeMsg != null,
-                        supportingText = {
-                          uiState.invalidTypeMsg?.let {
-                            Text(text = it, color = MaterialTheme.colorScheme.error)
-                          }
-                        },
-                        trailingIcon = {
-                          ExposedDropdownMenuDefaults.TrailingIcon(expanded = showTypeDropdown)
-                        },
-                        modifier =
-                            Modifier.menuAnchor()
-                                .fillMaxWidth()
-                                .testTag(CreateEventForSerieScreenTestTags.INPUT_EVENT_TYPE))
-                    ExposedDropdownMenu(
-                        expanded = showTypeDropdown,
-                        onDismissRequest = { showTypeDropdown = false }) {
-                          eventTypes.forEach { type ->
-                            DropdownMenuItem(
-                                text = { Text(type) },
-                                onClick = {
-                                  createEventForSerieViewModel.setType(type)
-                                  showTypeDropdown = false
-                                })
-                          }
-                        }
-                  }
-
-              // Title
-              OutlinedTextField(
-                  value = uiState.title,
-                  onValueChange = { createEventForSerieViewModel.setTitle(it) },
-                  label = { Text("Title") },
-                  placeholder = { Text("Enter event title") },
-                  isError = uiState.invalidTitleMsg != null,
-                  supportingText = {
-                    uiState.invalidTitleMsg?.let {
-                      Text(
-                          it,
-                          color = MaterialTheme.colorScheme.error,
-                          modifier =
-                              Modifier.testTag(CreateEventForSerieScreenTestTags.ERROR_MESSAGE))
-                    }
-                  },
-                  modifier =
-                      Modifier.fillMaxWidth()
-                          .testTag(CreateEventForSerieScreenTestTags.INPUT_EVENT_TITLE))
-
-              // Description
-              OutlinedTextField(
-                  value = uiState.description,
-                  onValueChange = { createEventForSerieViewModel.setDescription(it) },
-                  label = { Text("Description") },
-                  placeholder = { Text("Describe your event") },
-                  isError = uiState.invalidDescriptionMsg != null,
-                  supportingText = {
-                    uiState.invalidDescriptionMsg?.let {
-                      Text(
-                          it,
-                          color = MaterialTheme.colorScheme.error,
-                          modifier =
-                              Modifier.testTag(CreateEventForSerieScreenTestTags.ERROR_MESSAGE))
-                    }
-                  },
-                  modifier =
-                      Modifier.fillMaxWidth()
-                          .height(150.dp)
-                          .testTag(CreateEventForSerieScreenTestTags.INPUT_EVENT_DESCRIPTION))
-
-              // Duration picker
-              var showDurationDialog by remember { mutableStateOf(false) }
-              var tempDuration by remember {
-                mutableIntStateOf(uiState.duration.toIntOrNull() ?: 10)
-              }
-
-              Box(modifier = Modifier.fillMaxWidth().clickable { showDurationDialog = true }) {
-                OutlinedTextField(
-                    value = uiState.duration,
-                    onValueChange = {},
-                    readOnly = true,
-                    label = { Text("Duration (min)") },
-                    placeholder = { Text("Select duration") },
-                    isError = uiState.invalidDurationMsg != null,
-                    supportingText = {
-                      uiState.invalidDurationMsg?.let {
-                        Text(text = it, color = MaterialTheme.colorScheme.error)
-                      }
-                    },
-                    colors =
-                        OutlinedTextFieldDefaults.colors(
-                            disabledTextColor =
-                                LocalContentColor.current.copy(LocalContentColor.current.alpha),
-                            disabledBorderColor = MaterialTheme.colorScheme.outline,
-                            disabledLabelColor = MaterialTheme.colorScheme.onSurfaceVariant,
-                            disabledPlaceholderColor = MaterialTheme.colorScheme.onSurfaceVariant,
-                            disabledLeadingIconColor = MaterialTheme.colorScheme.onSurfaceVariant,
-                            disabledTrailingIconColor = MaterialTheme.colorScheme.onSurfaceVariant),
-                    enabled = false,
-                    modifier =
-                        Modifier.fillMaxWidth()
-                            .testTag(CreateEventForSerieScreenTestTags.INPUT_EVENT_DURATION))
-              }
-
-              if (showDurationDialog) {
-                AlertDialog(
-                    onDismissRequest = { showDurationDialog = false },
-                    title = { Text("Select Duration (min)") },
-                    text = {
-                      AndroidView(
-                          factory = { context ->
-                            NumberPicker(context).apply {
-                              minValue = 10
-                              maxValue = 300
-                              value = tempDuration
-                              wrapSelectorWheel = true
-                              setOnValueChangedListener { _, _, newVal -> tempDuration = newVal }
-                            }
-                          },
-                          update = { picker -> picker.value = tempDuration },
-                          modifier = Modifier.fillMaxWidth())
-                    },
-                    confirmButton = {
-                      TextButton(
-                          onClick = {
-                            createEventForSerieViewModel.setDuration(tempDuration.toString())
-                            showDurationDialog = false
-                          }) {
-                            Text("OK")
-                          }
-                    },
-                    dismissButton = {
-                      TextButton(onClick = { showDurationDialog = false }) { Text("Cancel") }
-                    })
-              }
-
-              // Location field with search functionality
-              val testTags =
-                  EventFormTestTags(
-                      inputEventType = CreateEventForSerieScreenTestTags.INPUT_EVENT_TYPE,
-                      inputEventTitle = CreateEventForSerieScreenTestTags.INPUT_EVENT_TITLE,
-                      inputEventDescription =
-                          CreateEventForSerieScreenTestTags.INPUT_EVENT_DESCRIPTION,
-                      inputEventLocation = CreateEventForSerieScreenTestTags.INPUT_EVENT_LOCATION,
-                      inputEventLocationSuggestions =
-                          CreateEventForSerieScreenTestTags.INPUT_EVENT_LOCATION_SUGGESTIONS,
-                      inputEventMaxParticipants = "",
-                      inputEventDuration = CreateEventForSerieScreenTestTags.INPUT_EVENT_DURATION,
-                      inputEventDate = "",
-                      inputEventTime = "",
-                      inputEventVisibility = "",
-                      buttonSaveEvent = CreateEventForSerieScreenTestTags.BUTTON_SAVE_EVENT,
-                      errorMessage = CreateEventForSerieScreenTestTags.ERROR_MESSAGE)
-
-              LocationField(
-                  query = uiState.locationQuery,
-                  suggestions = uiState.locationSuggestions,
-                  isError = uiState.invalidLocationMsg != null,
-                  supportingText = uiState.invalidLocationMsg,
-                  onQueryChange = { createEventForSerieViewModel.setLocationQuery(it) },
-                  onSuggestionSelected = { createEventForSerieViewModel.selectLocation(it) },
-                  testTags = testTags)
-
-              Spacer(modifier = Modifier.height(16.dp))
-
-              // Save button
-              Button(
-                  onClick = {
-                    coroutineScope.launch {
-                      if (createEventForSerieViewModel.createEventForSerie(serieId)) {
-                        onDone()
-                      }
-                    }
-                  },
-                  modifier =
-                      Modifier.fillMaxWidth()
-                          .testTag(CreateEventForSerieScreenTestTags.BUTTON_SAVE_EVENT),
-                  enabled = uiState.isValid,
-                  colors =
-                      ButtonDefaults.buttonColors(
-                          containerColor = onBackgroundLight, contentColor = onPrimaryLight)) {
-                    Text("Create Event")
-                  }
-            }
-      }
-=======
   val testTags =
       EventForSerieFormTestTags(
           inputEventType = CreateEventForSerieScreenTestTags.INPUT_EVENT_TYPE,
@@ -320,5 +82,4 @@
       },
       onGoBack = onGoBack,
       saveButtonText = "Create Event")
->>>>>>> 764f507f
 }