package com.android.joinme.ui.overview

import androidx.lifecycle.ViewModel
import androidx.lifecycle.viewModelScope
import com.android.joinme.model.event.EventsRepository
import com.android.joinme.model.event.EventsRepositoryProvider
import com.android.joinme.model.event.displayString
import com.android.joinme.model.event.isActive
import com.android.joinme.model.event.isUpcoming
import java.text.SimpleDateFormat
import java.util.*
import kotlinx.coroutines.flow.MutableStateFlow
import kotlinx.coroutines.flow.StateFlow
import kotlinx.coroutines.flow.asStateFlow
import kotlinx.coroutines.launch

/** UI state for the ShowEvent screen. */
data class ShowEventUIState(
    val type: String = "",
    val title: String = "",
    val description: String = "",
    val location: String = "",
    val maxParticipants: String = "",
    val participantsCount: String = "",
    val duration: String = "",
    val date: String = "",
    val visibility: String = "",
    val ownerId: String = "",
    val ownerName: String = "",
    val participants: List<String> = emptyList(),
    val isPastEvent: Boolean = false,
<<<<<<< HEAD
    val isPartOfASerie: Boolean = false,
=======
    val serieId: String? = null,
>>>>>>> abc35413
    val errorMsg: String? = null,
) {
  /**
   * Checks if the given user ID is the owner of this event.
   *
   * @param userId The user ID to check.
   * @return True if the user is the owner, false otherwise.
   */
  fun isOwner(userId: String): Boolean = ownerId == userId

  /**
   * Checks if the given user ID is a participant in this event.
   *
   * @param userId The user ID to check.
   * @return True if the user is a participant, false otherwise.
   */
  fun isParticipant(userId: String): Boolean = participants.contains(userId)
}

/** ViewModel for the ShowEvent screen. */
class ShowEventViewModel(
    private val repository: EventsRepository =
        EventsRepositoryProvider.getRepository(isOnline = true),
    initialState: ShowEventUIState = ShowEventUIState()
) : ViewModel() {

  private val _uiState = MutableStateFlow(initialState)
  val uiState: StateFlow<ShowEventUIState> = _uiState.asStateFlow()

  /** Clears the global error message. */
  fun clearErrorMsg() {
    _uiState.value = _uiState.value.copy(errorMsg = null)
  }

  private fun setErrorMsg(msg: String) {
    _uiState.value = _uiState.value.copy(errorMsg = msg)
  }

  /**
   * Loads an Event by its ID and updates the UI state.
   *
   * @param eventId The ID of the Event to be loaded.
   * @param serieId Optional serie ID if the event belongs to a serie.
   */
  fun loadEvent(eventId: String, serieId: String? = null) {
    viewModelScope.launch {
      try {
        val event = repository.getEvent(eventId)
        val dateFormat = SimpleDateFormat("dd/MM/yyyy HH:mm", Locale.getDefault())

        // Format the date with event type prefix
        val formattedDate =
            "${event.type.displayString().uppercase()}: ${dateFormat.format(event.date.toDate())}"

        // Get owner name (you might want to fetch this from a user repository)
        val ownerDisplayName = "CREATED BY ${getOwnerDisplayName(event.ownerId)}"

        // Check if the event is past (not active and not upcoming)
        val isPast = !event.isActive() && !event.isUpcoming()

        _uiState.value =
            ShowEventUIState(
                type = event.type.displayString().uppercase(),
                title = event.title,
                description = event.description,
                location = event.location?.name ?: "",
                maxParticipants = event.maxParticipants.toString(),
                participantsCount = event.participants.size.toString(),
                duration = event.duration.toString(),
                date = formattedDate,
                visibility = event.visibility.displayString().uppercase(),
                ownerId = event.ownerId,
                ownerName = ownerDisplayName,
                participants = event.participants,
                isPastEvent = isPast,
<<<<<<< HEAD
                isPartOfASerie = event.isPartOfASerie)
=======
                serieId = serieId)
>>>>>>> abc35413
      } catch (e: Exception) {
        setErrorMsg("Failed to load Event: ${e.message}")
      }
    }
  }

  /**
   * Gets the display name for the event owner. This is a placeholder that can be replaced with
   * actual user repository calls.
   *
   * @param ownerId The ID of the owner.
   * @return The display name for the owner.
   */
  private fun getOwnerDisplayName(ownerId: String): String {
    // TODO: Replace with actual user repository call to get user name
    // For now, return "YOU" if it's the current user, or extract name from ID
    return if (ownerId.isNotEmpty()) {
      ownerId.substringBefore("@").uppercase()
    } else {
      "UNKNOWN"
    }
  }

  /**
   * Toggles the current user's participation in the event (join or quit).
   *
   * @param eventId The ID of the event.
   * @param userId The ID of the current user.
   */
  suspend fun toggleParticipation(eventId: String, userId: String) {
    try {
      val event = repository.getEvent(eventId)
      val updatedParticipants =
          if (event.participants.contains(userId)) {
            // User is already a participant, remove them (quit)
            event.participants.filter { it != userId }
          } else {
            // User is not a participant, add them (join)
            if (event.participants.size >= event.maxParticipants) {
              setErrorMsg("Event is full. Cannot join.")
              return
            }
            event.participants + userId
          }

      // Update the event with new participants list
      val updatedEvent = event.copy(participants = updatedParticipants)
      repository.editEvent(eventId, updatedEvent)

      // Reload the event to update UI
      loadEvent(eventId)
      clearErrorMsg()
    } catch (e: Exception) {
      setErrorMsg("Failed to update participation: ${e.message}")
    }
  }

  /**
   * Deletes an Event document by its ID.
   *
   * @param eventId The ID of the Event document to be deleted.
   */
  suspend fun deleteEvent(eventId: String) {
    try {
      repository.deleteEvent(eventId)
      clearErrorMsg()
    } catch (e: Exception) {
      setErrorMsg("Failed to delete Event: ${e.message}")
    }
  }
}<|MERGE_RESOLUTION|>--- conflicted
+++ resolved
@@ -29,11 +29,8 @@
     val ownerName: String = "",
     val participants: List<String> = emptyList(),
     val isPastEvent: Boolean = false,
-<<<<<<< HEAD
     val isPartOfASerie: Boolean = false,
-=======
     val serieId: String? = null,
->>>>>>> abc35413
     val errorMsg: String? = null,
 ) {
   /**
@@ -109,11 +106,8 @@
                 ownerName = ownerDisplayName,
                 participants = event.participants,
                 isPastEvent = isPast,
-<<<<<<< HEAD
-                isPartOfASerie = event.isPartOfASerie)
-=======
+                isPartOfASerie = event.isPartOfASerie,
                 serieId = serieId)
->>>>>>> abc35413
       } catch (e: Exception) {
         setErrorMsg("Failed to load Event: ${e.message}")
       }
