package com.android.joinme.ui.overview

import android.annotation.SuppressLint
import android.widget.NumberPicker
import androidx.compose.foundation.background
import androidx.compose.foundation.clickable
import androidx.compose.foundation.layout.*
import androidx.compose.foundation.rememberScrollState
import androidx.compose.foundation.verticalScroll
import androidx.compose.material.icons.Icons
import androidx.compose.material.icons.automirrored.filled.ArrowBack
import androidx.compose.material3.*
import androidx.compose.runtime.*
import androidx.compose.ui.Modifier
import androidx.compose.ui.platform.LocalContext
import androidx.compose.ui.platform.testTag
import androidx.compose.ui.viewinterop.AndroidView
import com.android.joinme.model.groups.Group
import com.android.joinme.ui.theme.Dimens
import com.android.joinme.ui.theme.buttonColors
import com.android.joinme.ui.theme.customColors
import com.android.joinme.ui.theme.outlinedTextField
import java.util.*

/** Note: This file was co-written with AI (Claude). */

/** Group dropdown field composable. */
@OptIn(ExperimentalMaterial3Api::class)
@Composable
private fun GroupDropdownField(
    selectedGroupId: String?,
    availableGroups: List<Group>,
    groupTestTag: String,
    onGroupChange: (String?) -> Unit
) {
  var expandedGroup by remember { mutableStateOf(false) }
  val selectedGroupName =
      if (selectedGroupId == null) "None (Standalone)"
      else availableGroups.find { it.id == selectedGroupId }?.name ?: "Unknown Group"

  ExposedDropdownMenuBox(
      expanded = expandedGroup, onExpandedChange = { expandedGroup = !expandedGroup }) {
        OutlinedTextField(
            value = selectedGroupName,
            onValueChange = {},
            readOnly = true,
            label = { Text("Group (Optional)") },
            trailingIcon = { ExposedDropdownMenuDefaults.TrailingIcon(expanded = expandedGroup) },
            modifier = Modifier.fillMaxWidth().menuAnchor().testTag(groupTestTag),
            colors = ExposedDropdownMenuDefaults.outlinedTextFieldColors())

        ExposedDropdownMenu(
            expanded = expandedGroup,
            onDismissRequest = { expandedGroup = false },
            modifier = Modifier.background(MaterialTheme.customColors.backgroundMenu)) {
              // "None" option for standalone series
              DropdownMenuItem(
                  text = {
                    Text(
                        text = "None (Standalone)",
                        color = MaterialTheme.colorScheme.onPrimaryContainer,
                        style = MaterialTheme.typography.headlineSmall)
                  },
                  onClick = {
                    onGroupChange(null)
                    expandedGroup = false
                  },
                  colors = MaterialTheme.customColors.dropdownMenu)

              // Group options (only show divider and groups if groups exist)
              if (availableGroups.isNotEmpty()) {
                HorizontalDivider(thickness = Dimens.BorderWidth.thin)

                availableGroups.forEachIndexed { index, group ->
                  DropdownMenuItem(
                      text = {
                        Text(
                            text = group.name,
                            color = MaterialTheme.colorScheme.onPrimaryContainer,
                            style = MaterialTheme.typography.headlineSmall)
                      },
                      onClick = {
                        onGroupChange(group.id)
                        expandedGroup = false
                      },
                      colors = MaterialTheme.customColors.dropdownMenu)
                  if (index < availableGroups.lastIndex) {
                    HorizontalDivider(thickness = Dimens.BorderWidth.thin)
                  }
                }
              }
            }
      }
}

/** Max Participants field with NumberPicker dialog. */
@Composable
private fun MaxParticipantsField(
    formState: SerieFormState,
    testTags: SerieFormTestTags,
    onMaxParticipantsChange: (String) -> Unit
) {
  var showMaxParticipantsPicker by remember { mutableStateOf(false) }
  var tempParticipants by remember {
    mutableIntStateOf(formState.maxParticipants.toIntOrNull() ?: 10)
  }

  Box(
      modifier =
          Modifier.width(Dimens.SerieForm.maxParticipantsField).clickable {
            showMaxParticipantsPicker = true
          }) {
        OutlinedTextField(
            value = formState.maxParticipants,
            onValueChange = {},
            readOnly = true,
            enabled = false,
            label = { Text("Max Participants") },
            placeholder = { Text("Select number") },
            modifier = Modifier.fillMaxWidth().testTag(testTags.inputSerieMaxParticipants),
            isError = formState.invalidMaxParticipantsMsg != null,
            supportingText = {
              if (formState.invalidMaxParticipantsMsg != null) {
                Text(
                    text = formState.invalidMaxParticipantsMsg,
                    color = MaterialTheme.colorScheme.error,
                    modifier = Modifier.testTag(testTags.errorMessage))
              }
            },
            colors = MaterialTheme.customColors.outlinedTextField(),
            singleLine = true)
      }

  if (showMaxParticipantsPicker) {
    AlertDialog(
        onDismissRequest = { showMaxParticipantsPicker = false },
        title = { Text("Select Max Participants") },
        text = {
          AndroidView(
              factory = { context ->
                NumberPicker(context).apply {
                  minValue = 1
                  maxValue = 100
                  value = tempParticipants
                  wrapSelectorWheel = true
                  setOnValueChangedListener { _, _, newVal -> tempParticipants = newVal }
                }
              },
              update = { picker -> picker.value = tempParticipants },
              modifier = Modifier.fillMaxWidth())
        },
        confirmButton = {
          TextButton(
              onClick = {
                onMaxParticipantsChange(tempParticipants.toString())
                showMaxParticipantsPicker = false
              }) {
                Text("OK")
              }
        },
        dismissButton = {
          TextButton(onClick = { showMaxParticipantsPicker = false }) { Text("Cancel") }
        })
  }
}

/** Date and Time picker fields row. */
@SuppressLint("DefaultLocale")
@Composable
private fun DateTimePickerRow(
    formState: SerieFormState,
    testTags: SerieFormTestTags,
    onDateChange: (String) -> Unit,
    onTimeChange: (String) -> Unit
) {
  Row(
      modifier = Modifier.fillMaxWidth(),
      horizontalArrangement = Arrangement.spacedBy(Dimens.Padding.medium)) {
        val context = LocalContext.current
        val calendar = remember { Calendar.getInstance() }
        val (year, month, day) =
            listOf(
                calendar.get(Calendar.YEAR),
                calendar.get(Calendar.MONTH),
                calendar.get(Calendar.DAY_OF_MONTH))
        val (hour, minute) =
            listOf(calendar.get(Calendar.HOUR_OF_DAY), calendar.get(Calendar.MINUTE))

        val datePickerDialog = remember {
          android.app.DatePickerDialog(
              context,
              { _, selectedYear, selectedMonth, selectedDay ->
                val newDate =
                    String.format("%02d/%02d/%04d", selectedDay, selectedMonth + 1, selectedYear)
                onDateChange(newDate)
              },
              year,
              month,
              day)
        }

        // Date field
        Box(modifier = Modifier.weight(1f).clickable { datePickerDialog.show() }) {
          OutlinedTextField(
              value = formState.date,
              onValueChange = {},
              readOnly = true,
              enabled = false,
              label = { Text("Date") },
              placeholder = { Text("Select date") },
              modifier = Modifier.fillMaxWidth().testTag(testTags.inputSerieDate),
              isError = formState.invalidDateMsg != null,
              supportingText = {
                if (formState.invalidDateMsg != null) {
                  Text(
                      text = formState.invalidDateMsg,
                      color = MaterialTheme.colorScheme.error,
                      modifier = Modifier.testTag(testTags.errorMessage))
                }
              },
              colors = MaterialTheme.customColors.outlinedTextField(),
              singleLine = true)
        }

        val timePickerDialog = remember {
          android.app.TimePickerDialog(
              context,
              { _, selectedHour, selectedMinute ->
                val newTime = String.format("%02d:%02d", selectedHour, selectedMinute)
                onTimeChange(newTime)
              },
              hour,
              minute,
              true)
        }

        // Time field
        Box(modifier = Modifier.weight(1f).clickable { timePickerDialog.show() }) {
          OutlinedTextField(
              value = formState.time,
              onValueChange = {},
              readOnly = true,
              enabled = false,
              label = { Text("Time") },
              placeholder = { Text("Select time") },
              modifier = Modifier.fillMaxWidth().testTag(testTags.inputSerieTime),
              isError = formState.invalidTimeMsg != null,
              supportingText = {
                if (formState.invalidTimeMsg != null) {
                  Text(
                      text = formState.invalidTimeMsg,
                      color = MaterialTheme.colorScheme.error,
                      modifier = Modifier.testTag(testTags.errorMessage))
                }
              },
              colors = MaterialTheme.customColors.outlinedTextField(),
              singleLine = true)
        }
      }
}

/** Visibility dropdown field. */
@OptIn(ExperimentalMaterial3Api::class)
@Composable
private fun VisibilityDropdownField(
    formState: SerieFormState,
    testTags: SerieFormTestTags,
    onVisibilityChange: (String) -> Unit
) {
  val visibilityOptions = listOf("PUBLIC", "PRIVATE")
  var expandedVisibility by remember { mutableStateOf(false) }

  ExposedDropdownMenuBox(
      expanded = expandedVisibility,
      onExpandedChange = { expandedVisibility = !expandedVisibility }) {
        OutlinedTextField(
            value = formState.visibility,
            onValueChange = {},
            readOnly = true,
            label = { Text("Visibility") },
            trailingIcon = {
              ExposedDropdownMenuDefaults.TrailingIcon(expanded = expandedVisibility)
            },
            modifier = Modifier.fillMaxWidth().menuAnchor().testTag(testTags.inputSerieVisibility),
            isError = formState.invalidVisibilityMsg != null,
            supportingText = {
              if (formState.invalidVisibilityMsg != null) {
                Text(
                    text = formState.invalidVisibilityMsg,
                    color = MaterialTheme.colorScheme.error,
                    modifier = Modifier.testTag(testTags.errorMessage))
              }
            },
            colors = ExposedDropdownMenuDefaults.outlinedTextFieldColors())

        ExposedDropdownMenu(
            expanded = expandedVisibility,
            onDismissRequest = { expandedVisibility = false },
            modifier = Modifier.background(MaterialTheme.customColors.backgroundMenu)) {
              visibilityOptions.forEachIndexed { index, option ->
                DropdownMenuItem(
                    text = {
                      Text(
                          text = option,
                          color = MaterialTheme.colorScheme.onPrimaryContainer,
                          style = MaterialTheme.typography.headlineSmall)
                    },
                    onClick = {
                      onVisibilityChange(option)
                      expandedVisibility = false
                    },
                    colors = MaterialTheme.customColors.dropdownMenu)
                if (index < visibilityOptions.lastIndex) {
                  HorizontalDivider(thickness = Dimens.BorderWidth.thin)
                }
              }
            }
      }
}

/** Helper composable to display error text if present. */
@Composable
private fun ErrorSupportingText(errorMessage: String?, testTag: String) {
  errorMessage?.let {
    Text(text = it, color = MaterialTheme.colorScheme.error, modifier = Modifier.testTag(testTag))
  }
}

/** Title field with error display. */
@Composable
private fun TitleField(
    formState: SerieFormState,
    testTags: SerieFormTestTags,
    onTitleChange: (String) -> Unit
) {
  OutlinedTextField(
      value = formState.title,
      onValueChange = onTitleChange,
      label = { Text("Title") },
      modifier = Modifier.fillMaxWidth().testTag(testTags.inputSerieTitle),
      isError = formState.invalidTitleMsg != null,
      supportingText = { ErrorSupportingText(formState.invalidTitleMsg, testTags.errorMessage) },
      singleLine = true)
}

/** Description field with error display. */
@Composable
private fun DescriptionField(
    formState: SerieFormState,
    testTags: SerieFormTestTags,
    onDescriptionChange: (String) -> Unit
) {
  OutlinedTextField(
      value = formState.description,
      onValueChange = onDescriptionChange,
      label = { Text("Description") },
      modifier =
          Modifier.fillMaxWidth()
              .height(Dimens.SerieForm.descriptionField)
              .testTag(testTags.inputSerieDescription),
      isError = formState.invalidDescriptionMsg != null,
      supportingText = {
        ErrorSupportingText(formState.invalidDescriptionMsg, testTags.errorMessage)
      },
      maxLines = 4)
}

/** Max participants field (only shown when no group is selected). */
@Composable
private fun ConditionalMaxParticipantsField(
    selectedGroupId: String?,
    formState: SerieFormState,
    testTags: SerieFormTestTags,
    onMaxParticipantsChange: (String) -> Unit
) {
  if (selectedGroupId == null) {
    MaxParticipantsField(
        formState = formState,
        testTags = testTags,
        onMaxParticipantsChange = onMaxParticipantsChange)
  }
}

/** Visibility field (only shown when no group is selected). */
@Composable
private fun ConditionalVisibilityField(
    selectedGroupId: String?,
    formState: SerieFormState,
    testTags: SerieFormTestTags,
    onVisibilityChange: (String) -> Unit
) {
  if (selectedGroupId == null) {
    VisibilityDropdownField(
        formState = formState, testTags = testTags, onVisibilityChange = onVisibilityChange)
  }
}

/** Save button with loading state. */
@Composable
private fun SaveButton(
    formState: SerieFormState,
    testTags: SerieFormTestTags,
    saveButtonText: String,
    onSave: () -> Boolean
) {
  Button(
      onClick = { onSave() },
      modifier =
          Modifier.fillMaxWidth()
              .height(Dimens.Button.standardHeight)
              .testTag(testTags.buttonSaveSerie),
      colors = MaterialTheme.customColors.buttonColors(),
      enabled = formState.isValid && !formState.isLoading) {
        if (formState.isLoading) {
          CircularProgressIndicator(
              modifier = Modifier.size(Dimens.IconSize.medium),
              color = MaterialTheme.colorScheme.onPrimary)
        } else {
          Text(saveButtonText)
        }
      }
}

/** Data class representing the test tags for serie form fields. */
data class SerieFormTestTags(
    val inputSerieTitle: String,
    val inputSerieDescription: String,
    val inputSerieMaxParticipants: String,
    val inputSerieDate: String,
    val inputSerieTime: String,
    val inputSerieVisibility: String,
    val buttonSaveSerie: String,
    val errorMessage: String
)

/** Data class representing the state of the serie form. */
data class SerieFormState(
    val title: String,
    val description: String,
    val maxParticipants: String,
    val date: String,
    val time: String,
    val visibility: String,
    val isValid: Boolean,
    val isLoading: Boolean,
    val invalidTitleMsg: String?,
    val invalidDescriptionMsg: String?,
    val invalidMaxParticipantsMsg: String?,
    val invalidDateMsg: String?,
    val invalidTimeMsg: String?,
    val invalidVisibilityMsg: String?
)

/**
 * Creates a SerieFormState from CreateSerieUIState.
 *
 * This helper function reduces code duplication between CreateSerieScreen and EditSerieScreen by
 * centralizing the mapping logic from UI state to form state.
 *
 * @param uiState The UI state from CreateSerieViewModel
 * @return A SerieFormState instance populated with the UI state values
 */
fun createSerieFormState(uiState: CreateSerieUIState): SerieFormState {
  return SerieFormState(
      title = uiState.title,
      description = uiState.description,
      maxParticipants = uiState.maxParticipants,
      date = uiState.date,
      time = uiState.time,
      visibility = uiState.visibility,
      isValid = uiState.isValid,
      isLoading = uiState.isLoading,
      invalidTitleMsg = uiState.invalidTitleMsg,
      invalidDescriptionMsg = uiState.invalidDescriptionMsg,
      invalidMaxParticipantsMsg = uiState.invalidMaxParticipantsMsg,
      invalidDateMsg = uiState.invalidDateMsg,
      invalidTimeMsg = uiState.invalidTimeMsg,
      invalidVisibilityMsg = uiState.invalidVisibilityMsg)
}

/**
 * Creates a SerieFormState from EditSerieUIState.
 *
 * This helper function reduces code duplication between CreateSerieScreen and EditSerieScreen by
 * centralizing the mapping logic from UI state to form state.
 *
 * @param uiState The UI state from EditSerieViewModel
 * @return A SerieFormState instance populated with the UI state values
 */
fun createSerieFormState(uiState: EditSerieUIState): SerieFormState {
  return SerieFormState(
      title = uiState.title,
      description = uiState.description,
      maxParticipants = uiState.maxParticipants,
      date = uiState.date,
      time = uiState.time,
      visibility = uiState.visibility,
      isValid = uiState.isValid,
      isLoading = uiState.isLoading,
      invalidTitleMsg = uiState.invalidTitleMsg,
      invalidDescriptionMsg = uiState.invalidDescriptionMsg,
      invalidMaxParticipantsMsg = uiState.invalidMaxParticipantsMsg,
      invalidDateMsg = uiState.invalidDateMsg,
      invalidTimeMsg = uiState.invalidTimeMsg,
      invalidVisibilityMsg = uiState.invalidVisibilityMsg)
}

/**
 * Generic serie form screen component used by both Create and Edit serie screens.
 *
 * Provides a form to manage a serie with title, description, max participants, date, time, and
 * visibility fields. Uses native dialogs for date/time/number selection. Real-time validation
 * displays errors below each field.
 *
 * @param title The title to display in the top bar
 * @param formState The current state of the form
 * @param testTags Test tags for UI testing
 * @param selectedGroupId The ID of the selected group (null for standalone series)
 * @param availableGroups List of available groups to select from
 * @param groupTestTag Test tag for the group dropdown
 * @param onGroupChange Callback when group selection changes (null for no group)
 * @param onTitleChange Callback when title changes
 * @param onDescriptionChange Callback when description changes
 * @param onMaxParticipantsChange Callback when max participants changes
 * @param onDateChange Callback when date changes
 * @param onTimeChange Callback when time changes
 * @param onVisibilityChange Callback when visibility changes
 * @param onSave Callback when save button is clicked
 * @param onGoBack Callback when back button is clicked
 * @param saveButtonText Text to display on the save button (default: "Next")
 */
@SuppressLint("DefaultLocale")
@OptIn(ExperimentalMaterial3Api::class)
@Composable
fun SerieFormScreen(
    title: String,
    formState: SerieFormState,
    testTags: SerieFormTestTags,
    selectedGroupId: String? = null,
    availableGroups: List<Group> = emptyList(),
    groupTestTag: String = "",
    onGroupChange: ((String?) -> Unit)? = null,
    onTitleChange: (String) -> Unit,
    onDescriptionChange: (String) -> Unit,
    onMaxParticipantsChange: (String) -> Unit,
    onDateChange: (String) -> Unit,
    onTimeChange: (String) -> Unit,
    onVisibilityChange: (String) -> Unit,
    onSave: () -> Boolean,
    onGoBack: () -> Unit,
    saveButtonText: String = "NEXT"
) {
  Scaffold(topBar = { SerieFormTopBar(title = title, onGoBack = onGoBack) }) { paddingValues ->
    SerieFormContent(
        paddingValues = paddingValues,
        formState = formState,
        testTags = testTags,
        selectedGroupId = selectedGroupId,
        availableGroups = availableGroups,
        groupTestTag = groupTestTag,
        onGroupChange = onGroupChange,
        onTitleChange = onTitleChange,
        onDescriptionChange = onDescriptionChange,
        onMaxParticipantsChange = onMaxParticipantsChange,
        onDateChange = onDateChange,
        onTimeChange = onTimeChange,
        onVisibilityChange = onVisibilityChange,
        onSave = onSave,
        saveButtonText = saveButtonText)
  }
}

/** Top bar for serie form screen. */
@OptIn(ExperimentalMaterial3Api::class)
@Composable
private fun SerieFormTopBar(title: String, onGoBack: () -> Unit) {
  Column {
    CenterAlignedTopAppBar(
        title = { Text(title, style = MaterialTheme.typography.titleLarge) },
        navigationIcon = {
          IconButton(onClick = onGoBack) {
            Icon(imageVector = Icons.AutoMirrored.Filled.ArrowBack, contentDescription = "Back")
          }
        })
    HorizontalDivider(
        thickness = Dimens.BorderWidth.thin, color = MaterialTheme.colorScheme.primary)
  }
}

/** Main content area for the serie form. */
@Composable
private fun SerieFormContent(
    paddingValues: PaddingValues,
    formState: SerieFormState,
    testTags: SerieFormTestTags,
    selectedGroupId: String?,
    availableGroups: List<Group>,
    groupTestTag: String,
    onGroupChange: ((String?) -> Unit)?,
    onTitleChange: (String) -> Unit,
    onDescriptionChange: (String) -> Unit,
    onMaxParticipantsChange: (String) -> Unit,
    onDateChange: (String) -> Unit,
    onTimeChange: (String) -> Unit,
    onVisibilityChange: (String) -> Unit,
    onSave: () -> Boolean,
    saveButtonText: String
) {
  Column(
      modifier =
          Modifier.fillMaxSize()
              .padding(paddingValues)
              .padding(horizontal = Dimens.Padding.medium)
              .verticalScroll(rememberScrollState()),
      verticalArrangement = Arrangement.spacedBy(Dimens.Padding.medium)) {
        Spacer(modifier = Modifier.height(Dimens.Padding.small))

        onGroupChange?.let {
          GroupDropdownField(
              selectedGroupId = selectedGroupId,
              availableGroups = availableGroups,
              groupTestTag = groupTestTag,
              onGroupChange = it)
        }

<<<<<<< HEAD
        TitleField(formState = formState, testTags = testTags, onTitleChange = onTitleChange)
=======
              // Title field
              OutlinedTextField(
                  value = formState.title,
                  onValueChange = onTitleChange,
                  label = { Text("Title") },
                  modifier = Modifier.fillMaxWidth().testTag(testTags.inputSerieTitle),
                  isError = formState.invalidTitleMsg != null,
                  supportingText = {
                    if (formState.invalidTitleMsg != null) {
                      Text(
                          text = formState.invalidTitleMsg,
                          color = MaterialTheme.colorScheme.error,
                          modifier = Modifier.testTag(testTags.errorMessage))
                    }
                  },
                  singleLine = true)

              // Description field
              OutlinedTextField(
                  value = formState.description,
                  onValueChange = onDescriptionChange,
                  label = { Text("Description") },
                  modifier =
                      Modifier.fillMaxWidth()
                          .height(Dimens.SerieForm.descriptionField)
                          .testTag(testTags.inputSerieDescription),
                  isError = formState.invalidDescriptionMsg != null,
                  supportingText = {
                    if (formState.invalidDescriptionMsg != null) {
                      Text(
                          text = formState.invalidDescriptionMsg,
                          color = MaterialTheme.colorScheme.error,
                          modifier = Modifier.testTag(testTags.errorMessage))
                    }
                  },
                  maxLines = 4)

              // Max Participants field with NumberPicker
              MaxParticipantsField(
                  formState = formState,
                  testTags = testTags,
                  onMaxParticipantsChange = onMaxParticipantsChange)
>>>>>>> e0250133

        DescriptionField(
            formState = formState, testTags = testTags, onDescriptionChange = onDescriptionChange)

        ConditionalMaxParticipantsField(
            selectedGroupId = selectedGroupId,
            formState = formState,
            testTags = testTags,
            onMaxParticipantsChange = onMaxParticipantsChange)

        DateTimePickerRow(
            formState = formState,
            testTags = testTags,
            onDateChange = onDateChange,
            onTimeChange = onTimeChange)

        ConditionalVisibilityField(
            selectedGroupId = selectedGroupId,
            formState = formState,
            testTags = testTags,
            onVisibilityChange = onVisibilityChange)

        Spacer(modifier = Modifier.height(Dimens.Padding.medium))

        SaveButton(
            formState = formState,
            testTags = testTags,
            saveButtonText = saveButtonText,
            onSave = onSave)

        Spacer(modifier = Modifier.height(Dimens.Spacing.medium))
      }
}<|MERGE_RESOLUTION|>--- conflicted
+++ resolved
@@ -165,7 +165,6 @@
 }
 
 /** Date and Time picker fields row. */
-@SuppressLint("DefaultLocale")
 @Composable
 private fun DateTimePickerRow(
     formState: SerieFormState,
@@ -315,109 +314,6 @@
                 }
               }
             }
-      }
-}
-
-/** Helper composable to display error text if present. */
-@Composable
-private fun ErrorSupportingText(errorMessage: String?, testTag: String) {
-  errorMessage?.let {
-    Text(text = it, color = MaterialTheme.colorScheme.error, modifier = Modifier.testTag(testTag))
-  }
-}
-
-/** Title field with error display. */
-@Composable
-private fun TitleField(
-    formState: SerieFormState,
-    testTags: SerieFormTestTags,
-    onTitleChange: (String) -> Unit
-) {
-  OutlinedTextField(
-      value = formState.title,
-      onValueChange = onTitleChange,
-      label = { Text("Title") },
-      modifier = Modifier.fillMaxWidth().testTag(testTags.inputSerieTitle),
-      isError = formState.invalidTitleMsg != null,
-      supportingText = { ErrorSupportingText(formState.invalidTitleMsg, testTags.errorMessage) },
-      singleLine = true)
-}
-
-/** Description field with error display. */
-@Composable
-private fun DescriptionField(
-    formState: SerieFormState,
-    testTags: SerieFormTestTags,
-    onDescriptionChange: (String) -> Unit
-) {
-  OutlinedTextField(
-      value = formState.description,
-      onValueChange = onDescriptionChange,
-      label = { Text("Description") },
-      modifier =
-          Modifier.fillMaxWidth()
-              .height(Dimens.SerieForm.descriptionField)
-              .testTag(testTags.inputSerieDescription),
-      isError = formState.invalidDescriptionMsg != null,
-      supportingText = {
-        ErrorSupportingText(formState.invalidDescriptionMsg, testTags.errorMessage)
-      },
-      maxLines = 4)
-}
-
-/** Max participants field (only shown when no group is selected). */
-@Composable
-private fun ConditionalMaxParticipantsField(
-    selectedGroupId: String?,
-    formState: SerieFormState,
-    testTags: SerieFormTestTags,
-    onMaxParticipantsChange: (String) -> Unit
-) {
-  if (selectedGroupId == null) {
-    MaxParticipantsField(
-        formState = formState,
-        testTags = testTags,
-        onMaxParticipantsChange = onMaxParticipantsChange)
-  }
-}
-
-/** Visibility field (only shown when no group is selected). */
-@Composable
-private fun ConditionalVisibilityField(
-    selectedGroupId: String?,
-    formState: SerieFormState,
-    testTags: SerieFormTestTags,
-    onVisibilityChange: (String) -> Unit
-) {
-  if (selectedGroupId == null) {
-    VisibilityDropdownField(
-        formState = formState, testTags = testTags, onVisibilityChange = onVisibilityChange)
-  }
-}
-
-/** Save button with loading state. */
-@Composable
-private fun SaveButton(
-    formState: SerieFormState,
-    testTags: SerieFormTestTags,
-    saveButtonText: String,
-    onSave: () -> Boolean
-) {
-  Button(
-      onClick = { onSave() },
-      modifier =
-          Modifier.fillMaxWidth()
-              .height(Dimens.Button.standardHeight)
-              .testTag(testTags.buttonSaveSerie),
-      colors = MaterialTheme.customColors.buttonColors(),
-      enabled = formState.isValid && !formState.isLoading) {
-        if (formState.isLoading) {
-          CircularProgressIndicator(
-              modifier = Modifier.size(Dimens.IconSize.medium),
-              color = MaterialTheme.colorScheme.onPrimary)
-        } else {
-          Text(saveButtonText)
-        }
       }
 }
 
@@ -550,82 +446,40 @@
     onGoBack: () -> Unit,
     saveButtonText: String = "NEXT"
 ) {
-  Scaffold(topBar = { SerieFormTopBar(title = title, onGoBack = onGoBack) }) { paddingValues ->
-    SerieFormContent(
-        paddingValues = paddingValues,
-        formState = formState,
-        testTags = testTags,
-        selectedGroupId = selectedGroupId,
-        availableGroups = availableGroups,
-        groupTestTag = groupTestTag,
-        onGroupChange = onGroupChange,
-        onTitleChange = onTitleChange,
-        onDescriptionChange = onDescriptionChange,
-        onMaxParticipantsChange = onMaxParticipantsChange,
-        onDateChange = onDateChange,
-        onTimeChange = onTimeChange,
-        onVisibilityChange = onVisibilityChange,
-        onSave = onSave,
-        saveButtonText = saveButtonText)
-  }
-}
-
-/** Top bar for serie form screen. */
-@OptIn(ExperimentalMaterial3Api::class)
-@Composable
-private fun SerieFormTopBar(title: String, onGoBack: () -> Unit) {
-  Column {
-    CenterAlignedTopAppBar(
-        title = { Text(title, style = MaterialTheme.typography.titleLarge) },
-        navigationIcon = {
-          IconButton(onClick = onGoBack) {
-            Icon(imageVector = Icons.AutoMirrored.Filled.ArrowBack, contentDescription = "Back")
-          }
-        })
-    HorizontalDivider(
-        thickness = Dimens.BorderWidth.thin, color = MaterialTheme.colorScheme.primary)
-  }
-}
-
-/** Main content area for the serie form. */
-@Composable
-private fun SerieFormContent(
-    paddingValues: PaddingValues,
-    formState: SerieFormState,
-    testTags: SerieFormTestTags,
-    selectedGroupId: String?,
-    availableGroups: List<Group>,
-    groupTestTag: String,
-    onGroupChange: ((String?) -> Unit)?,
-    onTitleChange: (String) -> Unit,
-    onDescriptionChange: (String) -> Unit,
-    onMaxParticipantsChange: (String) -> Unit,
-    onDateChange: (String) -> Unit,
-    onTimeChange: (String) -> Unit,
-    onVisibilityChange: (String) -> Unit,
-    onSave: () -> Boolean,
-    saveButtonText: String
-) {
-  Column(
-      modifier =
-          Modifier.fillMaxSize()
-              .padding(paddingValues)
-              .padding(horizontal = Dimens.Padding.medium)
-              .verticalScroll(rememberScrollState()),
-      verticalArrangement = Arrangement.spacedBy(Dimens.Padding.medium)) {
-        Spacer(modifier = Modifier.height(Dimens.Padding.small))
-
-        onGroupChange?.let {
-          GroupDropdownField(
-              selectedGroupId = selectedGroupId,
-              availableGroups = availableGroups,
-              groupTestTag = groupTestTag,
-              onGroupChange = it)
+  Scaffold(
+      topBar = {
+        Column {
+          CenterAlignedTopAppBar(
+              title = { Text(title, style = MaterialTheme.typography.titleLarge) },
+              navigationIcon = {
+                IconButton(onClick = onGoBack) {
+                  Icon(
+                      imageVector = Icons.AutoMirrored.Filled.ArrowBack,
+                      contentDescription = "Back")
+                }
+              })
+          HorizontalDivider(
+              thickness = Dimens.BorderWidth.thin, color = MaterialTheme.colorScheme.primary)
         }
-
-<<<<<<< HEAD
-        TitleField(formState = formState, testTags = testTags, onTitleChange = onTitleChange)
-=======
+      }) { paddingValues ->
+        Column(
+            modifier =
+                Modifier.fillMaxSize()
+                    .padding(paddingValues)
+                    .padding(horizontal = Dimens.Padding.medium)
+                    .verticalScroll(rememberScrollState()),
+            verticalArrangement = Arrangement.spacedBy(Dimens.Padding.medium)) {
+              Spacer(modifier = Modifier.height(Dimens.Padding.small))
+
+              // Group dropdown (only show if onGroupChange is provided)
+              if (onGroupChange != null) {
+                GroupDropdownField(
+                    selectedGroupId = selectedGroupId,
+                    availableGroups = availableGroups,
+                    groupTestTag = groupTestTag,
+                    onGroupChange = onGroupChange)
+              }
+
               // Title field
               OutlinedTextField(
                   value = formState.title,
@@ -668,37 +522,43 @@
                   formState = formState,
                   testTags = testTags,
                   onMaxParticipantsChange = onMaxParticipantsChange)
->>>>>>> e0250133
-
-        DescriptionField(
-            formState = formState, testTags = testTags, onDescriptionChange = onDescriptionChange)
-
-        ConditionalMaxParticipantsField(
-            selectedGroupId = selectedGroupId,
-            formState = formState,
-            testTags = testTags,
-            onMaxParticipantsChange = onMaxParticipantsChange)
-
-        DateTimePickerRow(
-            formState = formState,
-            testTags = testTags,
-            onDateChange = onDateChange,
-            onTimeChange = onTimeChange)
-
-        ConditionalVisibilityField(
-            selectedGroupId = selectedGroupId,
-            formState = formState,
-            testTags = testTags,
-            onVisibilityChange = onVisibilityChange)
-
-        Spacer(modifier = Modifier.height(Dimens.Padding.medium))
-
-        SaveButton(
-            formState = formState,
-            testTags = testTags,
-            saveButtonText = saveButtonText,
-            onSave = onSave)
-
-        Spacer(modifier = Modifier.height(Dimens.Spacing.medium))
+
+              // Date and Time row
+              DateTimePickerRow(
+                  formState = formState,
+                  testTags = testTags,
+                  onDateChange = onDateChange,
+                  onTimeChange = onTimeChange)
+
+              // Serie Visibility field with dropdown (hidden when group is selected)
+              if (selectedGroupId == null) {
+                VisibilityDropdownField(
+                    formState = formState,
+                    testTags = testTags,
+                    onVisibilityChange = onVisibilityChange)
+              }
+
+              Spacer(modifier = Modifier.height(Dimens.Padding.medium))
+
+              // Save button
+              Button(
+                  onClick = { onSave() },
+                  modifier =
+                      Modifier.fillMaxWidth()
+                          .height(Dimens.Button.standardHeight)
+                          .testTag(testTags.buttonSaveSerie),
+                  colors = MaterialTheme.customColors.buttonColors(),
+                  enabled = formState.isValid && !formState.isLoading) {
+                    if (formState.isLoading) {
+                      CircularProgressIndicator(
+                          modifier = Modifier.size(Dimens.IconSize.medium),
+                          color = MaterialTheme.colorScheme.onPrimary)
+                    } else {
+                      Text(saveButtonText)
+                    }
+                  }
+
+              Spacer(modifier = Modifier.height(Dimens.Spacing.medium))
+            }
       }
 }