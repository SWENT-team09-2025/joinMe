package com.android.joinme.ui.overview

import androidx.lifecycle.ViewModel
import androidx.lifecycle.viewModelScope
import com.android.joinme.model.eventItem.EventItem
import com.android.joinme.model.filter.FilterRepository
import com.android.joinme.model.filter.FilterState
import com.android.joinme.model.filter.FilteredEventsRepository
import kotlinx.coroutines.flow.MutableStateFlow
import kotlinx.coroutines.flow.StateFlow
import kotlinx.coroutines.flow.asStateFlow
import kotlinx.coroutines.flow.combine
import kotlinx.coroutines.launch

/**
 * UI state for the Search screen.
 *
 * @property query The current search query text
 * @property categoryExpanded Whether the sport category dropdown menu is expanded
 * @property eventItems List of event items (events and series) to display after applying filters
 * @property errorMsg Error message to display if fetching events fails
 */
data class SearchUIState(
    val query: String = "",
    val categoryExpanded: Boolean = false,
    val eventItems: List<EventItem> = emptyList(),
    val errorMsg: String? = null,
)

/**
 * ViewModel for the Search screen.
 *
 * Manages the search query and delegates filter management to FilterRepository. Uses
 * FilteredEventsRepository to access centrally managed filtered events and series data. Filter
 * state is shared across the application through FilterRepository.
 *
 * @property filteredEventsRepository Repository for accessing filtered events and series data
 * @property filterRepository Repository for managing filter state (defaults to FilterRepository
 *   singleton)
 */
class SearchViewModel(
    private val filteredEventsRepository: FilteredEventsRepository =
        FilteredEventsRepository.getInstance(),
    private val filterRepository: FilterRepository = FilterRepository
) : ViewModel() {

  // Search UI state
  private val _uiState = MutableStateFlow(SearchUIState())
  val uiState: StateFlow<SearchUIState> = _uiState.asStateFlow()

  // Expose filter state from FilterRepository
  val filterState: StateFlow<FilterState> = filterRepository.filterState

  init {
    // Observe filtered events and series from repository and apply search query
    viewModelScope.launch {
<<<<<<< HEAD
      filteredEventsRepository.filteredEvents.collect { applySearchQueryToUIState() }
    }
    viewModelScope.launch {
      filteredEventsRepository.filteredSeries.collect { applySearchQueryToUIState() }
=======
      combine(filteredEventsRepository.filteredEvents, filteredEventsRepository.filteredSeries) {
              _,
              _ ->
            Unit
          }
          .collect { applySearchQueryToUIState() }
>>>>>>> 0f892e42
    }
    // Observe errors from repository
    viewModelScope.launch {
      filteredEventsRepository.errorMsg.collect { error ->
        _uiState.value = _uiState.value.copy(errorMsg = error)
      }
    }
  }

  /** Clears the error message in the UI state. */
  fun clearErrorMsg() {
    filteredEventsRepository.clearErrorMsg()
  }

  /**
   * Updates the search query and re-applies it to the filtered events.
   *
   * @param query The new search query text
   */
  fun setQuery(query: String) {
    _uiState.value = _uiState.value.copy(query = query)
    applySearchQueryToUIState()
  }

  /** Toggles the "Social" filter. Delegates to FilterRepository. */
  fun toggleSocial() {
    filterRepository.toggleSocial()
  }

  /** Toggles the "Activity" filter. Delegates to FilterRepository. */
  fun toggleActivity() {
    filterRepository.toggleActivity()
  }

  /**
   * Sets the category dropdown expanded state.
   *
   * @param expanded True to expand the dropdown, false to collapse it
   */
  fun setCategoryExpanded(expanded: Boolean) {
    _uiState.value = _uiState.value.copy(categoryExpanded = expanded)
  }

  /** Toggles the "Select All" sports filter. Delegates to FilterRepository. */
  fun toggleSelectAll() {
    filterRepository.toggleSelectAll()
  }

  /**
   * Toggles a specific sport filter by ID. Delegates to FilterRepository.
   *
   * @param sportId The unique identifier of the sport to toggle
   */
  fun toggleSport(sportId: String) {
    filterRepository.toggleSport(sportId)
  }

  /**
   * Refreshes the UI state by fetching all events and series from the repositories.
   *
   * This method triggers a fetch of all events and series from FilteredEventsRepository and applies
   * the current search query to update the displayed items list. It should be called when the
   * screen first loads or when the user wants to refresh the data.
   *
   * If fetching data fails, an error message is set in the UI state which can be displayed to the
   * user.
   */
  fun refreshUIState() {
    filteredEventsRepository.refresh()
  }

  /**
   * Applies search query to filtered events and series, then updates the UI state.
   *
   * This method combines filtered events and series into a single list of EventItems, applies
   * search query filters, and sorts the results by date. Events that belong to series are excluded
   * - only the serie card is shown for those events.
   *
   * Note: Category filters (Social, Activity, Sports) are already applied by
   * FilteredEventsRepository.
   */
  private fun applySearchQueryToUIState() {
    // Get already filtered events and series from repository
    val filteredEvents = filteredEventsRepository.filteredEvents.value
    val filteredSeries = filteredEventsRepository.filteredSeries.value

    // Identify events that belong to series
    val serieEventIds = filteredSeries.flatMap { it.eventIds }.toSet()

    // Filter out standalone events (events not in any serie)
    val standaloneEvents = filteredEvents.filterNot { it.eventId in serieEventIds }

    // Convert standalone events and filtered series to EventItems
    val eventItems = mutableListOf<EventItem>()
    eventItems.addAll(standaloneEvents.map { EventItem.SingleEvent(it) })
    eventItems.addAll(filteredSeries.map { EventItem.EventSerie(it) })

    // Apply search query filter if query is not empty
    val query = _uiState.value.query
    val filteredItems =
        if (query.isNotBlank()) {
          eventItems.filter { item ->
            when (item) {
              is EventItem.SingleEvent ->
                  item.event.title.contains(query, ignoreCase = true) ||
                      item.event.description.contains(query, ignoreCase = true)
              is EventItem.EventSerie ->
                  item.serie.title.contains(query, ignoreCase = true) ||
                      item.serie.description.contains(query, ignoreCase = true)
            }
          }
        } else {
          eventItems
        }

    // Sort by date (most recent first)
    val sortedItems = filteredItems.sortedBy { it.date }

    _uiState.value = _uiState.value.copy(eventItems = sortedItems)
  }
}<|MERGE_RESOLUTION|>--- conflicted
+++ resolved
@@ -54,19 +54,12 @@
   init {
     // Observe filtered events and series from repository and apply search query
     viewModelScope.launch {
-<<<<<<< HEAD
-      filteredEventsRepository.filteredEvents.collect { applySearchQueryToUIState() }
-    }
-    viewModelScope.launch {
-      filteredEventsRepository.filteredSeries.collect { applySearchQueryToUIState() }
-=======
       combine(filteredEventsRepository.filteredEvents, filteredEventsRepository.filteredSeries) {
               _,
               _ ->
             Unit
           }
           .collect { applySearchQueryToUIState() }
->>>>>>> 0f892e42
     }
     // Observe errors from repository
     viewModelScope.launch {
