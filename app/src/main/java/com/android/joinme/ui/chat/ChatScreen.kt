--- conflicted
+++ resolved
@@ -288,12 +288,7 @@
 private fun ChatContent(
     messages: List<Message>,
     currentUserId: String,
-<<<<<<< HEAD
-    currentUserName: String,
     senderProfiles: Map<String, Profile>,
-=======
-    senderProfiles: Map<String, com.android.joinme.model.profile.Profile>,
->>>>>>> 813dc642
     onSendMessage: (String) -> Unit,
     paddingValues: PaddingValues,
     chatColor: Color,
