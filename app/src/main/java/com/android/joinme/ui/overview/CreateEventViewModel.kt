--- conflicted
+++ resolved
@@ -81,11 +81,8 @@
 class CreateEventViewModel(
     private val repository: EventsRepository =
         EventsRepositoryProvider.getRepository(isOnline = true),
-<<<<<<< HEAD
     private val profileRepository: ProfileRepository = ProfileRepositoryProvider.repository,
-=======
     private val groupRepository: GroupRepository = GroupRepositoryProvider.repository,
->>>>>>> 40c12f90
     locationRepository: LocationRepository = NominatimLocationRepository(HttpClientProvider.client)
 ) : BaseEventFormViewModel(locationRepository) {
 
@@ -102,17 +99,8 @@
     _uiState.value = transform(_uiState.value) as CreateEventUIState
   }
 
-<<<<<<< HEAD
-  /**
-   * Adds a new event to the repository. Suspends until the save is complete.
-   *
-   * This method also increments the owner's eventsJoinedCount since the owner is automatically
-   * added as a participant when creating an event.
-   *
-   * @param userId The user ID of the event owner. Defaults to the current Firebase Auth user.
-   */
-  suspend fun createEvent(userId: String? = null): Boolean {
-=======
+  
+  
   /** Loads the list of groups the current user belongs to. */
   private fun loadUserGroups() {
     viewModelScope.launch {
@@ -125,9 +113,15 @@
     }
   }
 
-  /** Adds a new event to the repository. If a group is selected, adds the event to the group. */
+  /**
+   * Adds a new event to the repository. Suspends until the save is complete.
+   *
+   * This method also increments the owner's eventsJoinedCount since the owner is automatically
+   * added as a participant when creating an event.
+   *
+   * @param userId The user ID of the event owner. Defaults to the current Firebase Auth user.
+   */
   suspend fun createEvent(): Boolean {
->>>>>>> 40c12f90
     val state = _uiState.value
     if (!state.isValid) {
       setErrorMsg("At least one field is not valid")
@@ -148,9 +142,7 @@
       return false
     }
 
-<<<<<<< HEAD
     val ownerId = userId ?: (Firebase.auth.currentUser?.uid ?: "unknown")
-=======
     // Get group if selected, for both members and event list update
     val selectedGroup =
         state.selectedGroupId?.let { groupId ->
@@ -164,7 +156,6 @@
         }
 
     val eventId = repository.getNewEventId()
->>>>>>> 40c12f90
     val event =
         Event(
             eventId = eventId,
@@ -196,8 +187,6 @@
     // Create the event
     try {
       repository.addEvent(event)
-<<<<<<< HEAD
-=======
 
       // If a group is selected, add the event ID to the group's event list
       selectedGroup?.let { group ->
@@ -213,7 +202,6 @@
 
       clearErrorMsg()
       true
->>>>>>> 40c12f90
     } catch (e: Exception) {
       Log.e("CreateEventViewModel", "Error creating event", e)
       setErrorMsg("Failed to create event: ${e.message}")
