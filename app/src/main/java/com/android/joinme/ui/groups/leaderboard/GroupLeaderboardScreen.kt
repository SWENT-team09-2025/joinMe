--- conflicted
+++ resolved
@@ -372,14 +372,10 @@
   Box(
       modifier =
           Modifier.size(Dimens.Leaderboard.rankBadgeSize)
-<<<<<<< HEAD
-              .background(color = MaterialTheme.colorScheme.surface, shape = CircleShape),
-=======
               .border(
                   width = Dimens.BorderWidth.medium,
                   color = MaterialTheme.colorScheme.primary,
                   shape = CircleShape),
->>>>>>> 0832e6a6
       contentAlignment = Alignment.Center) {
         Text(
             text = rank.toString(),
