--- conflicted
+++ resolved
@@ -70,11 +70,8 @@
   const val FILTER_PARTICIPATION_JOINED_EVENTS = "filterParticipationJoinedEvents"
   const val FILTER_PARTICIPATION_OTHER_EVENTS = "filterParticipationOtherEvents"
   const val FILTER_CLOSE_BUTTON = "filterCloseButton"
-<<<<<<< HEAD
   const val LOCATION_MARKER_TAG = "locationMarker"
-=======
   const val GROUPED_INFO_WINDOW = "groupedInfoWindow"
->>>>>>> 77332838
 
   fun getTestTagForMarker(id: String): String = "marker$id"
 
