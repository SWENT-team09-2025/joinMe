--- conflicted
+++ resolved
@@ -70,11 +70,7 @@
 const val SNIPPET_MESSAGE = "Tap to see more & join me"
 const val LOW_SATURATION_THRESHOLD = 0.1f
 const val LOW_VALUE_THRESHOLD = 0.1f
-<<<<<<< HEAD
-const val ONE_SEC_IN_MS = 1000
-=======
 const val ONE_S_IN_MS = 1000
->>>>>>> 82641e4d
 const val ZOOM_PROPORTION = 15f
 
 /**
@@ -161,11 +157,7 @@
     onMoveStart()
     cameraPositionState.animate(
         update = CameraUpdateFactory.newLatLngZoom(LatLng(latitude, longitude), ZOOM_PROPORTION),
-<<<<<<< HEAD
-        durationMs = ONE_SEC_IN_MS)
-=======
         durationMs = ONE_S_IN_MS)
->>>>>>> 82641e4d
   } catch (e: Exception) {
     // Animation was interrupted or failed
   } finally {
