--- conflicted
+++ resolved
@@ -78,22 +78,14 @@
       modifier = Modifier.fillMaxSize().testTag(CalendarScreenTestTags.SCREEN),
       topBar = {
         TopAppBar(
-<<<<<<< HEAD
-            title = { Text("Calendar") },
-=======
             title = { Text(stringResource(R.string.calendar)) },
->>>>>>> 185ab0b9
             navigationIcon = {
               IconButton(
                   onClick = onGoBack,
                   modifier = Modifier.testTag(CalendarScreenTestTags.BACK_BUTTON)) {
-<<<<<<< HEAD
-                    Icon(Icons.AutoMirrored.Filled.ArrowBack, contentDescription = "Back")
-=======
                     Icon(
                         Icons.AutoMirrored.Filled.ArrowBack,
                         contentDescription = stringResource(R.string.back))
->>>>>>> 185ab0b9
                   }
             },
             modifier = Modifier.testTag(CalendarScreenTestTags.TOP_BAR))
@@ -124,11 +116,7 @@
 
               // Upcoming events section
               Text(
-<<<<<<< HEAD
-                  text = "Upcoming events",
-=======
                   text = stringResource(R.string.upcoming_events),
->>>>>>> 185ab0b9
                   style = MaterialTheme.typography.titleLarge,
                   fontWeight = FontWeight.Bold,
                   modifier = Modifier.testTag(CalendarScreenTestTags.UPCOMING_EVENTS_SECTION))
@@ -167,24 +155,7 @@
     onPreviousMonth: () -> Unit,
     onNextMonth: () -> Unit
 ) {
-<<<<<<< HEAD
-  val monthNames =
-      listOf(
-          "January",
-          "February",
-          "March",
-          "April",
-          "May",
-          "June",
-          "July",
-          "August",
-          "September",
-          "October",
-          "November",
-          "December")
-=======
   val monthNames = stringArrayResource(R.array.month_names)
->>>>>>> 185ab0b9
 
   Row(
       modifier = Modifier.fillMaxWidth().padding(vertical = Dimens.Spacing.small),
@@ -193,13 +164,9 @@
         IconButton(
             onClick = onPreviousMonth,
             modifier = Modifier.testTag(CalendarScreenTestTags.PREVIOUS_MONTH_BUTTON)) {
-<<<<<<< HEAD
-              Icon(Icons.AutoMirrored.Filled.ArrowBack, contentDescription = "Previous month")
-=======
               Icon(
                   Icons.AutoMirrored.Filled.ArrowBack,
                   contentDescription = stringResource(R.string.previous_month))
->>>>>>> 185ab0b9
             }
 
         Text(
@@ -211,13 +178,9 @@
         IconButton(
             onClick = onNextMonth,
             modifier = Modifier.testTag(CalendarScreenTestTags.NEXT_MONTH_BUTTON)) {
-<<<<<<< HEAD
-              Icon(Icons.AutoMirrored.Filled.ArrowForward, contentDescription = "Next month")
-=======
               Icon(
                   Icons.AutoMirrored.Filled.ArrowForward,
                   contentDescription = stringResource(R.string.next_month))
->>>>>>> 185ab0b9
             }
       }
 }
@@ -239,77 +202,6 @@
     daysWithItems: Set<Int>,
     onDateSelected: (Long) -> Unit
 ) {
-<<<<<<< HEAD
-  val calendar = Calendar.getInstance()
-  calendar.set(Calendar.YEAR, currentYear)
-  calendar.set(Calendar.MONTH, currentMonth)
-  calendar.set(Calendar.DAY_OF_MONTH, 1)
-
-  val firstDayOfWeek = calendar.get(Calendar.DAY_OF_WEEK) - 1 // 0 = Sunday
-  val daysInMonth = calendar.getActualMaximum(Calendar.DAY_OF_MONTH)
-
-  val selectedCalendar = Calendar.getInstance().apply { timeInMillis = selectedDate }
-  val selectedDay =
-      if (selectedCalendar.get(Calendar.MONTH) == currentMonth &&
-          selectedCalendar.get(Calendar.YEAR) == currentYear) {
-        selectedCalendar.get(Calendar.DAY_OF_MONTH)
-      } else null
-
-  val today = Calendar.getInstance()
-  val isCurrentMonth =
-      today.get(Calendar.MONTH) == currentMonth && today.get(Calendar.YEAR) == currentYear
-  val todayDay = if (isCurrentMonth) today.get(Calendar.DAY_OF_MONTH) else null
-
-  Column(modifier = Modifier.fillMaxWidth().testTag(CalendarScreenTestTags.CALENDAR_GRID)) {
-    // Week day headers
-    Row(modifier = Modifier.fillMaxWidth(), horizontalArrangement = Arrangement.SpaceEvenly) {
-      listOf("m", "t", "w", "t", "f", "s", "s").forEach { day ->
-        Text(
-            text = day,
-            modifier = Modifier.weight(1f),
-            textAlign = TextAlign.Center,
-            style = MaterialTheme.typography.labelSmall,
-            color = MaterialTheme.colorScheme.onSurfaceVariant)
-      }
-    }
-
-    Spacer(modifier = Modifier.height(Dimens.Spacing.small))
-
-    // Calendar days grid
-    var dayCounter = 1
-    for (week in 0..5) {
-      if (dayCounter > daysInMonth) break
-
-      Row(modifier = Modifier.fillMaxWidth(), horizontalArrangement = Arrangement.SpaceEvenly) {
-        for (dayOfWeek in 0..6) {
-          val shouldShowDay = week > 0 || dayOfWeek >= firstDayOfWeek
-          val day = if (shouldShowDay && dayCounter <= daysInMonth) dayCounter++ else null
-
-          DayCell(
-              day = day,
-              isSelected = day == selectedDay,
-              isToday = day == todayDay,
-              hasItems = day != null && day in daysWithItems,
-              onDayClick = {
-                day?.let {
-                  val timestamp =
-                      Calendar.getInstance()
-                          .apply {
-                            set(Calendar.YEAR, currentYear)
-                            set(Calendar.MONTH, currentMonth)
-                            set(Calendar.DAY_OF_MONTH, it)
-                          }
-                          .timeInMillis
-                  onDateSelected(timestamp)
-                }
-              })
-        }
-      }
-
-      Spacer(modifier = Modifier.height(Dimens.Spacing.small))
-    }
-  }
-=======
   val calendarData = rememberCalendarData(currentMonth, currentYear, selectedDate)
 
   Column(modifier = Modifier.fillMaxWidth().testTag(CalendarScreenTestTags.CALENDAR_GRID)) {
@@ -459,7 +351,6 @@
             .timeInMillis
     onDateSelected(timestamp)
   }
->>>>>>> 185ab0b9
 }
 
 /**
@@ -480,56 +371,6 @@
     onDayClick: () -> Unit
 ) {
   Box(
-<<<<<<< HEAD
-      modifier =
-          Modifier.weight(1f)
-              .aspectRatio(1f)
-              .then(
-                  if (day != null)
-                      Modifier.clickable { onDayClick() }
-                          .testTag(CalendarScreenTestTags.dayCell(day))
-                  else Modifier),
-      contentAlignment = Alignment.Center) {
-        if (day != null) {
-          // Background circle for selected or today
-          if (isSelected || isToday) {
-            Box(
-                modifier =
-                    Modifier.size(Dimens.Profile.photoSmall)
-                        .background(
-                            color =
-                                if (isSelected) MaterialTheme.colorScheme.primary
-                                else MaterialTheme.colorScheme.primaryContainer,
-                            shape = CircleShape))
-          }
-
-          // Day number
-          Text(
-              text = day.toString().padStart(2, '0'),
-              style = MaterialTheme.typography.bodyMedium,
-              color =
-                  when {
-                    isSelected -> MaterialTheme.colorScheme.onPrimary
-                    isToday -> MaterialTheme.colorScheme.onPrimaryContainer
-                    else -> MaterialTheme.colorScheme.onSurface
-                  },
-              fontWeight = if (isSelected || isToday) FontWeight.Bold else FontWeight.Normal)
-
-          // Indicator dot for days with events
-          if (hasItems && !isSelected) {
-            Box(
-                modifier =
-                    Modifier.align(Alignment.BottomCenter)
-                        .padding(bottom = Dimens.Padding.extraSmall)
-                        .size(Dimens.Padding.extraSmall)
-                        .background(color = MaterialTheme.colorScheme.primary, shape = CircleShape))
-          }
-        }
-      }
-}
-
-/** Empty state message when no events on selected date. */
-=======
       modifier = Modifier.weight(1f).aspectRatio(1f).dayCellModifier(day, onDayClick),
       contentAlignment = Alignment.Center) {
         if (day != null) {
@@ -603,7 +444,6 @@
  * @param hasItems Whether this day has events
  * @param isSelected Whether this day is selected
  */
->>>>>>> 185ab0b9
 @Composable
 private fun BoxScope.DayCellEventIndicator(hasItems: Boolean, isSelected: Boolean) {
   if (hasItems && !isSelected) {
@@ -621,11 +461,7 @@
 private fun EmptyStateMessage() {
   Box(modifier = Modifier.fillMaxWidth().padding(vertical = Dimens.Spacing.extraLarge)) {
     Text(
-<<<<<<< HEAD
-        text = "You have no events\non this date.",
-=======
         text = stringResource(R.string.no_events_on_date),
->>>>>>> 185ab0b9
         style = MaterialTheme.typography.bodyLarge,
         color = MaterialTheme.colorScheme.onSurfaceVariant,
         textAlign = TextAlign.Center,
