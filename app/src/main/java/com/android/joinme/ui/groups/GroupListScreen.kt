--- conflicted
+++ resolved
@@ -56,6 +56,7 @@
 import androidx.compose.ui.layout.onGloballyPositioned
 import androidx.compose.ui.layout.positionInRoot
 import androidx.compose.ui.platform.LocalClipboardManager
+import androidx.compose.ui.platform.LocalConfiguration
 import androidx.compose.ui.platform.LocalContext
 import androidx.compose.ui.platform.LocalDensity
 import androidx.compose.ui.platform.testTag
@@ -76,6 +77,8 @@
 import com.android.joinme.ui.profile.ProfileTopBar
 import com.android.joinme.ui.theme.Dimens
 import com.android.joinme.ui.theme.customColors
+import com.google.firebase.Firebase
+import com.google.firebase.auth.auth
 
 /** Dimensions and styling constants for GroupListScreen and its components */
 // Constants for GroupListScreen
@@ -195,9 +198,6 @@
 ) {
   val uiState by viewModel.uiState.collectAsState()
   val groups = uiState.groups
-<<<<<<< HEAD
-  val currentUserId = uiState.currentUserId
-=======
   // Current user ID with test environment detection
   val currentUserId = run {
     // Detect test environment first (same as CreateGroupViewModel)
@@ -212,7 +212,6 @@
     }
   }
   val context = LocalContext.current
->>>>>>> 0ae74cb1
 
   // State for showing/hiding floating bubbles in the join/create group FAB
   var showJoinBubbles by remember { mutableStateOf(false) }
@@ -347,20 +346,20 @@
       val selectedGroup = groups.find { it.id == groupId }
       selectedGroup?.let { group ->
         val density = LocalDensity.current
-        val configuration = androidx.compose.ui.platform.LocalConfiguration.current
+        val configuration = LocalConfiguration.current
         val screenHeightDp = configuration.screenHeightDp.dp
 
         // Convert pixel position to dp
         val buttonTopPaddingDp = with(density) { menuButtonYPosition.toDp() }
 
-        // Calculate menu height - always show all 5 buttons
+        // Calculate dynamic menu height based on ownership
         val isOwner = group.ownerId == currentUserId
-        val numberOfButtons = 5 // Always show all 5 buttons
+        val numberOfButtons = if (isOwner) 5 else 3 // 5 if owner, 3 if not
         val dynamicMenuHeight =
             Dimens.TouchTarget.minimum.times(numberOfButtons) +
                 Dimens.Spacing.small.times(numberOfButtons - 1)
 
-        // Check if menu would go off-screen
+        // Check if menu would go off-screen (reserve space for FAB at bottom)
         val spaceBelow =
             (screenHeightDp.value -
                     buttonTopPaddingDp.value -
