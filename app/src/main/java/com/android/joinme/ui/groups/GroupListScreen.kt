package com.android.joinme.ui.groups

import android.widget.Toast
import androidx.compose.animation.core.animateFloatAsState
import androidx.compose.animation.core.tween
import androidx.compose.foundation.background
import androidx.compose.foundation.clickable
import androidx.compose.foundation.interaction.MutableInteractionSource
import androidx.compose.foundation.layout.Arrangement
import androidx.compose.foundation.layout.Box
import androidx.compose.foundation.layout.Column
import androidx.compose.foundation.layout.PaddingValues
import androidx.compose.foundation.layout.Row
import androidx.compose.foundation.layout.Spacer
import androidx.compose.foundation.layout.fillMaxSize
import androidx.compose.foundation.layout.fillMaxWidth
import androidx.compose.foundation.layout.height
import androidx.compose.foundation.layout.heightIn
import androidx.compose.foundation.layout.padding
import androidx.compose.foundation.layout.size
import androidx.compose.foundation.layout.width
import androidx.compose.foundation.lazy.LazyColumn
import androidx.compose.foundation.lazy.items
import androidx.compose.foundation.shape.RoundedCornerShape
import androidx.compose.material.icons.Icons
import androidx.compose.material.icons.automirrored.filled.ExitToApp
import androidx.compose.material.icons.filled.Add
import androidx.compose.material.icons.filled.Close
import androidx.compose.material.icons.filled.ContentCopy
import androidx.compose.material.icons.filled.Delete
import androidx.compose.material.icons.filled.Edit
import androidx.compose.material.icons.filled.Link
import androidx.compose.material.icons.filled.MoreVert
import androidx.compose.material.icons.filled.Share
import androidx.compose.material.icons.filled.Visibility
import androidx.compose.material3.Button
import androidx.compose.material3.ButtonDefaults
import androidx.compose.material3.Card
import androidx.compose.material3.CardDefaults
import androidx.compose.material3.ExperimentalMaterial3Api
import androidx.compose.material3.ExtendedFloatingActionButton
import androidx.compose.material3.FabPosition
import androidx.compose.material3.FloatingActionButton
import androidx.compose.material3.HorizontalDivider
import androidx.compose.material3.Icon
import androidx.compose.material3.IconButton
import androidx.compose.material3.MaterialTheme
import androidx.compose.material3.Scaffold
import androidx.compose.material3.Text
import androidx.compose.material3.TextField
import androidx.compose.runtime.*
import androidx.compose.ui.Alignment
import androidx.compose.ui.Modifier
import androidx.compose.ui.graphics.vector.ImageVector
import androidx.compose.ui.layout.onGloballyPositioned
import androidx.compose.ui.layout.positionInRoot
import androidx.compose.ui.platform.LocalClipboardManager
import androidx.compose.ui.platform.LocalContext
import androidx.compose.ui.platform.LocalDensity
import androidx.compose.ui.platform.testTag
import androidx.compose.ui.text.AnnotatedString
import androidx.compose.ui.text.style.TextAlign
import androidx.compose.ui.text.style.TextOverflow
import androidx.compose.ui.unit.dp
import androidx.compose.ui.window.Dialog
import androidx.compose.ui.zIndex
import androidx.lifecycle.viewmodel.compose.viewModel
import com.android.joinme.model.event.getColor
import com.android.joinme.model.event.getOnContainerColor
import com.android.joinme.model.groups.Group
import com.android.joinme.ui.components.BubbleAction
import com.android.joinme.ui.components.BubbleAlignment
import com.android.joinme.ui.components.FloatingActionBubbles
import com.android.joinme.ui.profile.ProfileScreen
import com.android.joinme.ui.profile.ProfileTopBar
import com.android.joinme.ui.theme.Dimens
<<<<<<< HEAD
import com.android.joinme.ui.theme.ScrimOverlayColorDarkTheme
import com.android.joinme.ui.theme.ScrimOverlayColorLightTheme
import com.google.firebase.Firebase
import com.google.firebase.auth.auth

/** Dimensions and styling constants for GroupListScreen and its components */
// Constants for GroupListScreen
private const val SCRIM_ANIMATION_DURATION = 300 // milliseconds
private const val SCRIM_Z_INDEX = 1000f
private const val DESCRIPTION_ALPHA = 0.8f
private const val MEMBERS_ALPHA = 0.7f

=======
import com.android.joinme.ui.theme.customColors
import com.google.firebase.Firebase
import com.google.firebase.auth.auth

>>>>>>> 8319bd78
/**
 * Contains test tags for UI elements in the GroupListScreen.
 *
 * These tags are used in instrumentation tests to identify and interact with specific UI
 * components.
 */
object GroupListScreenTestTags {
  /** Test tag for the screen title. */
  const val TITLE = "groups:title"

  /** Test tag for the "Join a new group" floating action button. */
  const val ADD_NEW_GROUP = "groups:addNewGroup"

  /** Test tag for the lazy column containing the list of groups. */
  const val LIST = "groups:list"

  /** Test tag for the empty state view when no groups are present. */
  const val EMPTY = "groups:empty"

  /** Test tag for the "Join with link" bubble action. */
  const val JOIN_WITH_LINK_BUBBLE = "groupJoinWithLinkBubble"

  /** Test tag for the "Create a group" bubble action. */
  const val CREATE_GROUP_BUBBLE = "groupCreateBubble"

  // Group card menu bubbles
  const val VIEW_GROUP_DETAILS_BUBBLE = "viewGroupDetailsBubble"
  const val LEAVE_GROUP_BUBBLE = "leaveGroupBubble"
  const val SHARE_GROUP_BUBBLE = "shareGroupBubble"
  const val EDIT_GROUP_BUBBLE = "editGroupBubble"
  const val DELETE_GROUP_BUBBLE = "deleteGroupBubble"

  // Confirmation dialogs
  const val LEAVE_GROUP_DIALOG = "leaveGroupDialog"
  const val LEAVE_GROUP_CONFIRM_BUTTON = "leaveGroupConfirmButton"
  const val LEAVE_GROUP_CANCEL_BUTTON = "leaveGroupCancelButton"
  const val DELETE_GROUP_DIALOG = "deleteGroupDialog"
  const val DELETE_GROUP_CONFIRM_BUTTON = "deleteGroupConfirmButton"
  const val DELETE_GROUP_CANCEL_BUTTON = "deleteGroupCancelButton"

  // Restriction dialogs
  const val OWNER_CANNOT_LEAVE_DIALOG = "ownerCannotLeaveDialog"
  const val OWNER_CANNOT_LEAVE_OK_BUTTON = "ownerCannotLeaveOkButton"
  const val ONLY_OWNER_CAN_DELETE_DIALOG = "onlyOwnerCanDeleteDialog"
  const val ONLY_OWNER_CAN_DELETE_OK_BUTTON = "onlyOwnerCanDeleteOkButton"

  // Share dialog
  const val SHARE_GROUP_DIALOG = "shareGroupDialog"
  const val SHARE_GROUP_COPY_LINK_BUTTON = "shareGroupCopyLinkButton"
  const val SHARE_GROUP_CLOSE_BUTTON = "shareGroupCloseButton"

  /**
   * Generates a test tag for a specific group card.
   *
   * @param id The unique identifier of the group.
   * @return A string test tag in the format "group:card:{id}".
   */
  fun cardTag(id: String) = "group:card:$id"

  /**
   * Generates a test tag for the "more options" button of a specific group.
   *
   * @param id The unique identifier of the group.
   * @return A string test tag in the format "group:more:{id}".
   */
  fun moreTag(id: String) = "group:more:$id"
}

/**
 * Displays a list of groups that the user belongs to.
 *
 * This screen shows all groups with their names, descriptions, and member counts. If no groups
 * exist, an empty state message is displayed. Users can tap on a group card to view details, access
 * a menu via the more options button, or join a new group via the floating action button.
 *
 * This screen follows the MVVM pattern by observing the ViewModel's state via StateFlow.
 *
 * @param viewModel The ViewModel managing the group list state and business logic. Defaults to a
 *   new instance provided by viewModel().
 * @param onJoinWithLink Callback invoked when user taps "Join with link" option
 * @param onCreateGroup Callback invoked when user taps "Create a group" option
 * @param onGroup Callback invoked when the user taps on a group card, receiving the selected
 *   [Group].
 * @param onViewGroupDetails Callback invoked when the user taps "View Group Details" for a group.
 * @param onLeaveGroup Callback invoked when the user taps "Leave Group" for a group.
 * @param onShareGroup Callback invoked when the user taps "Share Group" for a group.
 * @param onEditGroup Callback invoked when the user taps "Edit Group" for a group.
 * @param onDeleteGroup Callback invoked when the user taps "Delete Group" for a group.
 * @param onBackClick Callback invoked when the user taps the back button in the top bar.
 * @param onProfileClick Callback invoked when the user taps the profile icon in the top bar.
 * @param onEditClick Callback invoked when the user taps the edit icon in the top bar.
 * @param testCurrentUserId Optional user ID for testing. When provided, this overrides Firebase
 *   Auth's current user ID.
 */
@OptIn(ExperimentalMaterial3Api::class)
@Composable
fun GroupListScreen(
    viewModel: GroupListViewModel = viewModel(),
    onJoinWithLink: (String) -> Unit = {},
    onCreateGroup: () -> Unit = {},
    onGroup: (Group) -> Unit = {},
    onViewGroupDetails: (Group) -> Unit = {},
    onLeaveGroup: (Group) -> Unit = {},
    onShareGroup: (Group) -> Unit = {},
    onEditGroup: (Group) -> Unit = {},
    onDeleteGroup: (Group) -> Unit = {},
    onBackClick: () -> Unit = {},
    onProfileClick: () -> Unit = {},
    onEditClick: () -> Unit = {},
    testCurrentUserId: String? = null // For testing: allows injecting a test user ID
) {
  val uiState by viewModel.uiState.collectAsState()
  val groups = uiState.groups
  val currentUserId =
      testCurrentUserId
          ?: Firebase.auth.currentUser?.uid // Use test ID if provided, otherwise Firebase Auth
  val context = LocalContext.current

  // State for showing/hiding floating bubbles in the join/create group FAB
  var showJoinBubbles by remember { mutableStateOf(false) }

  // State for tracking which group's menu is currently open (null = none open)
  var openMenuGroupId by remember { mutableStateOf<String?>(null) }

  // State for tracking the position of the clicked three-dot button
  var menuButtonYPosition by remember { mutableFloatStateOf(0f) }
<<<<<<< HEAD

  // State for leave group confirmation dialog
  var groupToLeave by remember { mutableStateOf<Group?>(null) }

  // State for delete group confirmation dialog
  var groupToDelete by remember { mutableStateOf<Group?>(null) }

  // State for share group dialog
  var groupToShare by remember { mutableStateOf<Group?>(null) }

  // State for owner trying to leave (restriction dialog)
  var showOwnerCannotLeaveDialog by remember { mutableStateOf(false) }

  // State for non-owner trying to delete (restriction dialog)
  var showOnlyOwnerCanDeleteDialog by remember { mutableStateOf(false) }

  // State for join with link dialog
  var showJoinWithLinkDialog by remember { mutableStateOf(false) }
  var groupIdInput by remember { mutableStateOf("") }
=======
>>>>>>> 8319bd78

  // Define bubble actions for join/create group FAB
  val groupJoinBubbleActions = remember {
    listOf(
        BubbleAction(
            text = "JOIN WITH LINK",
            icon = Icons.Default.Link,
            onClick = {
              showJoinWithLinkDialog = true
              showJoinBubbles = false
            },
            testTag = GroupListScreenTestTags.JOIN_WITH_LINK_BUBBLE),
        BubbleAction(
            text = "CREATE A GROUP",
            icon = Icons.Default.Add,
            onClick = onCreateGroup,
            testTag = GroupListScreenTestTags.CREATE_GROUP_BUBBLE))
  }

  Box(modifier = Modifier.fillMaxSize()) {
    Scaffold(
        topBar = {
          ProfileTopBar(
              currentScreen = ProfileScreen.GROUPS,
              onBackClick = onBackClick,
              onProfileClick = onProfileClick,
              onGroupClick = {},
              onEditClick = onEditClick)
        },
        floatingActionButton = {
          ExtendedFloatingActionButton(
              modifier = Modifier.testTag(GroupListScreenTestTags.ADD_NEW_GROUP),
              onClick = {
                // Close any open card menu
                openMenuGroupId = null
                // Toggle the join/create menu
                showJoinBubbles = !showJoinBubbles
              },
              icon = {
                Icon(
                    Icons.Default.Add,
                    contentDescription = "JOIN A NEW GROUP",
                    tint =
                        if (showJoinBubbles) MaterialTheme.colorScheme.onSurfaceVariant
                        else MaterialTheme.colorScheme.onPrimary)
              },
              shape = RoundedCornerShape(Dimens.CornerRadius.pill),
              text = {
                Text(
                    "JOIN A NEW GROUP",
                    color =
                        if (showJoinBubbles) MaterialTheme.colorScheme.onSurfaceVariant
                        else MaterialTheme.colorScheme.onPrimary)
              },
<<<<<<< HEAD
              shape = RoundedCornerShape(Dimens.CornerRadius.pill),
              text = { Text("Join a new group", color = MaterialTheme.colorScheme.onPrimary) },
=======
>>>>>>> 8319bd78
              containerColor =
                  if (showJoinBubbles) MaterialTheme.colorScheme.surfaceVariant
                  else MaterialTheme.colorScheme.primary)
        },
        floatingActionButtonPosition = FabPosition.Center,
    ) { pd ->
      Box(modifier = Modifier.fillMaxSize()) {
        // Main content
        if (groups.isNotEmpty()) {
          LazyColumn(
              modifier =
                  Modifier.fillMaxSize()
<<<<<<< HEAD
                      .padding(horizontal = Dimens.Padding.medium)
                      .padding(bottom = pd.calculateBottomPadding() + Dimens.Padding.fabBottom)
                      .padding(top = pd.calculateTopPadding())
                      .testTag(GroupListScreenTestTags.LIST),
              contentPadding = PaddingValues(vertical = Dimens.Padding.smallMedium)) {
=======
                      .padding(horizontal = Dimens.Spacing.medium)
                      .padding(
                          bottom = pd.calculateBottomPadding() + Dimens.GroupList.fabReservedSpace)
                      .padding(top = pd.calculateTopPadding())
                      .testTag(GroupListScreenTestTags.LIST),
              contentPadding = PaddingValues(vertical = Dimens.Spacing.itemSpacing)) {
>>>>>>> 8319bd78
                items(groups) { group ->
                  GroupCard(
                      group = group,
                      onClick = { onGroup(group) },
                      onMoreOptions = { yPosition ->
                        // Close the join/create group menu if it's open
                        showJoinBubbles = false
                        // Toggle the card menu
                        openMenuGroupId = if (openMenuGroupId == group.id) null else group.id
                        menuButtonYPosition = yPosition
                      })
<<<<<<< HEAD
                  Spacer(Modifier.height(Dimens.Spacing.itemSpacing))
=======
                  HorizontalDivider(
                      modifier = Modifier.padding(vertical = Dimens.Spacing.medium),
                      thickness = Dimens.BorderWidth.thin,
                      color = MaterialTheme.colorScheme.primary)
>>>>>>> 8319bd78
                }
              }
        } else {
          Box(
              modifier = Modifier.fillMaxSize().padding(pd).testTag(GroupListScreenTestTags.EMPTY),
              contentAlignment = Alignment.Center) {
                Column(horizontalAlignment = Alignment.CenterHorizontally) {
                  Text(
                      text = "You are currently not",
                      style = MaterialTheme.typography.bodyMedium,
                      color = MaterialTheme.colorScheme.onSurface.copy(alpha = 0.7f))
                  Text(
                      text = "assigned to a group…",
                      style = MaterialTheme.typography.bodyMedium,
                      color = MaterialTheme.colorScheme.onSurface.copy(alpha = 0.7f))
                }
              }
        }
      }
    }

    // Card menu overlay - OUTSIDE Scaffold, covers everything including FAB
    openMenuGroupId?.let { groupId ->
      val selectedGroup = groups.find { it.id == groupId }
      selectedGroup?.let { group ->
        val density = LocalDensity.current
        val configuration = androidx.compose.ui.platform.LocalConfiguration.current
        val screenHeightDp = configuration.screenHeightDp.dp

        // Convert pixel position to dp
        val buttonTopPaddingDp = with(density) { menuButtonYPosition.toDp() }

        // Calculate menu height - always show all 5 buttons
        val isOwner = group.ownerId == currentUserId
        val numberOfButtons = 5 // Always show all 5 buttons
        val dynamicMenuHeight =
<<<<<<< HEAD
            Dimens.Button.minHeight.times(numberOfButtons) +
                Dimens.Spacing.small.times(numberOfButtons - 1)

        // Check if menu would go off-screen
        val spaceBelow = screenHeightDp - buttonTopPaddingDp - Dimens.Padding.menuVerticalMargin
=======
            Dimens.TouchTarget.minimum.times(numberOfButtons) +
                Dimens.Spacing.small.times(numberOfButtons - 1)

        // Check if menu would go off-screen (reserve space for FAB at bottom)
        val spaceBelow =
            (screenHeightDp.value -
                    buttonTopPaddingDp.value -
                    Dimens.GroupList.fabReservedSpace.value)
                .dp
>>>>>>> 8319bd78
        val shouldPositionAbove = spaceBelow < dynamicMenuHeight

        // Calculate final top position
        val topPaddingDp =
            if (shouldPositionAbove) {
              // Position menu so bottom aligns with button (menu above button)
              (buttonTopPaddingDp - dynamicMenuHeight).coerceAtLeast(
<<<<<<< HEAD
                  Dimens.Padding.menuVerticalMargin)
=======
                  Dimens.GroupList.fabReservedSpace)
>>>>>>> 8319bd78
            } else {
              // Normal position (menu below button)
              buttonTopPaddingDp
            }

        // Animate scrim opacity for smooth fade-in/fade-out (same as join menu)
        val scrimAlpha by
            animateFloatAsState(
                targetValue = 1f,
<<<<<<< HEAD
                animationSpec = tween(durationMillis = SCRIM_ANIMATION_DURATION),
=======
                animationSpec = tween(durationMillis = 300),
>>>>>>> 8319bd78
                label = "cardMenuScrimAlpha")
        val scrimBaseColor = MaterialTheme.customColors.scrimOverlay
        val scrimColor = scrimBaseColor.copy(alpha = scrimBaseColor.alpha * scrimAlpha)

        // Full-screen scrim overlay with menu bubbles
        Box(
            modifier =
                Modifier.fillMaxSize()
<<<<<<< HEAD
                    .zIndex(SCRIM_Z_INDEX)
=======
                    .zIndex(1000f)
>>>>>>> 8319bd78
                    .background(scrimColor)
                    .clickable(
                        interactionSource = remember { MutableInteractionSource() },
                        indication = null,
                        onClick = { openMenuGroupId = null })) {
              // Menu bubbles positioned dynamically based on clicked card
              Column(
                  modifier =
                      Modifier.align(Alignment.TopEnd)
<<<<<<< HEAD
                          .padding(top = topPaddingDp, end = Dimens.Padding.menuRight),
=======
                          .padding(top = topPaddingDp, end = Dimens.Spacing.huge),
>>>>>>> 8319bd78
                  verticalArrangement = Arrangement.spacedBy(Dimens.Spacing.small),
                  horizontalAlignment = Alignment.End) {
                    // View Group Details
                    MenuBubble(
                        text = "VIEW GROUP DETAILS",
                        icon = Icons.Default.Visibility,
                        onClick = {
                          onViewGroupDetails(group)
                          openMenuGroupId = null
                        },
                        testTag = GroupListScreenTestTags.VIEW_GROUP_DETAILS_BUBBLE)

                    // Leave Group - Always shown, but validates ownership on click
                    MenuBubble(
<<<<<<< HEAD
                        text = "Leave Group",
=======
                        text = "LEAVE GROUP",
>>>>>>> 8319bd78
                        icon = Icons.AutoMirrored.Filled.ExitToApp,
                        onClick = {
                          openMenuGroupId = null
                          if (group.ownerId == currentUserId) {
                            // Owner cannot leave - show restriction dialog
                            showOwnerCannotLeaveDialog = true
                          } else {
                            // Non-owner can leave - show confirmation dialog
                            groupToLeave = group
                          }
                        },
                        testTag = GroupListScreenTestTags.LEAVE_GROUP_BUBBLE)

                    // Share Group
                    MenuBubble(
                        text = "SHARE GROUP",
                        icon = Icons.Default.Share,
                        onClick = {
                          openMenuGroupId = null
                          groupToShare = group
                          onShareGroup(group)
                        },
                        testTag = GroupListScreenTestTags.SHARE_GROUP_BUBBLE)

<<<<<<< HEAD
                    // Edit Group - Always shown (owners can edit)
                    MenuBubble(
                        text = "Edit Group",
                        icon = Icons.Default.Edit,
                        onClick = {
                          onEditGroup(group)
                          openMenuGroupId = null
                        },
                        testTag = GroupListScreenTestTags.EDIT_GROUP_BUBBLE)

                    // Delete Group - Always shown, but validates ownership on click
                    MenuBubble(
                        text = "Delete Group",
                        icon = Icons.Default.Delete,
                        onClick = {
                          openMenuGroupId = null
                          if (group.ownerId == currentUserId) {
                            // Owner can delete - show confirmation dialog
                            groupToDelete = group
                          } else {
                            // Non-owner cannot delete - show restriction dialog
                            showOnlyOwnerCanDeleteDialog = true
                          }
                        },
                        testTag = GroupListScreenTestTags.DELETE_GROUP_BUBBLE)
=======
                    // Edit Group - Only shown if current user is the owner
                    if (group.ownerId == currentUserId) {
                      MenuBubble(
                          text = "EDIT GROUP",
                          icon = Icons.Default.Edit,
                          onClick = {
                            onEditGroup(group)
                            openMenuGroupId = null
                          },
                          testTag = GroupListScreenTestTags.EDIT_GROUP_BUBBLE)
                    }

                    // Delete Group - Only shown if current user is the owner
                    if (group.ownerId == currentUserId) {
                      MenuBubble(
                          text = "DELETE GROUP",
                          icon = Icons.Default.Delete,
                          onClick = {
                            onDeleteGroup(group)
                            openMenuGroupId = null
                          },
                          testTag = GroupListScreenTestTags.DELETE_GROUP_BUBBLE)
                    }
>>>>>>> 8319bd78
                  }
            }
      }
    }

    // Floating action bubbles overlay for join/create group
    // Positioned at bottom-right, using theme colors for dark mode support
    FloatingActionBubbles(
        visible = showJoinBubbles,
        onDismiss = { showJoinBubbles = false },
        actions = groupJoinBubbleActions,
        bubbleAlignment = BubbleAlignment.BOTTOM_END,
<<<<<<< HEAD
        containerColor = MaterialTheme.colorScheme.surface,
        contentColor = MaterialTheme.colorScheme.onSurface)

    // Leave Group Confirmation Dialog
    groupToLeave?.let { group ->
      CustomConfirmationDialog(
          modifier = Modifier.testTag(GroupListScreenTestTags.LEAVE_GROUP_DIALOG),
          title = "Are you sure you want to leave\nthis group?",
          confirmText = "Yes",
          cancelText = "No",
          onConfirm = {
            onLeaveGroup(group)
            groupToLeave = null
          },
          onDismiss = { groupToLeave = null },
          confirmButtonTestTag = GroupListScreenTestTags.LEAVE_GROUP_CONFIRM_BUTTON,
          cancelButtonTestTag = GroupListScreenTestTags.LEAVE_GROUP_CANCEL_BUTTON)
    }

    // Delete Group Confirmation Dialog
    groupToDelete?.let { group ->
      CustomConfirmationDialog(
          modifier = Modifier.testTag(GroupListScreenTestTags.DELETE_GROUP_DIALOG),
          title = "Are you sure you want to delete\nthis group?",
          message = "The group will be permanently deleted\nThis action is irreversible",
          confirmText = "Yes",
          cancelText = "No",
          onConfirm = {
            onDeleteGroup(group)
            groupToDelete = null
          },
          onDismiss = { groupToDelete = null },
          confirmButtonTestTag = GroupListScreenTestTags.DELETE_GROUP_CONFIRM_BUTTON,
          cancelButtonTestTag = GroupListScreenTestTags.DELETE_GROUP_CANCEL_BUTTON)
    }

    // Share Group Dialog
    groupToShare?.let { group ->
      ShareGroupDialog(
          group = group,
          onDismiss = { groupToShare = null },
          onShareComplete = { onShareGroup(group) })
    }

    // Owner Cannot Leave Group Dialog (Restriction)
    if (showOwnerCannotLeaveDialog) {
      CustomConfirmationDialog(
          modifier = Modifier.testTag(GroupListScreenTestTags.OWNER_CANNOT_LEAVE_DIALOG),
          title = "You cannot leave this group",
          message =
              "Only non-owners can leave the group. As the owner, you can delete the group instead",
          confirmText = "OK",
          cancelText = null,
          onConfirm = { showOwnerCannotLeaveDialog = false },
          onDismiss = { showOwnerCannotLeaveDialog = false },
          confirmButtonTestTag = GroupListScreenTestTags.OWNER_CANNOT_LEAVE_OK_BUTTON)
    }

    // Only Owner Can Delete Group Dialog (Restriction)
    if (showOnlyOwnerCanDeleteDialog) {
      CustomConfirmationDialog(
          modifier = Modifier.testTag(GroupListScreenTestTags.ONLY_OWNER_CAN_DELETE_DIALOG),
          title = "You cannot delete this group",
          message = "Only the owner of the group can delete the group",
          confirmText = "OK",
          cancelText = null,
          onConfirm = { showOnlyOwnerCanDeleteDialog = false },
          onDismiss = { showOnlyOwnerCanDeleteDialog = false },
          confirmButtonTestTag = GroupListScreenTestTags.ONLY_OWNER_CAN_DELETE_OK_BUTTON)
    }

    // Join with Link Dialog
    if (showJoinWithLinkDialog) {
      JoinWithLinkDialog(
          groupIdInput = groupIdInput,
          onGroupIdChange = { groupIdInput = it },
          onJoin = {
            onJoinWithLink(groupIdInput.trim())
            showJoinWithLinkDialog = false
            groupIdInput = ""
          },
          onDismiss = {
            showJoinWithLinkDialog = false
            groupIdInput = ""
          })
    }
=======
        containerColor = MaterialTheme.colorScheme.primaryContainer,
        contentColor = MaterialTheme.colorScheme.onPrimaryContainer)
>>>>>>> 8319bd78
  } // Close outer Box
}

/**
 * Displays a single group as a card with its information and action buttons.
 *
 * The card shows the group's name, description (if present), and member count. It includes a
 * clickable surface to view the group details and a more options button for additional actions.
 *
 * @param group The [Group] object containing the group's data to display.
 * @param onClick Callback invoked when the user taps anywhere on the card.
 * @param onMoreOptions Callback invoked when the user taps the more options button, receives Y
 *   position.
 */
@Composable
private fun GroupCard(group: Group, onClick: () -> Unit, onMoreOptions: (Float) -> Unit) {
  val groupColor = group.category.getColor()
  val groupOnColor = group.category.getOnContainerColor()

  Card(
      modifier =
          Modifier.fillMaxWidth()
<<<<<<< HEAD
              .heightIn(min = Dimens.Padding.cardMinHeight)
              .clickable { onClick() }
              .testTag(GroupListScreenTestTags.cardTag(group.id)),
      colors =
          CardDefaults.cardColors(containerColor = MaterialTheme.colorScheme.primaryContainer)) {
        Row(
            modifier = Modifier.fillMaxWidth().padding(Dimens.Padding.smallMedium),
            verticalAlignment = Alignment.Top) {
              Column(modifier = Modifier.weight(1f)) {
                Text(
                    text = group.name,
                    style = MaterialTheme.typography.titleMedium,
                    maxLines = 1,
                    overflow = TextOverflow.Ellipsis,
                    color = MaterialTheme.colorScheme.onPrimaryContainer)
                Spacer(Modifier.height(Dimens.Padding.extraSmall))
                if (group.description.isNotBlank()) {
                  Text(
                      text = group.description,
                      style = MaterialTheme.typography.bodySmall,
                      maxLines = 2,
                      overflow = TextOverflow.Ellipsis,
                      color =
                          MaterialTheme.colorScheme.onPrimaryContainer.copy(
                              alpha = DESCRIPTION_ALPHA))
                }
                Spacer(Modifier.height(Dimens.Padding.extraSmallSpacing))
                Text(
                    text = "members: ${group.memberIds.size}",
                    style = MaterialTheme.typography.labelSmall,
                    color =
                        MaterialTheme.colorScheme.onPrimaryContainer.copy(alpha = MEMBERS_ALPHA))
              }
              var buttonYPosition by remember { mutableFloatStateOf(0f) }

              IconButton(
                  onClick = { onMoreOptions(buttonYPosition) },
                  modifier =
                      Modifier.testTag(GroupListScreenTestTags.moreTag(group.id))
                          .onGloballyPositioned { coordinates ->
                            buttonYPosition = coordinates.positionInRoot().y
                          }) {
                    Icon(
                        imageVector = Icons.Default.MoreVert,
                        contentDescription = "More options",
                        tint = MaterialTheme.colorScheme.onPrimaryContainer)
                  }
=======
              .heightIn(min = Dimens.Profile.bioMinHeight)
              .clickable { onClick() }
              .testTag(GroupListScreenTestTags.cardTag(group.id)),
      colors = CardDefaults.cardColors(containerColor = groupColor, contentColor = groupOnColor),
  ) {
    Row(
        modifier = Modifier.fillMaxWidth().padding(Dimens.Spacing.itemSpacing),
        verticalAlignment = Alignment.Top) {
          Column(modifier = Modifier.weight(1f)) {
            Text(
                text = group.name,
                style = MaterialTheme.typography.titleMedium,
                maxLines = 1,
                overflow = TextOverflow.Ellipsis,
            )
            Spacer(Modifier.height(Dimens.Spacing.extraSmall))
            if (group.description.isNotBlank()) {
              Text(
                  text = group.description,
                  style = MaterialTheme.typography.bodySmall,
                  maxLines = 2,
                  overflow = TextOverflow.Ellipsis,
                  color = groupOnColor.copy(alpha = 0.8f))
>>>>>>> 8319bd78
            }
            Spacer(Modifier.height(Dimens.Spacing.small))
            Text(
                text = "members: ${group.memberIds.size}",
                style = MaterialTheme.typography.labelSmall,
                color = groupOnColor.copy(alpha = 0.7f))
          }
          var buttonYPosition by remember { mutableFloatStateOf(0f) }

          IconButton(
              onClick = { onMoreOptions(buttonYPosition) },
              modifier =
                  Modifier.testTag(GroupListScreenTestTags.moreTag(group.id))
                      .onGloballyPositioned { coordinates ->
                        buttonYPosition = coordinates.positionInRoot().y
                      }) {
                Icon(
                    imageVector = Icons.Default.MoreVert,
                    contentDescription = "More options",
                    tint = groupOnColor)
              }
        }
  }
}

/** Individual menu bubble button for group card menus */
@Composable
private fun MenuBubble(text: String, icon: ImageVector, onClick: () -> Unit, testTag: String = "") {
  FloatingActionButton(
      onClick = onClick,
<<<<<<< HEAD
      containerColor = MaterialTheme.colorScheme.surface,
      shape = RoundedCornerShape(Dimens.CornerRadius.pill),
      modifier = Modifier.height(Dimens.Button.minHeight).testTag(testTag)) {
        Row(
            modifier =
                Modifier.padding(
                    horizontal = Dimens.Padding.medium, vertical = Dimens.Padding.small),
=======
      containerColor = MaterialTheme.colorScheme.primaryContainer,
      contentColor = MaterialTheme.colorScheme.onPrimaryContainer,
      shape = RoundedCornerShape(Dimens.CornerRadius.pill),
      modifier = Modifier.height(Dimens.TouchTarget.minimum).testTag(testTag)) {
        Row(
            modifier =
                Modifier.padding(
                    horizontal = Dimens.Spacing.medium, vertical = Dimens.Padding.small),
>>>>>>> 8319bd78
            verticalAlignment = Alignment.CenterVertically,
            horizontalArrangement = Arrangement.spacedBy(Dimens.Spacing.small)) {
              Icon(
                  imageVector = icon,
                  contentDescription = text,
<<<<<<< HEAD
                  tint = MaterialTheme.colorScheme.onSurface,
                  modifier = Modifier.size(Dimens.IconSize.smallMedium))
=======
                  tint = MaterialTheme.colorScheme.onPrimaryContainer,
                  modifier = Modifier.size(Dimens.IconSize.small))
>>>>>>> 8319bd78
              Text(
                  text = text,
                  color = MaterialTheme.colorScheme.onPrimaryContainer,
                  style = MaterialTheme.typography.bodyMedium)
            }
      }
}

/**
 * Custom confirmation dialog matching the design in screenshots.
 *
 * @param title Dialog title text
 * @param message Optional message text below title
 * @param confirmText Text for confirm button
 * @param cancelText Text for cancel button (null to show only confirm button)
 * @param onConfirm Callback when confirm button is clicked
 * @param onDismiss Callback when dialog is dismissed
 * @param confirmButtonTestTag Test tag for confirm button
 * @param cancelButtonTestTag Test tag for cancel button
 * @param modifier Modifier for the dialog
 */
@Composable
private fun CustomConfirmationDialog(
    title: String,
    message: String? = null,
    confirmText: String,
    cancelText: String?,
    onConfirm: () -> Unit,
    onDismiss: () -> Unit,
    confirmButtonTestTag: String = "",
    cancelButtonTestTag: String = "",
    modifier: Modifier = Modifier
) {
  Dialog(onDismissRequest = onDismiss) {
    Card(
        modifier = modifier.fillMaxWidth(),
        shape = RoundedCornerShape(Dimens.CornerRadius.extraLarge),
        colors = CardDefaults.cardColors(containerColor = MaterialTheme.colorScheme.surface)) {
          Column(
              modifier = Modifier.padding(Dimens.Padding.large),
              horizontalAlignment = Alignment.CenterHorizontally) {
                // Title
                Text(
                    text = title,
                    style = MaterialTheme.typography.titleMedium,
                    textAlign = TextAlign.Center,
                    color = MaterialTheme.colorScheme.onSurface,
                    modifier = Modifier.padding(bottom = Dimens.Padding.medium))

                // Optional message
                message?.let {
                  Text(
                      text = it,
                      style = MaterialTheme.typography.bodyMedium,
                      textAlign = TextAlign.Center,
                      color = MaterialTheme.colorScheme.onSurface.copy(alpha = 0.7f),
                      modifier = Modifier.padding(bottom = Dimens.Padding.large))
                }

                // Buttons
                if (cancelText != null) {
                  // Two buttons side by side
                  Row(
                      modifier = Modifier.fillMaxWidth(),
                      horizontalArrangement = Arrangement.spacedBy(Dimens.Spacing.itemSpacing)) {
                        // Cancel button
                        Button(
                            onClick = onDismiss,
                            modifier =
                                Modifier.weight(1f)
                                    .height(Dimens.Button.minHeight)
                                    .testTag(cancelButtonTestTag),
                            colors =
                                ButtonDefaults.buttonColors(
                                    containerColor = MaterialTheme.colorScheme.secondary),
                            shape = RoundedCornerShape(Dimens.CornerRadius.extraLarge)) {
                              Text(text = cancelText, color = MaterialTheme.colorScheme.onSecondary)
                            }

                        // Confirm button
                        Button(
                            onClick = onConfirm,
                            modifier =
                                Modifier.weight(1f)
                                    .height(Dimens.Button.minHeight)
                                    .testTag(confirmButtonTestTag),
                            colors =
                                ButtonDefaults.buttonColors(
                                    containerColor = MaterialTheme.colorScheme.primary),
                            shape = RoundedCornerShape(Dimens.CornerRadius.extraLarge)) {
                              Text(text = confirmText, color = MaterialTheme.colorScheme.onPrimary)
                            }
                      }
                } else {
                  // Single confirm button
                  Button(
                      onClick = onConfirm,
                      modifier =
                          Modifier.fillMaxWidth()
                              .height(Dimens.Button.minHeight)
                              .testTag(confirmButtonTestTag),
                      colors =
                          ButtonDefaults.buttonColors(
                              containerColor = MaterialTheme.colorScheme.primary),
                      shape = RoundedCornerShape(Dimens.CornerRadius.extraLarge)) {
                        Text(text = confirmText, color = MaterialTheme.colorScheme.onPrimary)
                      }
                }
              }
        }
  }
}

/**
 * Share Group Dialog matching the design in screenshots.
 *
 * @param group The group to share
 * @param onDismiss Callback when dialog is dismissed
 * @param onShareComplete Callback after link is copied (for additional share actions)
 */
@Composable
private fun ShareGroupDialog(group: Group, onDismiss: () -> Unit, onShareComplete: () -> Unit) {
  val context = LocalContext.current
  val clipboardManager = LocalClipboardManager.current

  Dialog(onDismissRequest = onDismiss) {
    Card(
        modifier = Modifier.fillMaxWidth().testTag(GroupListScreenTestTags.SHARE_GROUP_DIALOG),
        shape = RoundedCornerShape(Dimens.CornerRadius.extraLarge),
        colors = CardDefaults.cardColors(containerColor = MaterialTheme.colorScheme.surface)) {
          Column(
              modifier = Modifier.padding(Dimens.Padding.large),
              horizontalAlignment = Alignment.CenterHorizontally) {
                // Header with close button
                Row(
                    modifier = Modifier.fillMaxWidth(),
                    horizontalArrangement = Arrangement.SpaceBetween,
                    verticalAlignment = Alignment.CenterVertically) {
                      Spacer(Modifier.width(24.dp)) // Balance the close button
                      Text(
                          text = "       Share this group",
                          style = MaterialTheme.typography.titleMedium,
                          color = MaterialTheme.colorScheme.onSurface)
                      IconButton(
                          onClick = onDismiss,
                          modifier =
                              Modifier.testTag(GroupListScreenTestTags.SHARE_GROUP_CLOSE_BUTTON)) {
                            Icon(
                                imageVector = Icons.Default.Close,
                                contentDescription = "Close",
                                tint = MaterialTheme.colorScheme.onSurface)
                          }
                    }

                Spacer(Modifier.height(16.dp))

                // Group name
                Text(
                    text = group.name,
                    style = MaterialTheme.typography.titleLarge,
                    color = MaterialTheme.colorScheme.onSurface,
                    modifier = Modifier.fillMaxWidth())

                Spacer(Modifier.height(24.dp))

                // Copy Group ID button
                Button(
                    onClick = {
                      // Copy group ID to clipboard so users can join with it
                      clipboardManager.setText(AnnotatedString(group.id))
                      Toast.makeText(context, "Group ID copied to clipboard!", Toast.LENGTH_SHORT)
                          .show()
                      onShareComplete()
                    },
                    modifier =
                        Modifier.fillMaxWidth()
                            .height(Dimens.Button.minHeight)
                            .testTag(GroupListScreenTestTags.SHARE_GROUP_COPY_LINK_BUTTON),
                    colors =
                        ButtonDefaults.buttonColors(
                            containerColor = MaterialTheme.colorScheme.primary),
                    shape = RoundedCornerShape(Dimens.CornerRadius.extraLarge)) {
                      Row(
                          horizontalArrangement = Arrangement.Center,
                          verticalAlignment = Alignment.CenterVertically) {
                            Icon(
                                imageVector = Icons.Default.ContentCopy,
                                contentDescription = null,
                                tint = MaterialTheme.colorScheme.onPrimary,
                                modifier = Modifier.size(20.dp))
                            Spacer(Modifier.width(8.dp))
                            Text(
                                text = "Copy Group ID", color = MaterialTheme.colorScheme.onPrimary)
                          }
                    }

                Spacer(Modifier.height(12.dp))

                // Helper text
                Text(
                    text = "Anyone with this ID can join the group",
                    style = MaterialTheme.typography.bodySmall,
                    color = MaterialTheme.colorScheme.onSurface.copy(alpha = 0.6f),
                    textAlign = TextAlign.Center)
              }
        }
  }
}

/**
 * Join with Link Dialog for entering a Group ID to join.
 *
 * @param groupIdInput The current input value
 * @param onGroupIdChange Callback when input changes
 * @param onJoin Callback when join button is clicked
 * @param onDismiss Callback when dialog is dismissed
 */
@Composable
private fun JoinWithLinkDialog(
    groupIdInput: String,
    onGroupIdChange: (String) -> Unit,
    onJoin: () -> Unit,
    onDismiss: () -> Unit
) {
  val context = LocalContext.current
  val clipboardManager = LocalClipboardManager.current

  Dialog(onDismissRequest = onDismiss) {
    Card(
        modifier = Modifier.fillMaxWidth(),
        shape = RoundedCornerShape(Dimens.CornerRadius.extraLarge),
        colors = CardDefaults.cardColors(containerColor = MaterialTheme.colorScheme.surface)) {
          Column(
              modifier = Modifier.padding(Dimens.Padding.large),
              horizontalAlignment = Alignment.CenterHorizontally) {
                // Header with close button
                Row(
                    modifier = Modifier.fillMaxWidth(),
                    horizontalArrangement = Arrangement.SpaceBetween,
                    verticalAlignment = Alignment.CenterVertically) {
                      Spacer(Modifier.width(24.dp)) // Balance the close button
                      Text(
                          text = "       Join a group",
                          style = MaterialTheme.typography.titleMedium,
                          color = MaterialTheme.colorScheme.onSurface)
                      IconButton(onClick = onDismiss) {
                        Icon(
                            imageVector = Icons.Default.Close,
                            contentDescription = "Close",
                            tint = MaterialTheme.colorScheme.onSurface)
                      }
                    }

                Spacer(Modifier.height(16.dp))

                // Instructions
                Text(
                    text = "Enter the Group ID to join",
                    style = MaterialTheme.typography.bodyMedium,
                    color = MaterialTheme.colorScheme.onSurface.copy(alpha = 0.7f),
                    textAlign = TextAlign.Center,
                    modifier = Modifier.fillMaxWidth())

                Spacer(Modifier.height(16.dp))

                // Group ID input field
                TextField(
                    value = groupIdInput,
                    onValueChange = onGroupIdChange,
                    label = { Text("Group ID") },
                    singleLine = true,
                    modifier = Modifier.fillMaxWidth())

                Spacer(Modifier.height(8.dp))

                // Paste button
                Button(
                    onClick = {
                      val clipboardText = clipboardManager.getText()?.text
                      if (clipboardText != null) {
                        onGroupIdChange(clipboardText)
                        Toast.makeText(context, "Pasted from clipboard", Toast.LENGTH_SHORT).show()
                      } else {
                        Toast.makeText(context, "Clipboard is empty", Toast.LENGTH_SHORT).show()
                      }
                    },
                    modifier = Modifier.fillMaxWidth().height(Dimens.Button.minHeight),
                    colors =
                        ButtonDefaults.buttonColors(
                            containerColor = MaterialTheme.colorScheme.secondary),
                    shape = RoundedCornerShape(Dimens.CornerRadius.extraLarge)) {
                      Row(
                          horizontalArrangement = Arrangement.Center,
                          verticalAlignment = Alignment.CenterVertically) {
                            Icon(
                                imageVector = Icons.Default.ContentCopy,
                                contentDescription = null,
                                tint = MaterialTheme.colorScheme.onSecondary,
                                modifier = Modifier.size(20.dp))
                            Spacer(Modifier.width(8.dp))
                            Text(
                                text = "Paste Group ID",
                                color = MaterialTheme.colorScheme.onSecondary)
                          }
                    }

                Spacer(Modifier.height(24.dp))

                // Join button
                Button(
                    onClick = {
                      if (groupIdInput.trim().isNotEmpty()) {
                        onJoin()
                      } else {
                        Toast.makeText(context, "Please enter a Group ID", Toast.LENGTH_SHORT)
                            .show()
                      }
                    },
                    modifier = Modifier.fillMaxWidth().height(Dimens.Button.minHeight),
                    colors =
                        ButtonDefaults.buttonColors(
                            containerColor = MaterialTheme.colorScheme.primary),
                    shape = RoundedCornerShape(Dimens.CornerRadius.extraLarge)) {
                      Text(text = "Join Group", color = MaterialTheme.colorScheme.onPrimary)
                    }
              }
        }
  }
}<|MERGE_RESOLUTION|>--- conflicted
+++ resolved
@@ -41,7 +41,6 @@
 import androidx.compose.material3.ExtendedFloatingActionButton
 import androidx.compose.material3.FabPosition
 import androidx.compose.material3.FloatingActionButton
-import androidx.compose.material3.HorizontalDivider
 import androidx.compose.material3.Icon
 import androidx.compose.material3.IconButton
 import androidx.compose.material3.MaterialTheme
@@ -65,8 +64,6 @@
 import androidx.compose.ui.window.Dialog
 import androidx.compose.ui.zIndex
 import androidx.lifecycle.viewmodel.compose.viewModel
-import com.android.joinme.model.event.getColor
-import com.android.joinme.model.event.getOnContainerColor
 import com.android.joinme.model.groups.Group
 import com.android.joinme.ui.components.BubbleAction
 import com.android.joinme.ui.components.BubbleAlignment
@@ -74,9 +71,7 @@
 import com.android.joinme.ui.profile.ProfileScreen
 import com.android.joinme.ui.profile.ProfileTopBar
 import com.android.joinme.ui.theme.Dimens
-<<<<<<< HEAD
-import com.android.joinme.ui.theme.ScrimOverlayColorDarkTheme
-import com.android.joinme.ui.theme.ScrimOverlayColorLightTheme
+import com.android.joinme.ui.theme.customColors
 import com.google.firebase.Firebase
 import com.google.firebase.auth.auth
 
@@ -87,12 +82,6 @@
 private const val DESCRIPTION_ALPHA = 0.8f
 private const val MEMBERS_ALPHA = 0.7f
 
-=======
-import com.android.joinme.ui.theme.customColors
-import com.google.firebase.Firebase
-import com.google.firebase.auth.auth
-
->>>>>>> 8319bd78
 /**
  * Contains test tags for UI elements in the GroupListScreen.
  *
@@ -219,7 +208,6 @@
 
   // State for tracking the position of the clicked three-dot button
   var menuButtonYPosition by remember { mutableFloatStateOf(0f) }
-<<<<<<< HEAD
 
   // State for leave group confirmation dialog
   var groupToLeave by remember { mutableStateOf<Group?>(null) }
@@ -239,14 +227,12 @@
   // State for join with link dialog
   var showJoinWithLinkDialog by remember { mutableStateOf(false) }
   var groupIdInput by remember { mutableStateOf("") }
-=======
->>>>>>> 8319bd78
 
   // Define bubble actions for join/create group FAB
   val groupJoinBubbleActions = remember {
     listOf(
         BubbleAction(
-            text = "JOIN WITH LINK",
+            text = "Join with link",
             icon = Icons.Default.Link,
             onClick = {
               showJoinWithLinkDialog = true
@@ -254,7 +240,7 @@
             },
             testTag = GroupListScreenTestTags.JOIN_WITH_LINK_BUBBLE),
         BubbleAction(
-            text = "CREATE A GROUP",
+            text = "Create a group",
             icon = Icons.Default.Add,
             onClick = onCreateGroup,
             testTag = GroupListScreenTestTags.CREATE_GROUP_BUBBLE))
@@ -282,24 +268,11 @@
               icon = {
                 Icon(
                     Icons.Default.Add,
-                    contentDescription = "JOIN A NEW GROUP",
-                    tint =
-                        if (showJoinBubbles) MaterialTheme.colorScheme.onSurfaceVariant
-                        else MaterialTheme.colorScheme.onPrimary)
+                    contentDescription = "Join a new group",
+                    tint = MaterialTheme.colorScheme.onPrimary)
               },
               shape = RoundedCornerShape(Dimens.CornerRadius.pill),
-              text = {
-                Text(
-                    "JOIN A NEW GROUP",
-                    color =
-                        if (showJoinBubbles) MaterialTheme.colorScheme.onSurfaceVariant
-                        else MaterialTheme.colorScheme.onPrimary)
-              },
-<<<<<<< HEAD
-              shape = RoundedCornerShape(Dimens.CornerRadius.pill),
               text = { Text("Join a new group", color = MaterialTheme.colorScheme.onPrimary) },
-=======
->>>>>>> 8319bd78
               containerColor =
                   if (showJoinBubbles) MaterialTheme.colorScheme.surfaceVariant
                   else MaterialTheme.colorScheme.primary)
@@ -312,20 +285,11 @@
           LazyColumn(
               modifier =
                   Modifier.fillMaxSize()
-<<<<<<< HEAD
                       .padding(horizontal = Dimens.Padding.medium)
                       .padding(bottom = pd.calculateBottomPadding() + Dimens.Padding.fabBottom)
                       .padding(top = pd.calculateTopPadding())
                       .testTag(GroupListScreenTestTags.LIST),
               contentPadding = PaddingValues(vertical = Dimens.Padding.smallMedium)) {
-=======
-                      .padding(horizontal = Dimens.Spacing.medium)
-                      .padding(
-                          bottom = pd.calculateBottomPadding() + Dimens.GroupList.fabReservedSpace)
-                      .padding(top = pd.calculateTopPadding())
-                      .testTag(GroupListScreenTestTags.LIST),
-              contentPadding = PaddingValues(vertical = Dimens.Spacing.itemSpacing)) {
->>>>>>> 8319bd78
                 items(groups) { group ->
                   GroupCard(
                       group = group,
@@ -337,14 +301,7 @@
                         openMenuGroupId = if (openMenuGroupId == group.id) null else group.id
                         menuButtonYPosition = yPosition
                       })
-<<<<<<< HEAD
                   Spacer(Modifier.height(Dimens.Spacing.itemSpacing))
-=======
-                  HorizontalDivider(
-                      modifier = Modifier.padding(vertical = Dimens.Spacing.medium),
-                      thickness = Dimens.BorderWidth.thin,
-                      color = MaterialTheme.colorScheme.primary)
->>>>>>> 8319bd78
                 }
               }
         } else {
@@ -381,23 +338,11 @@
         val isOwner = group.ownerId == currentUserId
         val numberOfButtons = 5 // Always show all 5 buttons
         val dynamicMenuHeight =
-<<<<<<< HEAD
             Dimens.Button.minHeight.times(numberOfButtons) +
                 Dimens.Spacing.small.times(numberOfButtons - 1)
 
         // Check if menu would go off-screen
         val spaceBelow = screenHeightDp - buttonTopPaddingDp - Dimens.Padding.menuVerticalMargin
-=======
-            Dimens.TouchTarget.minimum.times(numberOfButtons) +
-                Dimens.Spacing.small.times(numberOfButtons - 1)
-
-        // Check if menu would go off-screen (reserve space for FAB at bottom)
-        val spaceBelow =
-            (screenHeightDp.value -
-                    buttonTopPaddingDp.value -
-                    Dimens.GroupList.fabReservedSpace.value)
-                .dp
->>>>>>> 8319bd78
         val shouldPositionAbove = spaceBelow < dynamicMenuHeight
 
         // Calculate final top position
@@ -405,11 +350,7 @@
             if (shouldPositionAbove) {
               // Position menu so bottom aligns with button (menu above button)
               (buttonTopPaddingDp - dynamicMenuHeight).coerceAtLeast(
-<<<<<<< HEAD
                   Dimens.Padding.menuVerticalMargin)
-=======
-                  Dimens.GroupList.fabReservedSpace)
->>>>>>> 8319bd78
             } else {
               // Normal position (menu below button)
               buttonTopPaddingDp
@@ -419,11 +360,7 @@
         val scrimAlpha by
             animateFloatAsState(
                 targetValue = 1f,
-<<<<<<< HEAD
                 animationSpec = tween(durationMillis = SCRIM_ANIMATION_DURATION),
-=======
-                animationSpec = tween(durationMillis = 300),
->>>>>>> 8319bd78
                 label = "cardMenuScrimAlpha")
         val scrimBaseColor = MaterialTheme.customColors.scrimOverlay
         val scrimColor = scrimBaseColor.copy(alpha = scrimBaseColor.alpha * scrimAlpha)
@@ -432,11 +369,7 @@
         Box(
             modifier =
                 Modifier.fillMaxSize()
-<<<<<<< HEAD
                     .zIndex(SCRIM_Z_INDEX)
-=======
-                    .zIndex(1000f)
->>>>>>> 8319bd78
                     .background(scrimColor)
                     .clickable(
                         interactionSource = remember { MutableInteractionSource() },
@@ -446,16 +379,12 @@
               Column(
                   modifier =
                       Modifier.align(Alignment.TopEnd)
-<<<<<<< HEAD
                           .padding(top = topPaddingDp, end = Dimens.Padding.menuRight),
-=======
-                          .padding(top = topPaddingDp, end = Dimens.Spacing.huge),
->>>>>>> 8319bd78
                   verticalArrangement = Arrangement.spacedBy(Dimens.Spacing.small),
                   horizontalAlignment = Alignment.End) {
                     // View Group Details
                     MenuBubble(
-                        text = "VIEW GROUP DETAILS",
+                        text = "View Group Details",
                         icon = Icons.Default.Visibility,
                         onClick = {
                           onViewGroupDetails(group)
@@ -465,11 +394,7 @@
 
                     // Leave Group - Always shown, but validates ownership on click
                     MenuBubble(
-<<<<<<< HEAD
                         text = "Leave Group",
-=======
-                        text = "LEAVE GROUP",
->>>>>>> 8319bd78
                         icon = Icons.AutoMirrored.Filled.ExitToApp,
                         onClick = {
                           openMenuGroupId = null
@@ -485,7 +410,7 @@
 
                     // Share Group
                     MenuBubble(
-                        text = "SHARE GROUP",
+                        text = "Share Group",
                         icon = Icons.Default.Share,
                         onClick = {
                           openMenuGroupId = null
@@ -494,7 +419,6 @@
                         },
                         testTag = GroupListScreenTestTags.SHARE_GROUP_BUBBLE)
 
-<<<<<<< HEAD
                     // Edit Group - Always shown (owners can edit)
                     MenuBubble(
                         text = "Edit Group",
@@ -520,31 +444,6 @@
                           }
                         },
                         testTag = GroupListScreenTestTags.DELETE_GROUP_BUBBLE)
-=======
-                    // Edit Group - Only shown if current user is the owner
-                    if (group.ownerId == currentUserId) {
-                      MenuBubble(
-                          text = "EDIT GROUP",
-                          icon = Icons.Default.Edit,
-                          onClick = {
-                            onEditGroup(group)
-                            openMenuGroupId = null
-                          },
-                          testTag = GroupListScreenTestTags.EDIT_GROUP_BUBBLE)
-                    }
-
-                    // Delete Group - Only shown if current user is the owner
-                    if (group.ownerId == currentUserId) {
-                      MenuBubble(
-                          text = "DELETE GROUP",
-                          icon = Icons.Default.Delete,
-                          onClick = {
-                            onDeleteGroup(group)
-                            openMenuGroupId = null
-                          },
-                          testTag = GroupListScreenTestTags.DELETE_GROUP_BUBBLE)
-                    }
->>>>>>> 8319bd78
                   }
             }
       }
@@ -557,7 +456,6 @@
         onDismiss = { showJoinBubbles = false },
         actions = groupJoinBubbleActions,
         bubbleAlignment = BubbleAlignment.BOTTOM_END,
-<<<<<<< HEAD
         containerColor = MaterialTheme.colorScheme.surface,
         contentColor = MaterialTheme.colorScheme.onSurface)
 
@@ -644,10 +542,6 @@
             groupIdInput = ""
           })
     }
-=======
-        containerColor = MaterialTheme.colorScheme.primaryContainer,
-        contentColor = MaterialTheme.colorScheme.onPrimaryContainer)
->>>>>>> 8319bd78
   } // Close outer Box
 }
 
@@ -664,13 +558,9 @@
  */
 @Composable
 private fun GroupCard(group: Group, onClick: () -> Unit, onMoreOptions: (Float) -> Unit) {
-  val groupColor = group.category.getColor()
-  val groupOnColor = group.category.getOnContainerColor()
-
   Card(
       modifier =
           Modifier.fillMaxWidth()
-<<<<<<< HEAD
               .heightIn(min = Dimens.Padding.cardMinHeight)
               .clickable { onClick() }
               .testTag(GroupListScreenTestTags.cardTag(group.id)),
@@ -718,54 +608,8 @@
                         contentDescription = "More options",
                         tint = MaterialTheme.colorScheme.onPrimaryContainer)
                   }
-=======
-              .heightIn(min = Dimens.Profile.bioMinHeight)
-              .clickable { onClick() }
-              .testTag(GroupListScreenTestTags.cardTag(group.id)),
-      colors = CardDefaults.cardColors(containerColor = groupColor, contentColor = groupOnColor),
-  ) {
-    Row(
-        modifier = Modifier.fillMaxWidth().padding(Dimens.Spacing.itemSpacing),
-        verticalAlignment = Alignment.Top) {
-          Column(modifier = Modifier.weight(1f)) {
-            Text(
-                text = group.name,
-                style = MaterialTheme.typography.titleMedium,
-                maxLines = 1,
-                overflow = TextOverflow.Ellipsis,
-            )
-            Spacer(Modifier.height(Dimens.Spacing.extraSmall))
-            if (group.description.isNotBlank()) {
-              Text(
-                  text = group.description,
-                  style = MaterialTheme.typography.bodySmall,
-                  maxLines = 2,
-                  overflow = TextOverflow.Ellipsis,
-                  color = groupOnColor.copy(alpha = 0.8f))
->>>>>>> 8319bd78
             }
-            Spacer(Modifier.height(Dimens.Spacing.small))
-            Text(
-                text = "members: ${group.memberIds.size}",
-                style = MaterialTheme.typography.labelSmall,
-                color = groupOnColor.copy(alpha = 0.7f))
-          }
-          var buttonYPosition by remember { mutableFloatStateOf(0f) }
-
-          IconButton(
-              onClick = { onMoreOptions(buttonYPosition) },
-              modifier =
-                  Modifier.testTag(GroupListScreenTestTags.moreTag(group.id))
-                      .onGloballyPositioned { coordinates ->
-                        buttonYPosition = coordinates.positionInRoot().y
-                      }) {
-                Icon(
-                    imageVector = Icons.Default.MoreVert,
-                    contentDescription = "More options",
-                    tint = groupOnColor)
-              }
-        }
-  }
+      }
 }
 
 /** Individual menu bubble button for group card menus */
@@ -773,7 +617,6 @@
 private fun MenuBubble(text: String, icon: ImageVector, onClick: () -> Unit, testTag: String = "") {
   FloatingActionButton(
       onClick = onClick,
-<<<<<<< HEAD
       containerColor = MaterialTheme.colorScheme.surface,
       shape = RoundedCornerShape(Dimens.CornerRadius.pill),
       modifier = Modifier.height(Dimens.Button.minHeight).testTag(testTag)) {
@@ -781,31 +624,16 @@
             modifier =
                 Modifier.padding(
                     horizontal = Dimens.Padding.medium, vertical = Dimens.Padding.small),
-=======
-      containerColor = MaterialTheme.colorScheme.primaryContainer,
-      contentColor = MaterialTheme.colorScheme.onPrimaryContainer,
-      shape = RoundedCornerShape(Dimens.CornerRadius.pill),
-      modifier = Modifier.height(Dimens.TouchTarget.minimum).testTag(testTag)) {
-        Row(
-            modifier =
-                Modifier.padding(
-                    horizontal = Dimens.Spacing.medium, vertical = Dimens.Padding.small),
->>>>>>> 8319bd78
             verticalAlignment = Alignment.CenterVertically,
             horizontalArrangement = Arrangement.spacedBy(Dimens.Spacing.small)) {
               Icon(
                   imageVector = icon,
                   contentDescription = text,
-<<<<<<< HEAD
                   tint = MaterialTheme.colorScheme.onSurface,
                   modifier = Modifier.size(Dimens.IconSize.smallMedium))
-=======
-                  tint = MaterialTheme.colorScheme.onPrimaryContainer,
-                  modifier = Modifier.size(Dimens.IconSize.small))
->>>>>>> 8319bd78
               Text(
                   text = text,
-                  color = MaterialTheme.colorScheme.onPrimaryContainer,
+                  color = MaterialTheme.colorScheme.onSurface,
                   style = MaterialTheme.typography.bodyMedium)
             }
       }
