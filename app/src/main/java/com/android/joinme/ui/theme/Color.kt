--- conflicted
+++ resolved
@@ -9,10 +9,7 @@
 val Purple40 = Color(0xFF6650a4)
 val PurpleGrey40 = Color(0xFF625b71)
 val Pink40 = Color(0xFF7D5260)
-<<<<<<< HEAD
 
 val JoinMeColor = Color(0xFF101D26)
 val CreateEventButtonColor = Color(0xFFEDE7F6)
-=======
-val OverviewScreenButtonColor = Color(0xFFEDE7F6)
->>>>>>> d6671117
+val OverviewScreenButtonColor = Color(0xFFEDE7F6)