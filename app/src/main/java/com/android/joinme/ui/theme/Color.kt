package com.android.joinme.ui.theme

import androidx.compose.ui.graphics.Color

val Purple80 = Color(0xFFD0BCFF)
val PurpleGrey80 = Color(0xFFCCC2DC)
val Pink80 = Color(0xFFEFB8C8)

val Purple40 = Color(0xFF6650a4)
val PurpleGrey40 = Color(0xFF625b71)
val Pink40 = Color(0xFF7D5260)
<<<<<<< HEAD

val JoinMeColor = Color(0xFF101D26)
=======
val CreateEventButtonColor = Color(0xFFEDE7F6)
>>>>>>> fb5f243a
<|MERGE_RESOLUTION|>--- conflicted
+++ resolved
@@ -9,9 +9,7 @@
 val Purple40 = Color(0xFF6650a4)
 val PurpleGrey40 = Color(0xFF625b71)
 val Pink40 = Color(0xFF7D5260)
-<<<<<<< HEAD
+
 
 val JoinMeColor = Color(0xFF101D26)
-=======
 val CreateEventButtonColor = Color(0xFFEDE7F6)
->>>>>>> fb5f243a
