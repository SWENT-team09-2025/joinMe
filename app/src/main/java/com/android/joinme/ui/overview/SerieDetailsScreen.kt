package com.android.joinme.ui.overview

import android.widget.Toast
import androidx.compose.foundation.layout.*
import androidx.compose.foundation.lazy.LazyColumn
import androidx.compose.foundation.shape.RoundedCornerShape
import androidx.compose.material.icons.Icons
import androidx.compose.material.icons.automirrored.filled.ArrowBack
import androidx.compose.material3.*
import androidx.compose.runtime.*
import androidx.compose.ui.Alignment
import androidx.compose.ui.Modifier
import androidx.compose.ui.platform.LocalContext
import androidx.compose.ui.platform.testTag
import androidx.compose.ui.text.style.TextAlign
import androidx.lifecycle.viewmodel.compose.viewModel
import com.android.joinme.ui.components.EventCard
import com.android.joinme.ui.theme.Dimens
import com.android.joinme.ui.theme.buttonColors
import com.android.joinme.ui.theme.customColors
import com.google.firebase.auth.ktx.auth
import com.google.firebase.ktx.Firebase
import kotlinx.coroutines.launch

/**
 * Test tags for UI testing of the Serie Details screen components.
 *
 * Provides consistent identifiers for testing individual UI elements.
 */
object SerieDetailsScreenTestTags {
  /** Test tag for the screen root */
  const val SCREEN = "serieDetailsScreen"

  /** Test tag for the serie title in the top bar */
  const val SERIE_TITLE = "serieTitle"

  /** Test tag for the meeting date/time text */
  const val MEETING_INFO = "meetingInfo"

  /** Test tag for the visibility text (PUBLIC/PRIVATE) */
  const val VISIBILITY = "visibility"

  /** Test tag for the members count text */
  const val MEMBERS_COUNT = "membersCount"

  /** Test tag for the duration text */
  const val DURATION = "duration"

  /** Test tag for the description text */
  const val DESCRIPTION = "description"

  /** Test tag for the event list container */
  const val EVENT_LIST = "eventList"

  /** Test tag prefix for individual event cards */
  const val EVENT_CARD = "eventCard"

  /** Test tag for the owner info text */
  const val OWNER_INFO = "ownerInfo"

  /** Test tag for the "Add event" button */
  const val BUTTON_ADD_EVENT = "buttonAddEvent"

  /** Test tag for the "Quit serie" button */
  const val BUTTON_QUIT_SERIE = "buttonQuitSerie"

  /** Test tag for the loading indicator */
  const val LOADING = "loading"

  /** Test tag for the back button */
  const val BACK_BUTTON = "backButton"

  /** Test tag for the edit serie button */
  const val EDIT_SERIE_BUTTON = "editSerieButton"

  const val MESSAGE_FULL_SERIE = "messageFullSerie"
}

/**
 * Screen for displaying the details of a serie.
 *
 * Shows serie information including title, date, visibility, participants count, duration,
 * description, and a list of associated events. Provides buttons for adding events (owner only) and
 * quitting the serie.
 *
 * @param serieId The unique identifier of the serie to display
 * @param serieDetailsViewModel ViewModel managing the screen state and business logic
 * @param onGoBack Callback invoked when the back button is pressed
 * @param onEventCardClick Callback invoked when an event card is clicked, receives the event ID
 * @param onAddEventClick Callback invoked when the "Add event" button is clicked
 * @param onQuitSerieSuccess Callback invoked when the user successfully quits the serie
 */
@OptIn(ExperimentalMaterial3Api::class)
@Composable
fun SerieDetailsScreen(
    serieId: String,
    serieDetailsViewModel: SerieDetailsViewModel = viewModel(),
    onGoBack: () -> Unit = {},
    onEventCardClick: (String) -> Unit = {},
    onAddEventClick: () -> Unit = {},
    onQuitSerieSuccess: () -> Unit = {},
    onEditSerieClick: (String) -> Unit = {},
    currentUserId: String = Firebase.auth.currentUser?.uid ?: "unknown"
) {
  val uiState by serieDetailsViewModel.uiState.collectAsState()
  val errorMsg = uiState.errorMsg
  val context = LocalContext.current
  val coroutineScope = rememberCoroutineScope()
  // Load serie details when the screen is first displayed
  LaunchedEffect(serieId) { serieDetailsViewModel.loadSerieDetails(serieId) }

  // Show error messages as toasts
  LaunchedEffect(errorMsg) {
    if (errorMsg != null) {
      Toast.makeText(context, errorMsg, Toast.LENGTH_SHORT).show()
      serieDetailsViewModel.clearErrorMsg()
    }
  }

  Scaffold(
      modifier = Modifier.testTag(SerieDetailsScreenTestTags.SCREEN),
      topBar = {
        Column {
          CenterAlignedTopAppBar(
              title = {
                Text(
                    text = uiState.serie?.title ?: "Loading...",
                    style = MaterialTheme.typography.titleLarge,
                    modifier = Modifier.testTag(SerieDetailsScreenTestTags.SERIE_TITLE))
              },
              navigationIcon = {
                IconButton(
                    onClick = onGoBack,
                    modifier = Modifier.testTag(SerieDetailsScreenTestTags.BACK_BUTTON)) {
                      Icon(
                          imageVector = Icons.AutoMirrored.Filled.ArrowBack,
                          contentDescription = "Back")
                    }
              },
              colors =
                  TopAppBarDefaults.topAppBarColors(
                      containerColor = MaterialTheme.colorScheme.surface))
          HorizontalDivider(
              thickness = Dimens.BorderWidth.thin, color = MaterialTheme.colorScheme.primary)
        }
      }) { paddingValues ->
        if (uiState.isLoading) {
          // Loading state
          Box(
              modifier = Modifier.fillMaxSize().padding(paddingValues),
              contentAlignment = Alignment.Center) {
                CircularProgressIndicator(
                    modifier = Modifier.testTag(SerieDetailsScreenTestTags.LOADING))
              }
        } else if (uiState.serie != null) {
          // Content state
          Column(
              modifier =
                  Modifier.fillMaxSize()
                      .padding(paddingValues)
                      .padding(horizontal = Dimens.Spacing.large),
              verticalArrangement = Arrangement.spacedBy(Dimens.Spacing.medium),
          ) {
            Spacer(modifier = Modifier.height(Dimens.Spacing.medium))

            // Meeting date and time
            Text(
                text = "MEETING: ${uiState.formattedDateTime}",
                style = MaterialTheme.typography.bodyMedium,
                color = MaterialTheme.colorScheme.onSurface,
                modifier = Modifier.fillMaxWidth().testTag(SerieDetailsScreenTestTags.MEETING_INFO),
                textAlign = TextAlign.Center)

            Spacer(modifier = Modifier.height(Dimens.Spacing.medium))

            // Info row: Visibility, Members, Duration
            Row(
                modifier = Modifier.fillMaxWidth(),
                horizontalArrangement = Arrangement.SpaceBetween,
                verticalAlignment = Alignment.CenterVertically) {
                  Text(
                      text = uiState.visibilityDisplay,
                      style = MaterialTheme.typography.bodyMedium,
                      color = MaterialTheme.colorScheme.onSurface,
                      modifier = Modifier.testTag(SerieDetailsScreenTestTags.VISIBILITY))

                  Text(
                      text = "MEMBERS : ${uiState.participantsCount}",
                      style = MaterialTheme.typography.bodyMedium,
                      color = MaterialTheme.colorScheme.onSurface,
                      modifier = Modifier.testTag(SerieDetailsScreenTestTags.MEMBERS_COUNT))

                  Text(
                      text = uiState.formattedDuration,
                      style = MaterialTheme.typography.bodyMedium,
                      color = MaterialTheme.colorScheme.onSurface,
                      modifier = Modifier.testTag(SerieDetailsScreenTestTags.DURATION))
                }

            HorizontalDivider(
                thickness = Dimens.BorderWidth.thin, color = MaterialTheme.colorScheme.primary)

            // Description
            Text(
                text = uiState.serie?.description ?: "",
                style = MaterialTheme.typography.bodyMedium,
                color = MaterialTheme.colorScheme.onSurfaceVariant,
                modifier =
                    Modifier.fillMaxWidth()
                        .heightIn(min = Dimens.Spacing.large)
                        .testTag(SerieDetailsScreenTestTags.DESCRIPTION))

            HorizontalDivider(
                thickness = Dimens.BorderWidth.thin, color = MaterialTheme.colorScheme.primary)

            // Events list in LazyColumn with fixed size
            if (uiState.events.isNotEmpty()) {
              LazyColumn(
                  modifier =
                      Modifier.fillMaxWidth()
                          .weight(1f)
                          .testTag(SerieDetailsScreenTestTags.EVENT_LIST),
                  verticalArrangement = Arrangement.spacedBy(Dimens.Spacing.medium),
              ) {
                items(uiState.events.size) { index ->
                  val event = uiState.events[index]
                  EventCard(
                      event = event,
                      onClick = { onEventCardClick(event.eventId) },
                      testTag = "${SerieDetailsScreenTestTags.EVENT_CARD}_${event.eventId}")
                }
              }
            } else {
              // Empty state - same height as LazyColumn
              Box(
                  modifier =
                      Modifier.fillMaxWidth()
                          .weight(1f) // Same height as LazyColumn
                          .testTag(SerieDetailsScreenTestTags.EVENT_LIST),
                  contentAlignment = Alignment.Center) {
                    Text(
                        text = "No events in this serie yet",
                        style = MaterialTheme.typography.bodyMedium,
                        color = MaterialTheme.colorScheme.onSurfaceVariant,
                        textAlign = TextAlign.Center)
                  }
            }

            HorizontalDivider(
                thickness = Dimens.BorderWidth.thin, color = MaterialTheme.colorScheme.primary)

            // Owner information
            Text(
                text = "CREATED BY ${uiState.serie?.ownerId ?: "Unknown"}",
                style = MaterialTheme.typography.bodyMedium,
                color = MaterialTheme.colorScheme.onSurface,
                modifier =
                    Modifier.fillMaxWidth()
                        .testTag(SerieDetailsScreenTestTags.OWNER_INFO)
                        .padding(vertical = Dimens.Spacing.small),
                textAlign = TextAlign.Center)

            // Add event button (only shown to owner)
            if (uiState.isOwner(currentUserId)) {
              Button(
                  onClick = onAddEventClick,
                  modifier =
                      Modifier.fillMaxWidth()
                          .height(Dimens.Spacing.huge)
                          .testTag(SerieDetailsScreenTestTags.BUTTON_ADD_EVENT),
                  shape = RoundedCornerShape(Dimens.CornerRadius.medium),
                  colors = MaterialTheme.customColors.buttonColors()) {
                    Text(text = "ADD EVENT", style = MaterialTheme.typography.headlineSmall)
                  }
              Button(
                  onClick = { onEditSerieClick(serieId) },
                  modifier =
                      Modifier.fillMaxWidth()
                          .height(Dimens.Spacing.huge)
                          .testTag(SerieDetailsScreenTestTags.EDIT_SERIE_BUTTON),
                  shape = RoundedCornerShape(Dimens.CornerRadius.medium),
                  enabled = uiState.isOwner(currentUserId),
                  colors = MaterialTheme.customColors.buttonColors()) {
                    Text(text = "EDIT SERIE", style = MaterialTheme.typography.headlineSmall)
                  }
            }

            // Join/Quit serie button (shown to non-owners)
            if (!uiState.isOwner(currentUserId)) {
              if (uiState.canJoin(currentUserId) || uiState.isParticipant(currentUserId)) {
                Button(
                    onClick = {
                      coroutineScope.launch {
                        val success =
                            if (uiState.isParticipant(currentUserId)) {
                              serieDetailsViewModel.quitSerie((currentUserId))
                            } else {
                              serieDetailsViewModel.joinSerie(currentUserId)
                            }
                        if (success && !uiState.isParticipant(currentUserId)) {
                          // If user quit successfully, navigate back
                          onQuitSerieSuccess()
                        }
                      }
                    },
                    modifier =
                        Modifier.fillMaxWidth()
                            .height(Dimens.Spacing.huge)
                            .testTag(SerieDetailsScreenTestTags.BUTTON_QUIT_SERIE),
                    shape = RoundedCornerShape(Dimens.CornerRadius.medium),
                    enabled =
                        uiState.isParticipant(currentUserId) || uiState.canJoin(currentUserId),
                    colors = MaterialTheme.customColors.buttonColors()) {
                      Text(
                          text =
                              if (uiState.isParticipant(currentUserId)) "QUIT SERIE"
                              else "JOIN SERIE",
                          style = MaterialTheme.typography.headlineSmall)
                    }
              } else {
                Text(
                    text = "This serie is full",
                    style = MaterialTheme.typography.bodyMedium,
                    color = MaterialTheme.colorScheme.error,
                    modifier =
                        Modifier.fillMaxWidth()
                            .testTag(SerieDetailsScreenTestTags.MESSAGE_FULL_SERIE),
                    textAlign = TextAlign.Center)
<<<<<<< HEAD

                // Add event button (only shown to owner)
                if (uiState.isOwner(currentUserId)) {
                  Button(
                      onClick = onAddEventClick,
                      modifier =
                          Modifier.fillMaxWidth()
                              .height(Dimens.Button.standardHeight)
                              .testTag(SerieDetailsScreenTestTags.BUTTON_ADD_EVENT),
                      shape = RoundedCornerShape(Dimens.CornerRadius.medium),
                      colors = MaterialTheme.customColors.buttonColors()) {
                        Text(text = "ADD EVENT", style = MaterialTheme.typography.headlineSmall)
                      }
                  Button(
                      onClick = { onEditSerieClick(serieId) },
                      modifier =
                          Modifier.fillMaxWidth()
                              .height(Dimens.Button.standardHeight)
                              .testTag(SerieDetailsScreenTestTags.EDIT_SERIE_BUTTON),
                      shape = RoundedCornerShape(Dimens.CornerRadius.medium),
                      enabled = uiState.isOwner(currentUserId),
                      colors = MaterialTheme.customColors.buttonColors()) {
                        Text(text = "EDIT SERIE", style = MaterialTheme.typography.headlineSmall)
                      }
                }

                // Join/Quit serie button (shown to non-owners)
                if (!uiState.isOwner(currentUserId)) {
                  if (uiState.canJoin(currentUserId) || uiState.isParticipant(currentUserId)) {
                    Button(
                        onClick = {
                          coroutineScope.launch {
                            val success =
                                if (uiState.isParticipant(currentUserId)) {
                                  serieDetailsViewModel.quitSerie((currentUserId))
                                } else {
                                  serieDetailsViewModel.joinSerie(currentUserId)
                                }
                            if (success && !uiState.isParticipant(currentUserId)) {
                              // If user quit successfully, navigate back
                              onQuitSerieSuccess()
                            }
                          }
                        },
                        modifier =
                            Modifier.fillMaxWidth()
                                .height(Dimens.Button.standardHeight)
                                .testTag(SerieDetailsScreenTestTags.BUTTON_QUIT_SERIE),
                        shape = RoundedCornerShape(Dimens.CornerRadius.medium),
                        enabled =
                            uiState.isParticipant(currentUserId) || uiState.canJoin(currentUserId),
                        colors = MaterialTheme.customColors.buttonColors()) {
                          Text(
                              text =
                                  if (uiState.isParticipant(currentUserId)) "QUIT SERIE"
                                  else "JOIN SERIE",
                              style = MaterialTheme.typography.headlineSmall)
                        }
                  } else {
                    Text(
                        modifier =
                            Modifier.fillMaxWidth()
                                .padding(bottom = Dimens.Spacing.huge)
                                .testTag(SerieDetailsScreenTestTags.MESSAGE_FULL_SERIE),
                        text = "Sorry the serie:\n ${uiState.getTitle()} \n is full",
                        style = MaterialTheme.typography.bodyLarge,
                        textAlign = TextAlign.Center,
                        color = MaterialTheme.colorScheme.error,
                        fontWeight = FontWeight.Bold)
                  }
                }
=======
>>>>>>> 580c08b6
              }
            }
          }
        }
      }
}<|MERGE_RESOLUTION|>--- conflicted
+++ resolved
@@ -213,146 +213,6 @@
             HorizontalDivider(
                 thickness = Dimens.BorderWidth.thin, color = MaterialTheme.colorScheme.primary)
 
-            // Events list in LazyColumn with fixed size
-            if (uiState.events.isNotEmpty()) {
-              LazyColumn(
-                  modifier =
-                      Modifier.fillMaxWidth()
-                          .weight(1f)
-                          .testTag(SerieDetailsScreenTestTags.EVENT_LIST),
-                  verticalArrangement = Arrangement.spacedBy(Dimens.Spacing.medium),
-              ) {
-                items(uiState.events.size) { index ->
-                  val event = uiState.events[index]
-                  EventCard(
-                      event = event,
-                      onClick = { onEventCardClick(event.eventId) },
-                      testTag = "${SerieDetailsScreenTestTags.EVENT_CARD}_${event.eventId}")
-                }
-              }
-            } else {
-              // Empty state - same height as LazyColumn
-              Box(
-                  modifier =
-                      Modifier.fillMaxWidth()
-                          .weight(1f) // Same height as LazyColumn
-                          .testTag(SerieDetailsScreenTestTags.EVENT_LIST),
-                  contentAlignment = Alignment.Center) {
-                    Text(
-                        text = "No events in this serie yet",
-                        style = MaterialTheme.typography.bodyMedium,
-                        color = MaterialTheme.colorScheme.onSurfaceVariant,
-                        textAlign = TextAlign.Center)
-                  }
-            }
-
-            HorizontalDivider(
-                thickness = Dimens.BorderWidth.thin, color = MaterialTheme.colorScheme.primary)
-
-            // Owner information
-            Text(
-                text = "CREATED BY ${uiState.serie?.ownerId ?: "Unknown"}",
-                style = MaterialTheme.typography.bodyMedium,
-                color = MaterialTheme.colorScheme.onSurface,
-                modifier =
-                    Modifier.fillMaxWidth()
-                        .testTag(SerieDetailsScreenTestTags.OWNER_INFO)
-                        .padding(vertical = Dimens.Spacing.small),
-                textAlign = TextAlign.Center)
-
-            // Add event button (only shown to owner)
-            if (uiState.isOwner(currentUserId)) {
-              Button(
-                  onClick = onAddEventClick,
-                  modifier =
-                      Modifier.fillMaxWidth()
-                          .height(Dimens.Spacing.huge)
-                          .testTag(SerieDetailsScreenTestTags.BUTTON_ADD_EVENT),
-                  shape = RoundedCornerShape(Dimens.CornerRadius.medium),
-                  colors = MaterialTheme.customColors.buttonColors()) {
-                    Text(text = "ADD EVENT", style = MaterialTheme.typography.headlineSmall)
-                  }
-              Button(
-                  onClick = { onEditSerieClick(serieId) },
-                  modifier =
-                      Modifier.fillMaxWidth()
-                          .height(Dimens.Spacing.huge)
-                          .testTag(SerieDetailsScreenTestTags.EDIT_SERIE_BUTTON),
-                  shape = RoundedCornerShape(Dimens.CornerRadius.medium),
-                  enabled = uiState.isOwner(currentUserId),
-                  colors = MaterialTheme.customColors.buttonColors()) {
-                    Text(text = "EDIT SERIE", style = MaterialTheme.typography.headlineSmall)
-                  }
-            }
-
-            // Join/Quit serie button (shown to non-owners)
-            if (!uiState.isOwner(currentUserId)) {
-              if (uiState.canJoin(currentUserId) || uiState.isParticipant(currentUserId)) {
-                Button(
-                    onClick = {
-                      coroutineScope.launch {
-                        val success =
-                            if (uiState.isParticipant(currentUserId)) {
-                              serieDetailsViewModel.quitSerie((currentUserId))
-                            } else {
-                              serieDetailsViewModel.joinSerie(currentUserId)
-                            }
-                        if (success && !uiState.isParticipant(currentUserId)) {
-                          // If user quit successfully, navigate back
-                          onQuitSerieSuccess()
-                        }
-                      }
-                    },
-                    modifier =
-                        Modifier.fillMaxWidth()
-                            .height(Dimens.Spacing.huge)
-                            .testTag(SerieDetailsScreenTestTags.BUTTON_QUIT_SERIE),
-                    shape = RoundedCornerShape(Dimens.CornerRadius.medium),
-                    enabled =
-                        uiState.isParticipant(currentUserId) || uiState.canJoin(currentUserId),
-                    colors = MaterialTheme.customColors.buttonColors()) {
-                      Text(
-                          text =
-                              if (uiState.isParticipant(currentUserId)) "QUIT SERIE"
-                              else "JOIN SERIE",
-                          style = MaterialTheme.typography.headlineSmall)
-                    }
-              } else {
-                Text(
-                    text = "This serie is full",
-                    style = MaterialTheme.typography.bodyMedium,
-                    color = MaterialTheme.colorScheme.error,
-                    modifier =
-                        Modifier.fillMaxWidth()
-                            .testTag(SerieDetailsScreenTestTags.MESSAGE_FULL_SERIE),
-                    textAlign = TextAlign.Center)
-<<<<<<< HEAD
-
-                // Add event button (only shown to owner)
-                if (uiState.isOwner(currentUserId)) {
-                  Button(
-                      onClick = onAddEventClick,
-                      modifier =
-                          Modifier.fillMaxWidth()
-                              .height(Dimens.Button.standardHeight)
-                              .testTag(SerieDetailsScreenTestTags.BUTTON_ADD_EVENT),
-                      shape = RoundedCornerShape(Dimens.CornerRadius.medium),
-                      colors = MaterialTheme.customColors.buttonColors()) {
-                        Text(text = "ADD EVENT", style = MaterialTheme.typography.headlineSmall)
-                      }
-                  Button(
-                      onClick = { onEditSerieClick(serieId) },
-                      modifier =
-                          Modifier.fillMaxWidth()
-                              .height(Dimens.Button.standardHeight)
-                              .testTag(SerieDetailsScreenTestTags.EDIT_SERIE_BUTTON),
-                      shape = RoundedCornerShape(Dimens.CornerRadius.medium),
-                      enabled = uiState.isOwner(currentUserId),
-                      colors = MaterialTheme.customColors.buttonColors()) {
-                        Text(text = "EDIT SERIE", style = MaterialTheme.typography.headlineSmall)
-                      }
-                }
-
                 // Join/Quit serie button (shown to non-owners)
                 if (!uiState.isOwner(currentUserId)) {
                   if (uiState.canJoin(currentUserId) || uiState.isParticipant(currentUserId)) {
@@ -398,8 +258,103 @@
                         fontWeight = FontWeight.Bold)
                   }
                 }
-=======
->>>>>>> 580c08b6
+              }
+            } else {
+              // Empty state - same height as LazyColumn
+              Box(
+                  modifier =
+                      Modifier.fillMaxWidth()
+                          .weight(1f) // Same height as LazyColumn
+                          .testTag(SerieDetailsScreenTestTags.EVENT_LIST),
+                  contentAlignment = Alignment.Center) {
+                    Text(
+                        text = "No events in this serie yet",
+                        style = MaterialTheme.typography.bodyMedium,
+                        color = MaterialTheme.colorScheme.onSurfaceVariant,
+                        textAlign = TextAlign.Center)
+                  }
+            }
+
+            HorizontalDivider(
+                thickness = Dimens.BorderWidth.thin, color = MaterialTheme.colorScheme.primary)
+
+            // Owner information
+            Text(
+                text = "CREATED BY ${uiState.serie?.ownerId ?: "Unknown"}",
+                style = MaterialTheme.typography.bodyMedium,
+                color = MaterialTheme.colorScheme.onSurface,
+                modifier =
+                    Modifier.fillMaxWidth()
+                        .testTag(SerieDetailsScreenTestTags.OWNER_INFO)
+                        .padding(vertical = Dimens.Spacing.small),
+                textAlign = TextAlign.Center)
+
+            // Add event button (only shown to owner)
+            if (uiState.isOwner(currentUserId)) {
+              Button(
+                  onClick = onAddEventClick,
+                  modifier =
+                      Modifier.fillMaxWidth()
+                          .height(Dimens.Spacing.huge)
+                          .testTag(SerieDetailsScreenTestTags.BUTTON_ADD_EVENT),
+                  shape = RoundedCornerShape(Dimens.CornerRadius.medium),
+                  colors = MaterialTheme.customColors.buttonColors()) {
+                    Text(text = "ADD EVENT", style = MaterialTheme.typography.headlineSmall)
+                  }
+              Button(
+                  onClick = { onEditSerieClick(serieId) },
+                  modifier =
+                      Modifier.fillMaxWidth()
+                          .height(Dimens.Spacing.huge)
+                          .testTag(SerieDetailsScreenTestTags.EDIT_SERIE_BUTTON),
+                  shape = RoundedCornerShape(Dimens.CornerRadius.medium),
+                  enabled = uiState.isOwner(currentUserId),
+                  colors = MaterialTheme.customColors.buttonColors()) {
+                    Text(text = "EDIT SERIE", style = MaterialTheme.typography.headlineSmall)
+                  }
+            }
+
+            // Join/Quit serie button (shown to non-owners)
+            if (!uiState.isOwner(currentUserId)) {
+              if (uiState.canJoin(currentUserId) || uiState.isParticipant(currentUserId)) {
+                Button(
+                    onClick = {
+                      coroutineScope.launch {
+                        val success =
+                            if (uiState.isParticipant(currentUserId)) {
+                              serieDetailsViewModel.quitSerie((currentUserId))
+                            } else {
+                              serieDetailsViewModel.joinSerie(currentUserId)
+                            }
+                        if (success && !uiState.isParticipant(currentUserId)) {
+                          // If user quit successfully, navigate back
+                          onQuitSerieSuccess()
+                        }
+                      }
+                    },
+                    modifier =
+                        Modifier.fillMaxWidth()
+                            .height(Dimens.Spacing.huge)
+                            .testTag(SerieDetailsScreenTestTags.BUTTON_QUIT_SERIE),
+                    shape = RoundedCornerShape(Dimens.CornerRadius.medium),
+                    enabled =
+                        uiState.isParticipant(currentUserId) || uiState.canJoin(currentUserId),
+                    colors = MaterialTheme.customColors.buttonColors()) {
+                      Text(
+                          text =
+                              if (uiState.isParticipant(currentUserId)) "QUIT SERIE"
+                              else "JOIN SERIE",
+                          style = MaterialTheme.typography.headlineSmall)
+                    }
+              } else {
+                Text(
+                    text = "This serie is full",
+                    style = MaterialTheme.typography.bodyMedium,
+                    color = MaterialTheme.colorScheme.error,
+                    modifier =
+                        Modifier.fillMaxWidth()
+                            .testTag(SerieDetailsScreenTestTags.MESSAGE_FULL_SERIE),
+                    textAlign = TextAlign.Center)
               }
             }
           }
