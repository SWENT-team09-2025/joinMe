--- conflicted
+++ resolved
@@ -124,13 +124,11 @@
     }
   }
 
-<<<<<<< HEAD
   var ownerDisplayName by remember { mutableStateOf("...") }
   LaunchedEffect(uiState.serie?.ownerId) {
     uiState.serie?.ownerId?.let { id ->
       ownerDisplayName = serieDetailsViewModel.getOwnerDisplayName(id)
     }
-=======
   // Delete confirmation dialog
   if (showDeleteDialog) {
     AlertDialog(
@@ -152,7 +150,6 @@
               }
         },
         dismissButton = { TextButton(onClick = { showDeleteDialog = false }) { Text("Cancel") } })
->>>>>>> 25cb15ec
   }
 
   Scaffold(
