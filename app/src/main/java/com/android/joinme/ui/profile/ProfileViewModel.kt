--- conflicted
+++ resolved
@@ -161,7 +161,6 @@
 
   /** Handles timeout during profile loading. */
   private fun handleLoadTimeout(e: TimeoutCancellationException) {
-    Log.e(TAG, "Timeout loading profile", e)
     _profile.value = null
     _error.value = "Connection timeout. Please check your internet connection and try again."
   }
@@ -208,19 +207,16 @@
           _pendingPhotoUri.value != null && context != null -> {
             try {
               _isUploadingPhoto.value = true
-              Log.d(TAG, "Starting photo upload for user ${profile.uid}")
 
               val downloadUrl =
                   withTimeout(30000L) {
                     repository.uploadProfilePhoto(context, profile.uid, _pendingPhotoUri.value!!)
                   }
 
-              Log.d(TAG, "Photo uploaded successfully: $downloadUrl")
               updatedProfile = profile.copy(photoUrl = downloadUrl)
               _isUploadingPhoto.value = false
             } catch (e: Exception) {
               photoError = "Profile updated but photo upload failed: ${e.message}"
-              Log.e(TAG, "Error uploading photo", e)
               _isUploadingPhoto.value = false
             }
           }
@@ -228,16 +224,13 @@
           _pendingPhotoDelete.value -> {
             try {
               _isUploadingPhoto.value = true
-              Log.d(TAG, "Deleting photo for user ${profile.uid}")
 
               withTimeout(10000L) { repository.deleteProfilePhoto(profile.uid) }
 
-              Log.d(TAG, "Photo deleted successfully")
               updatedProfile = profile.copy(photoUrl = null)
               _isUploadingPhoto.value = false
             } catch (e: Exception) {
               photoError = "Profile updated but photo deletion failed: ${e.message}"
-              Log.e(TAG, "Error deleting photo", e)
               _isUploadingPhoto.value = false
             }
           }
@@ -250,12 +243,10 @@
 
         onSuccess()
       } catch (e: TimeoutCancellationException) {
-        Log.e(TAG, "Timeout updating profile", e)
         val errorMsg = ERROR_CONNECTION_TIMEOUT
         _error.value = errorMsg
         onError(errorMsg)
       } catch (e: Exception) {
-        Log.e(TAG, "Error creating/updating profile", e)
         val errorMsg = ERROR_SAVE_PROFILE_FAILED.format(e.message)
         _error.value = errorMsg
         onError(errorMsg)
@@ -274,58 +265,10 @@
    *
    * @param uri The URI of the selected photo
    */
-<<<<<<< HEAD
   fun setPendingPhoto(uri: Uri) {
     _pendingPhotoUri.value = uri
     _pendingPhotoDelete.value = false
     _photoUploadError.value = null
-=======
-  fun uploadProfilePhoto(
-      context: Context,
-      imageUri: Uri,
-      onSuccess: () -> Unit = {},
-      onError: (String) -> Unit = {}
-  ) {
-    val currentProfile = _profile.value
-    if (currentProfile == null) {
-      val errorMsg = "No profile loaded"
-      _photoUploadError.value = errorMsg
-      onError(errorMsg)
-      return
-    }
-
-    viewModelScope.launch {
-      try {
-        _isUploadingPhoto.value = true
-        _photoUploadError.value = null
-
-        // Upload photo and get download URL
-        // The repository handles image processing, upload, and Firestore update
-        val downloadUrl =
-            withTimeout(30000L) { // 30 second timeout for upload
-              repository.uploadProfilePhoto(context, currentProfile.uid, imageUri)
-            }
-
-        // Update local profile state with new photo URL
-        val updatedProfile = currentProfile.copy(photoUrl = downloadUrl)
-        _profile.value = updatedProfile
-
-        onSuccess()
-      } catch (e: TimeoutCancellationException) {
-        val errorMsg = "Upload timeout. Please check your connection and try again."
-        Log.e(TAG, "Timeout uploading photo", e)
-        _photoUploadError.value = errorMsg
-        onError(errorMsg)
-      } catch (e: Exception) {
-        val errorMsg = "Failed to upload photo: ${e.message}"
-        Log.e(TAG, "Error uploading photo", e)
-        _photoUploadError.value = errorMsg
-        onError(errorMsg)
-      } finally {
-        _isUploadingPhoto.value = false
-      }
-    }
->>>>>>> e5c3cf1a
   }
 
   /**
@@ -336,33 +279,11 @@
    * createOrUpdateProfile() is called. This allows users to cancel the deletion by navigating back
    * without saving.
    */
-<<<<<<< HEAD
   fun markPhotoForDeletion() {
     _pendingPhotoDelete.value = true
     _pendingPhotoUri.value = null
     _photoUploadError.value = null
   }
-=======
-  fun deleteProfilePhoto(onSuccess: () -> Unit = {}, onError: (String) -> Unit = {}) {
-    val currentProfile = _profile.value
-    if (currentProfile == null) {
-      val errorMsg = "No profile loaded"
-      _photoUploadError.value = errorMsg
-      onError(errorMsg)
-      return
-    }
-
-    viewModelScope.launch {
-      try {
-        _isUploadingPhoto.value = true
-        _photoUploadError.value = null
-
-        withTimeout(10000L) { repository.deleteProfilePhoto(currentProfile.uid) }
-
-        // Update local profile state to remove photo URL
-        val updatedProfile = currentProfile.copy(photoUrl = null)
-        _profile.value = updatedProfile
->>>>>>> e5c3cf1a
 
   /**
    * Clears any pending photo changes (upload or delete).
