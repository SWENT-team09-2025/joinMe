--- conflicted
+++ resolved
@@ -68,7 +68,6 @@
 
   private val _photoUploadError = MutableStateFlow<String?>(null)
   val photoUploadError: StateFlow<String?> = _photoUploadError.asStateFlow()
-<<<<<<< HEAD
 
   // Pending photo changes (deferred until save)
   private val _pendingPhotoUri = MutableStateFlow<Uri?>(null)
@@ -77,8 +76,6 @@
   private val _pendingPhotoDelete = MutableStateFlow(false)
   val pendingPhotoDelete: StateFlow<Boolean> = _pendingPhotoDelete.asStateFlow()
 
-=======
->>>>>>> b7c769b1
   /**
    * Loads a user profile by UID, with automatic profile creation if it doesn't exist.
    *
