--- conflicted
+++ resolved
@@ -1,6 +1,5 @@
 package com.android.joinme.repository
 
-import com.android.joinme.model.event.EventType
 import com.android.joinme.model.group.Group
 import com.android.joinme.model.group.GroupRepositoryLocal
 import kotlinx.coroutines.runBlocking
@@ -132,175 +131,6 @@
   }
 
   @Test
-<<<<<<< HEAD
-  fun leaveGroup_maintainsOrderOfRemainingGroups() = runTest {
-    val testGroups =
-        listOf(
-            Group(id = "1", name = "First", ownerId = "owner1"),
-            Group(id = "2", name = "Second", ownerId = "owner2"),
-            Group(id = "3", name = "Third", ownerId = "owner3"),
-            Group(id = "4", name = "Fourth", ownerId = "owner4"))
-    addGroupsViaReflection(testGroups)
-
-    repository.leaveGroup("2")
-
-    val groups = repository.userGroups()
-    assertEquals(3, groups.size)
-    assertEquals("First", groups[0].name)
-    assertEquals("Third", groups[1].name)
-    assertEquals("Fourth", groups[2].name)
-  }
-
-  // =======================================
-  // Create Group Tests
-  // =======================================
-
-  @Test
-  fun createGroup_successfullyCreatesAndReturnsGroupId() = runTest {
-    val groupId =
-        repository.createGroup(
-            name = "Test Group", category = EventType.SOCIAL, description = "Test description")
-
-    assertNotNull(groupId)
-    assertTrue(groupId.isNotEmpty())
-  }
-
-  @Test
-  fun createGroup_addsGroupToRepository() = runTest {
-    val groupId =
-        repository.createGroup(
-            name = "New Group", category = EventType.ACTIVITY, description = "Description")
-
-    val groups = repository.userGroups()
-    assertEquals(1, groups.size)
-    assertEquals(groupId, groups[0].id)
-  }
-
-  @Test
-  fun createGroup_storesCorrectGroupData() = runTest {
-    val groupId =
-        repository.createGroup(
-            name = "Sports Team", category = EventType.SPORTS, description = "Weekly games")
-
-    val group = repository.getGroup(groupId)
-
-    assertNotNull(group)
-    assertEquals("Sports Team", group?.name)
-    assertEquals(EventType.SPORTS, group?.category)
-    assertEquals("Weekly games", group?.description)
-    assertNotNull(group?.ownerId)
-    assertTrue(group?.memberIds?.isNotEmpty() == true)
-  }
-
-  @Test
-  fun createGroup_withEmptyDescription_createsSuccessfully() = runTest {
-    val groupId =
-        repository.createGroup(
-            name = "Minimal Group", category = EventType.ACTIVITY, description = "")
-
-    val group = repository.getGroup(groupId)
-
-    assertNotNull(group)
-    assertEquals("", group?.description)
-  }
-
-  @Test
-  fun createGroup_withAllCategories_storesCorrectly() = runTest {
-    val socialId =
-        repository.createGroup(
-            name = "Social Group", category = EventType.SOCIAL, description = "Social activities")
-
-    val activityId =
-        repository.createGroup(
-            name = "Activity Group", category = EventType.ACTIVITY, description = "Fun activities")
-
-    val sportsId =
-        repository.createGroup(
-            name = "Sports Group", category = EventType.SPORTS, description = "Sports events")
-
-    val socialGroup = repository.getGroup(socialId)
-    val activityGroup = repository.getGroup(activityId)
-    val sportsGroup = repository.getGroup(sportsId)
-
-    assertEquals(EventType.SOCIAL, socialGroup?.category)
-    assertEquals(EventType.ACTIVITY, activityGroup?.category)
-    assertEquals(EventType.SPORTS, sportsGroup?.category)
-  }
-
-  @Test
-  fun createGroup_multipleGroups_allStoredCorrectly() = runTest {
-    repository.createGroup("Group 1", EventType.SOCIAL, "Desc 1")
-    repository.createGroup("Group 2", EventType.ACTIVITY, "Desc 2")
-    repository.createGroup("Group 3", EventType.SPORTS, "Desc 3")
-
-    val groups = repository.userGroups()
-
-    assertEquals(3, groups.size)
-    assertEquals("Group 1", groups[0].name)
-    assertEquals("Group 2", groups[1].name)
-    assertEquals("Group 3", groups[2].name)
-  }
-
-  @Test
-  fun createGroup_generatesUniqueIds() = runTest {
-    val id1 = repository.createGroup("Group 1", EventType.SOCIAL, "Desc")
-    val id2 = repository.createGroup("Group 2", EventType.ACTIVITY, "Desc")
-    val id3 = repository.createGroup("Group 3", EventType.SPORTS, "Desc")
-
-    assertNotEquals(id1, id2)
-    assertNotEquals(id2, id3)
-    assertNotEquals(id1, id3)
-  }
-
-  @Test
-  fun createGroup_afterCreating_canBeRetrievedByGetGroup() = runTest {
-    val groupId =
-        repository.createGroup(
-            name = "Retrievable Group",
-            category = EventType.ACTIVITY,
-            description = "Can be retrieved")
-
-    val retrievedGroup = repository.getGroup(groupId)
-
-    assertNotNull(retrievedGroup)
-    assertEquals(groupId, retrievedGroup?.id)
-    assertEquals("Retrievable Group", retrievedGroup?.name)
-  }
-
-  @Test
-  fun createGroup_afterCreating_appearsInUserGroups() = runTest {
-    repository.createGroup("Group A", EventType.SOCIAL, "A")
-    repository.createGroup("Group B", EventType.ACTIVITY, "B")
-
-    val groups = repository.userGroups()
-
-    assertEquals(2, groups.size)
-    assertTrue(groups.any { it.name == "Group A" })
-    assertTrue(groups.any { it.name == "Group B" })
-  }
-
-  @Test
-  fun createGroup_createdGroupCanBeLeft() = runTest {
-    val groupId =
-        repository.createGroup(
-            name = "Leavable Group", category = EventType.SPORTS, description = "Can be left")
-
-    repository.leaveGroup(groupId)
-
-    val groups = repository.userGroups()
-    assertTrue(groups.isEmpty())
-  }
-
-  /**
-   * Helper method to add groups to the repository using reflection. This is necessary because the
-   * repository doesn't have a public method to add groups directly.
-   */
-  private fun addGroupsViaReflection(groups: List<Group>) {
-    val field = GroupRepositoryLocal::class.java.getDeclaredField("groups")
-    field.isAccessible = true
-    @Suppress("UNCHECKED_CAST") val groupsList = field.get(repository) as MutableList<Group>
-    groupsList.addAll(groups)
-=======
   fun getGroup_preservesAllProperties() {
     runBlocking {
       repo.addGroup(sampleGroup)
@@ -312,6 +142,5 @@
       Assert.assertEquals(sampleGroup.memberIds, retrieved.memberIds)
       Assert.assertEquals(sampleGroup.eventIds, retrieved.eventIds)
     }
->>>>>>> 5b9453d3
   }
 }