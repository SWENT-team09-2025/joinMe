--- conflicted
+++ resolved
@@ -191,21 +191,14 @@
   @Test
   fun activityGroupScreen_eventCardClick_triggersCallback() {
     val event = createTestEvent("event1", "Clickable Event", EventType.SPORTS)
-    var selectedEvent: Event? = null
+    var selectedEventId: String? = null
 
     runBlocking {
       eventRepo.addEvent(event)
       groupRepo.addGroup(Group(id = "1", name = "Test Group", eventIds = listOf("event1")))
     }
 
-<<<<<<< HEAD
-    val viewModel =
-        ActivityGroupViewModel(
-            groupRepository = groupRepo, eventsRepository = eventRepo, seriesRepository = serieRepo)
-    var selectedEventId: String? = null
-=======
-    val viewModel = createViewModel()
->>>>>>> a813dd93
+    val viewModel = createViewModel()
 
     composeTestRule.setContent {
       ActivityGroupScreen(
@@ -218,33 +211,21 @@
 
     composeTestRule.onNodeWithText("Clickable Event").performClick()
 
-<<<<<<< HEAD
-    assert(selectedEventId != null)
-    assert(selectedEventId == "event1")
-=======
-    assertTrue(selectedEvent != null)
-    assertTrue(selectedEvent?.eventId == "event1")
->>>>>>> a813dd93
+    assertTrue(selectedEventId != null)
+    assertTrue(selectedEventId == "event1")
   }
 
   @Test
   fun activityGroupScreen_serieCardClick_triggersCallback() {
     val serie = createTestSerie("serie1", "Clickable Serie")
-    var selectedSerie: Serie? = null
+    var selectedSerieId: String? = null
 
     runBlocking {
       serieRepo.addSerie(serie)
       groupRepo.addGroup(Group(id = "1", name = "Test Group", serieIds = listOf("serie1")))
     }
 
-<<<<<<< HEAD
-    val viewModel =
-        ActivityGroupViewModel(
-            groupRepository = groupRepo, eventsRepository = eventRepo, seriesRepository = serieRepo)
-    var selectedSerieId: String? = null
-=======
-    val viewModel = createViewModel()
->>>>>>> a813dd93
+    val viewModel = createViewModel()
 
     composeTestRule.setContent {
       ActivityGroupScreen(
@@ -257,13 +238,8 @@
 
     composeTestRule.onNodeWithText("Clickable Serie").performClick()
 
-<<<<<<< HEAD
-    assert(selectedSerieId != null)
-    assert(selectedSerieId == "serie1")
-=======
-    assertTrue(selectedSerie != null)
-    assertTrue(selectedSerie?.serieId == "serie1")
->>>>>>> a813dd93
+    assertTrue(selectedSerieId != null)
+    assertTrue(selectedSerieId == "serie1")
   }
 
   @Test
