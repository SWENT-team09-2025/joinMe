package com.android.joinme.ui.overview

import androidx.compose.ui.test.*
import androidx.compose.ui.test.junit4.createComposeRule
import com.android.joinme.model.event.Event
import com.android.joinme.model.event.EventType
import com.android.joinme.model.event.EventVisibility
import com.android.joinme.model.map.Location
import com.android.joinme.model.serie.Serie
import com.android.joinme.model.utils.Visibility
import com.google.firebase.Timestamp
import java.util.*
import kotlinx.coroutines.flow.MutableStateFlow
import org.junit.Before
import org.junit.Rule
import org.junit.Test
import org.junit.runner.RunWith
import org.mockito.Mockito.*
import org.mockito.kotlin.whenever
import org.robolectric.RobolectricTestRunner

@RunWith(RobolectricTestRunner::class)
class SerieDetailsScreenTest {

  @get:Rule val composeTestRule = createComposeRule()

  private lateinit var mockViewModel: SerieDetailsViewModel
  private lateinit var uiStateFlow: MutableStateFlow<SerieDetailsUIState>

  private val testSerieId = "test-serie-1"
  private val testUserId = "user123"
  private val testOwnerId = "owner456"

  @Before
  fun setup() {
    uiStateFlow = MutableStateFlow(SerieDetailsUIState())
    mockViewModel = mock(SerieDetailsViewModel::class.java)
    whenever(mockViewModel.uiState).thenReturn(uiStateFlow)
  }

  private fun createTestSerie(
      serieId: String = testSerieId,
      ownerId: String = testOwnerId,
      participants: List<String> = listOf(ownerId, "user1"),
      maxParticipants: Int = 10
  ): Serie {
    val calendar = Calendar.getInstance()
    calendar.add(Calendar.DAY_OF_YEAR, 7)
    calendar.set(Calendar.HOUR_OF_DAY, 14)
    calendar.set(Calendar.MINUTE, 30)

    return Serie(
        serieId = serieId,
        title = "Weekly Basketball",
        description = "Weekly basketball sessions",
        ownerId = ownerId,
        date = Timestamp(calendar.time),
        visibility = Visibility.PUBLIC,
        eventIds = listOf("event1", "event2"),
        participants = participants,
        maxParticipants = maxParticipants)
  }

  private fun createTestEvent(eventId: String): Event {
    val calendar = Calendar.getInstance()
    calendar.add(Calendar.DAY_OF_YEAR, 7)

    return Event(
        eventId = eventId,
        type = EventType.SPORTS,
        title = "Basketball Game",
        description = "Friendly match",
        location = Location(46.5197, 6.6323, "EPFL"),
        date = Timestamp(calendar.time),
        duration = 60,
        participants = listOf(testOwnerId),
        maxParticipants = 10,
        visibility = EventVisibility.PUBLIC,
        ownerId = testOwnerId)
  }

  @Test
  fun serieDetailsScreen_displaysSerieDetails() {
    val serie = createTestSerie()
    val events = listOf(createTestEvent("event1"), createTestEvent("event2"))

    uiStateFlow.value =
        SerieDetailsUIState(serie = serie, events = events, isLoading = false, errorMsg = null)

    composeTestRule.setContent {
      SerieDetailsScreen(
          serieId = testSerieId, serieDetailsViewModel = mockViewModel, currentUserId = testUserId)
    }

    composeTestRule
        .onNodeWithTag(SerieDetailsScreenTestTags.SERIE_TITLE)
        .assertTextEquals("Weekly Basketball")
    composeTestRule
        .onNodeWithTag(SerieDetailsScreenTestTags.DESCRIPTION)
        .assertTextEquals("Weekly basketball sessions")
    composeTestRule.onNodeWithTag(SerieDetailsScreenTestTags.VISIBILITY).assertTextEquals("PUBLIC")
  }

  @Test
<<<<<<< HEAD
  fun serieDetailsScreen_displaysOwnerName() {
    val serie = createTestSerie()
    uiStateFlow.value = SerieDetailsUIState(serie = serie, isLoading = false)
=======
  fun addEventButtonEnabledWhenLessThan30Events() {
    setup()
    val eventIds = (1..29).map { "event$it" }
    val serie = createTestSerie(ownerId = "owner123", eventIds = eventIds)
    fakeSeriesRepo.setSerie(serie)

    eventIds.forEach { eventId -> fakeEventsRepo.setEvent(createTestEvent(eventId = eventId)) }

    val viewModel = createViewModel()

    composeTestRule.setContent {
      SerieDetailsScreen(
          serieId = serie.serieId, serieDetailsViewModel = viewModel, currentUserId = "owner123")
    }

    composeTestRule.waitUntil(timeoutMillis = 3000) {
      composeTestRule
          .onAllNodesWithTag(SerieDetailsScreenTestTags.BUTTON_ADD_EVENT)
          .fetchSemanticsNodes()
          .isNotEmpty()
    }

    // Verify button is enabled when there are 29 events
    composeTestRule.onNodeWithTag(SerieDetailsScreenTestTags.BUTTON_ADD_EVENT).assertIsEnabled()
  }

  @Test
  fun addEventButtonDisabledWhenExactly30Events() {
    setup()
    val eventIds = (1..30).map { "event$it" }
    val serie = createTestSerie(ownerId = "owner123", eventIds = eventIds)
    fakeSeriesRepo.setSerie(serie)

    eventIds.forEach { eventId -> fakeEventsRepo.setEvent(createTestEvent(eventId = eventId)) }

    val viewModel = createViewModel()

    composeTestRule.setContent {
      SerieDetailsScreen(
          serieId = serie.serieId, serieDetailsViewModel = viewModel, currentUserId = "owner123")
    }

    composeTestRule.waitUntil(timeoutMillis = 3000) {
      composeTestRule
          .onAllNodesWithTag(SerieDetailsScreenTestTags.BUTTON_ADD_EVENT)
          .fetchSemanticsNodes()
          .isNotEmpty()
    }

    // Verify button is disabled when there are 30 events
    composeTestRule.onNodeWithTag(SerieDetailsScreenTestTags.BUTTON_ADD_EVENT).assertIsNotEnabled()
  }

  @Test
  fun addEventButtonDisabledWhenMoreThan30Events() {
    setup()
    val eventIds = (1..35).map { "event$it" }
    val serie = createTestSerie(ownerId = "owner123", eventIds = eventIds)
    fakeSeriesRepo.setSerie(serie)

    eventIds.forEach { eventId -> fakeEventsRepo.setEvent(createTestEvent(eventId = eventId)) }

    val viewModel = createViewModel()

    composeTestRule.setContent {
      SerieDetailsScreen(
          serieId = serie.serieId, serieDetailsViewModel = viewModel, currentUserId = "owner123")
    }

    composeTestRule.waitUntil(timeoutMillis = 3000) {
      composeTestRule
          .onAllNodesWithTag(SerieDetailsScreenTestTags.BUTTON_ADD_EVENT)
          .fetchSemanticsNodes()
          .isNotEmpty()
    }

    // Verify button is disabled when there are more than 30 events
    composeTestRule.onNodeWithTag(SerieDetailsScreenTestTags.BUTTON_ADD_EVENT).assertIsNotEnabled()
  }

  @Test
  fun ownerViewShowsDeleteButton() {
    setup()
    val serie = createTestSerie(ownerId = "owner123")
    fakeSeriesRepo.setSerie(serie)

    val viewModel = createViewModel()

    composeTestRule.setContent {
      SerieDetailsScreen(
          serieId = serie.serieId, serieDetailsViewModel = viewModel, currentUserId = "owner123")
    }

    composeTestRule.waitUntil(timeoutMillis = 3000) {
      composeTestRule
          .onAllNodesWithTag(SerieDetailsScreenTestTags.DELETE_SERIE_BUTTON)
          .fetchSemanticsNodes()
          .isNotEmpty()
    }

    // Verify delete button is shown
    composeTestRule
        .onNodeWithTag(SerieDetailsScreenTestTags.DELETE_SERIE_BUTTON)
        .assertIsDisplayed()
    composeTestRule
        .onNodeWithTag(SerieDetailsScreenTestTags.DELETE_SERIE_BUTTON)
        .assertTextContains("DELETE SERIE")
  }

  @Test
  fun nonOwnerDoesNotSeeDeleteButton() {
    setup()
    val serie =
        createTestSerie(ownerId = "owner123", participants = listOf("user1", "user2", "owner123"))
    fakeSeriesRepo.setSerie(serie)

    val viewModel = createViewModel()

    composeTestRule.setContent {
      SerieDetailsScreen(
          serieId = serie.serieId, serieDetailsViewModel = viewModel, currentUserId = "user1")
    }

    composeTestRule.waitUntil(timeoutMillis = 3000) {
      composeTestRule
          .onAllNodesWithTag(SerieDetailsScreenTestTags.BUTTON_QUIT_SERIE)
          .fetchSemanticsNodes()
          .isNotEmpty()
    }

    // Verify delete button is NOT shown for non-owner
    composeTestRule
        .onNodeWithTag(SerieDetailsScreenTestTags.DELETE_SERIE_BUTTON)
        .assertDoesNotExist()
  }

  @Test
  fun deleteButtonShowsConfirmationDialog() {
    setup()
    val serie = createTestSerie(ownerId = "owner123")
    fakeSeriesRepo.setSerie(serie)

    val viewModel = createViewModel()

    composeTestRule.setContent {
      SerieDetailsScreen(
          serieId = serie.serieId, serieDetailsViewModel = viewModel, currentUserId = "owner123")
    }

    composeTestRule.waitUntil(timeoutMillis = 3000) {
      composeTestRule
          .onAllNodesWithTag(SerieDetailsScreenTestTags.DELETE_SERIE_BUTTON)
          .fetchSemanticsNodes()
          .isNotEmpty()
    }

    // Click delete button
    composeTestRule.onNodeWithTag(SerieDetailsScreenTestTags.DELETE_SERIE_BUTTON).performClick()

    composeTestRule.waitForIdle()

    // Verify confirmation dialog appears
    composeTestRule.onNodeWithText("Delete Serie").assertIsDisplayed()
    composeTestRule
        .onNodeWithText("Are you sure you want to delete this serie? This action cannot be undone.")
        .assertIsDisplayed()
    composeTestRule.onNodeWithText("Delete").assertIsDisplayed()
    composeTestRule.onNodeWithText("Cancel").assertIsDisplayed()
  }

  @Test
  fun deleteDialogCancelButtonWorks() {
    setup()
    val serie = createTestSerie(ownerId = "owner123")
    fakeSeriesRepo.setSerie(serie)

    val viewModel = createViewModel()
>>>>>>> abc35413

    composeTestRule.setContent {
      SerieDetailsScreen(
          serieId = testSerieId, serieDetailsViewModel = mockViewModel, currentUserId = testUserId)
    }

    composeTestRule.onNodeWithTag(SerieDetailsScreenTestTags.OWNER_INFO).assertExists()
  }

  @Test
  fun serieDetailsScreen_ownerSeesAddEventButton() {
    val serie = createTestSerie(ownerId = testUserId)
    uiStateFlow.value = SerieDetailsUIState(serie = serie, isLoading = false)

    composeTestRule.setContent {
      SerieDetailsScreen(
          serieId = testSerieId, serieDetailsViewModel = mockViewModel, currentUserId = testUserId)
    }

    composeTestRule.onNodeWithTag(SerieDetailsScreenTestTags.BUTTON_ADD_EVENT).assertExists()
    composeTestRule.onNodeWithTag(SerieDetailsScreenTestTags.EDIT_SERIE_BUTTON).assertExists()
    composeTestRule.onNodeWithTag(SerieDetailsScreenTestTags.BUTTON_QUIT_SERIE).assertDoesNotExist()
  }

  @Test
  fun serieDetailsScreen_participantSeesQuitButton() {
    val serie = createTestSerie(participants = listOf(testOwnerId, testUserId))
    uiStateFlow.value = SerieDetailsUIState(serie = serie, isLoading = false)

    composeTestRule.setContent {
      SerieDetailsScreen(
          serieId = testSerieId, serieDetailsViewModel = mockViewModel, currentUserId = testUserId)
    }

    composeTestRule.onNodeWithTag(SerieDetailsScreenTestTags.BUTTON_QUIT_SERIE).assertExists()
    composeTestRule
        .onNodeWithTag(SerieDetailsScreenTestTags.BUTTON_QUIT_SERIE)
        .assertTextContains("QUIT SERIE")
    composeTestRule.onNodeWithTag(SerieDetailsScreenTestTags.BUTTON_ADD_EVENT).assertDoesNotExist()
  }

  @Test
  fun serieDetailsScreen_nonParticipantSeesJoinButton() {
    val serie = createTestSerie(participants = listOf(testOwnerId), maxParticipants = 10)
    uiStateFlow.value = SerieDetailsUIState(serie = serie, isLoading = false)

    composeTestRule.setContent {
      SerieDetailsScreen(
          serieId = testSerieId, serieDetailsViewModel = mockViewModel, currentUserId = testUserId)
    }

    composeTestRule.onNodeWithTag(SerieDetailsScreenTestTags.BUTTON_QUIT_SERIE).assertExists()
    composeTestRule
        .onNodeWithTag(SerieDetailsScreenTestTags.BUTTON_QUIT_SERIE)
        .assertTextContains("JOIN SERIE")
  }

  @Test
  fun serieDetailsScreen_fullSerie_showsFullMessage() {
    val serie = createTestSerie(participants = listOf(testOwnerId, "user1"), maxParticipants = 2)
    uiStateFlow.value = SerieDetailsUIState(serie = serie, isLoading = false)

    composeTestRule.setContent {
      SerieDetailsScreen(
          serieId = testSerieId, serieDetailsViewModel = mockViewModel, currentUserId = testUserId)
    }

    composeTestRule.onNodeWithTag(SerieDetailsScreenTestTags.MESSAGE_FULL_SERIE).assertExists()
    composeTestRule
        .onNodeWithTag(SerieDetailsScreenTestTags.MESSAGE_FULL_SERIE)
        .assertTextEquals("Sorry this serie is full")
    composeTestRule.onNodeWithTag(SerieDetailsScreenTestTags.BUTTON_QUIT_SERIE).assertDoesNotExist()
  }

  @Test
  fun serieDetailsScreen_loadingState_showsLoadingIndicator() {
    uiStateFlow.value = SerieDetailsUIState(isLoading = true)

    composeTestRule.setContent {
      SerieDetailsScreen(
          serieId = testSerieId, serieDetailsViewModel = mockViewModel, currentUserId = testUserId)
    }

    composeTestRule.onNodeWithTag(SerieDetailsScreenTestTags.LOADING).assertExists()
  }

  @Test
  fun serieDetailsScreen_displaysEventList() {
    val serie = createTestSerie()
    val events = listOf(createTestEvent("event1"), createTestEvent("event2"))

    uiStateFlow.value = SerieDetailsUIState(serie = serie, events = events, isLoading = false)

    composeTestRule.setContent {
      SerieDetailsScreen(
          serieId = testSerieId, serieDetailsViewModel = mockViewModel, currentUserId = testUserId)
    }

    composeTestRule.onNodeWithTag(SerieDetailsScreenTestTags.EVENT_LIST).assertExists()
    composeTestRule.onNodeWithTag("${SerieDetailsScreenTestTags.EVENT_CARD}_event1").assertExists()
    composeTestRule.onNodeWithTag("${SerieDetailsScreenTestTags.EVENT_CARD}_event2").assertExists()
  }

  @Test
  fun serieDetailsScreen_emptyEventList_showsEmptyMessage() {
    val serie = createTestSerie()
    uiStateFlow.value = SerieDetailsUIState(serie = serie, events = emptyList(), isLoading = false)

    composeTestRule.setContent {
      SerieDetailsScreen(
          serieId = testSerieId, serieDetailsViewModel = mockViewModel, currentUserId = testUserId)
    }

    composeTestRule.onNodeWithTag(SerieDetailsScreenTestTags.EVENT_LIST).assertExists()
    composeTestRule.onNode(hasText("No events in this serie yet")).assertExists()
  }
}<|MERGE_RESOLUTION|>--- conflicted
+++ resolved
@@ -1,112 +1,389 @@
 package com.android.joinme.ui.overview
 
+import android.content.Context
 import androidx.compose.ui.test.*
 import androidx.compose.ui.test.junit4.createComposeRule
 import com.android.joinme.model.event.Event
+import com.android.joinme.model.event.EventFilter
 import com.android.joinme.model.event.EventType
 import com.android.joinme.model.event.EventVisibility
+import com.android.joinme.model.event.EventsRepository
 import com.android.joinme.model.map.Location
 import com.android.joinme.model.serie.Serie
+import com.android.joinme.model.serie.SerieFilter
+import com.android.joinme.model.serie.SeriesRepository
 import com.android.joinme.model.utils.Visibility
+import com.google.firebase.FirebaseApp
 import com.google.firebase.Timestamp
 import java.util.*
-import kotlinx.coroutines.flow.MutableStateFlow
+import kotlinx.coroutines.runBlocking
+import org.junit.Assert.*
 import org.junit.Before
 import org.junit.Rule
 import org.junit.Test
 import org.junit.runner.RunWith
-import org.mockito.Mockito.*
-import org.mockito.kotlin.whenever
 import org.robolectric.RobolectricTestRunner
+import org.robolectric.RuntimeEnvironment
+
+/** Fake SeriesRepository for testing SerieDetailsScreen. */
+class FakeSerieDetailsSeriesRepository : SeriesRepository {
+  private val series = mutableMapOf<String, Serie>()
+  var shouldThrowError = false
+
+  fun setSerie(serie: Serie) {
+    series[serie.serieId] = serie
+  }
+
+  fun clear() {
+    series.clear()
+  }
+
+  override suspend fun addSerie(serie: Serie) {
+    series[serie.serieId] = serie
+  }
+
+  override suspend fun editSerie(serieId: String, newValue: Serie) {
+    if (shouldThrowError) throw Exception("Failed to update serie")
+    series[serieId] = newValue
+  }
+
+  override suspend fun deleteSerie(serieId: String) {
+    series.remove(serieId)
+  }
+
+  override suspend fun getSerie(serieId: String): Serie {
+    if (shouldThrowError) throw Exception("Failed to load serie")
+    return series[serieId] ?: throw NoSuchElementException("Serie not found")
+  }
+
+  override suspend fun getAllSeries(serieFilter: SerieFilter): List<Serie> = series.values.toList()
+
+  override fun getNewSerieId(): String = "new-serie-id"
+}
+
+/** Fake EventsRepository for testing SerieDetailsScreen. */
+class FakeSerieDetailsEventsRepository : EventsRepository {
+  private val events = mutableMapOf<String, Event>()
+
+  fun setEvent(event: Event) {
+    events[event.eventId] = event
+  }
+
+  fun clear() {
+    events.clear()
+  }
+
+  override suspend fun addEvent(event: Event) {
+    events[event.eventId] = event
+  }
+
+  override suspend fun editEvent(eventId: String, newValue: Event) {
+    events[eventId] = newValue
+  }
+
+  override suspend fun deleteEvent(eventId: String) {
+    events.remove(eventId)
+  }
+
+  override suspend fun getEventsByIds(eventIds: List<String>): List<Event> {
+    events
+        .filter { eventIds.contains(it.key) }
+        .let {
+          return it.values.toList()
+        }
+  }
+
+  override suspend fun getEvent(eventId: String): Event =
+      events[eventId] ?: throw NoSuchElementException("Event not found")
+
+  override suspend fun getAllEvents(eventFilter: EventFilter): List<Event> = events.values.toList()
+
+  override fun getNewEventId(): String = "new-event-id"
+}
 
 @RunWith(RobolectricTestRunner::class)
 class SerieDetailsScreenTest {
 
   @get:Rule val composeTestRule = createComposeRule()
 
-  private lateinit var mockViewModel: SerieDetailsViewModel
-  private lateinit var uiStateFlow: MutableStateFlow<SerieDetailsUIState>
-
-  private val testSerieId = "test-serie-1"
-  private val testUserId = "user123"
-  private val testOwnerId = "owner456"
+  private lateinit var context: Context
+  private lateinit var fakeSeriesRepo: FakeSerieDetailsSeriesRepository
+  private lateinit var fakeEventsRepo: FakeSerieDetailsEventsRepository
 
   @Before
-  fun setup() {
-    uiStateFlow = MutableStateFlow(SerieDetailsUIState())
-    mockViewModel = mock(SerieDetailsViewModel::class.java)
-    whenever(mockViewModel.uiState).thenReturn(uiStateFlow)
+  fun setUpFirebase() {
+    context = RuntimeEnvironment.getApplication()
+    // Initialize Firebase if not already initialized
+    if (FirebaseApp.getApps(context).isEmpty()) {
+      FirebaseApp.initializeApp(context)
+    }
+  }
+
+  private fun setup() {
+    fakeSeriesRepo = FakeSerieDetailsSeriesRepository()
+    fakeEventsRepo = FakeSerieDetailsEventsRepository()
+  }
+
+  private fun createViewModel(): SerieDetailsViewModel {
+    return SerieDetailsViewModel(fakeSeriesRepo, fakeEventsRepo)
   }
 
   private fun createTestSerie(
-      serieId: String = testSerieId,
-      ownerId: String = testOwnerId,
-      participants: List<String> = listOf(ownerId, "user1"),
-      maxParticipants: Int = 10
+      serieId: String = "test-serie-1",
+      title: String = "Weekly Basketball",
+      ownerId: String = "owner123",
+      participants: List<String> = listOf("user1", "user2", "owner123"),
+      maxParticipants: Int = 10,
+      eventIds: List<String> = listOf("event1", "event2"),
+      visibility: Visibility = Visibility.PUBLIC,
+      description: String = "Weekly basketball games every Friday"
   ): Serie {
     val calendar = Calendar.getInstance()
-    calendar.add(Calendar.DAY_OF_YEAR, 7)
-    calendar.set(Calendar.HOUR_OF_DAY, 14)
-    calendar.set(Calendar.MINUTE, 30)
+    calendar.set(2025, Calendar.JANUARY, 15, 18, 30, 0)
 
     return Serie(
         serieId = serieId,
-        title = "Weekly Basketball",
-        description = "Weekly basketball sessions",
-        ownerId = ownerId,
+        title = title,
+        description = description,
         date = Timestamp(calendar.time),
-        visibility = Visibility.PUBLIC,
-        eventIds = listOf("event1", "event2"),
         participants = participants,
-        maxParticipants = maxParticipants)
-  }
-
-  private fun createTestEvent(eventId: String): Event {
+        maxParticipants = maxParticipants,
+        visibility = visibility,
+        eventIds = eventIds,
+        ownerId = ownerId)
+  }
+
+  private fun createTestEvent(
+      eventId: String = "event1",
+      ownerId: String = "owner123",
+      duration: Int = 90
+  ): Event {
     val calendar = Calendar.getInstance()
-    calendar.add(Calendar.DAY_OF_YEAR, 7)
+    calendar.set(2025, Calendar.JANUARY, 15, 18, 30, 0)
 
     return Event(
         eventId = eventId,
         type = EventType.SPORTS,
-        title = "Basketball Game",
-        description = "Friendly match",
+        title = "Basketball Match $eventId",
+        description = "Friendly basketball match",
         location = Location(46.5197, 6.6323, "EPFL"),
         date = Timestamp(calendar.time),
-        duration = 60,
-        participants = listOf(testOwnerId),
+        duration = duration,
+        participants = listOf("user1", "user2"),
         maxParticipants = 10,
         visibility = EventVisibility.PUBLIC,
-        ownerId = testOwnerId)
-  }
-
-  @Test
-  fun serieDetailsScreen_displaysSerieDetails() {
+        ownerId = ownerId)
+  }
+
+  // ========== Comprehensive Display Tests ==========
+
+  @Test
+  fun screenDisplaysAllSerieInformationCorrectly() {
+    setup()
+    val serie =
+        createTestSerie(
+            title = "Football League",
+            visibility = Visibility.PUBLIC,
+            participants = listOf("user1", "user2", "user3"),
+            maxParticipants = 10,
+            ownerId = "owner123",
+            description = "Join us for weekly games!",
+            eventIds = listOf("event1", "event2"))
+
+    val event1 = createTestEvent(eventId = "event1", duration = 90)
+    val event2 = createTestEvent(eventId = "event2", duration = 60)
+
+    fakeSeriesRepo.setSerie(serie)
+    fakeEventsRepo.setEvent(event1)
+    fakeEventsRepo.setEvent(event2)
+
+    val viewModel = createViewModel()
+
+    composeTestRule.setContent {
+      SerieDetailsScreen(serieId = serie.serieId, serieDetailsViewModel = viewModel)
+    }
+
+    composeTestRule.waitUntil(timeoutMillis = 3000) {
+      composeTestRule.onAllNodesWithText("Football League").fetchSemanticsNodes().isNotEmpty()
+    }
+
+    // Verify all main UI elements are displayed
+    composeTestRule.onNodeWithTag(SerieDetailsScreenTestTags.SCREEN).assertIsDisplayed()
+    composeTestRule.onNodeWithTag(SerieDetailsScreenTestTags.SERIE_TITLE).assertIsDisplayed()
+    composeTestRule.onNodeWithTag(SerieDetailsScreenTestTags.MEETING_INFO).assertIsDisplayed()
+    composeTestRule.onNodeWithTag(SerieDetailsScreenTestTags.VISIBILITY).assertIsDisplayed()
+    composeTestRule.onNodeWithTag(SerieDetailsScreenTestTags.MEMBERS_COUNT).assertIsDisplayed()
+    composeTestRule.onNodeWithTag(SerieDetailsScreenTestTags.DURATION).assertIsDisplayed()
+    composeTestRule.onNodeWithTag(SerieDetailsScreenTestTags.DESCRIPTION).assertIsDisplayed()
+    composeTestRule.onNodeWithTag(SerieDetailsScreenTestTags.OWNER_INFO).assertIsDisplayed()
+    composeTestRule.onNodeWithTag(SerieDetailsScreenTestTags.EVENT_LIST).assertIsDisplayed()
+    composeTestRule.onNodeWithTag(SerieDetailsScreenTestTags.BACK_BUTTON).assertIsDisplayed()
+
+    // Verify specific content values
+    composeTestRule.onNodeWithText("Football League").assertIsDisplayed()
+    composeTestRule.onNodeWithText("PUBLIC").assertIsDisplayed()
+    composeTestRule.onNodeWithText("Join us for weekly games!").assertIsDisplayed()
+
+    // Verify event cards are displayed
+    composeTestRule
+        .onNodeWithTag("${SerieDetailsScreenTestTags.EVENT_CARD}_event1")
+        .assertIsDisplayed()
+    composeTestRule
+        .onNodeWithTag("${SerieDetailsScreenTestTags.EVENT_CARD}_event2")
+        .assertIsDisplayed()
+
+    // Verify back button functionality
+    composeTestRule.onNodeWithTag(SerieDetailsScreenTestTags.BACK_BUTTON).assertHasClickAction()
+  }
+
+  @Test
+  fun screenDisplaysPrivateVisibilityAndEmptyEventList() {
+    setup()
+    val serie =
+        createTestSerie(visibility = Visibility.PRIVATE, eventIds = emptyList(), description = "")
+    fakeSeriesRepo.setSerie(serie)
+
+    val viewModel = createViewModel()
+
+    composeTestRule.setContent {
+      SerieDetailsScreen(serieId = serie.serieId, serieDetailsViewModel = viewModel)
+    }
+
+    // Wait for the screen to fully load
+    composeTestRule.waitForIdle()
+
+    composeTestRule.waitUntil(timeoutMillis = 5000) {
+      composeTestRule
+          .onAllNodesWithTag(SerieDetailsScreenTestTags.VISIBILITY)
+          .fetchSemanticsNodes()
+          .isNotEmpty()
+    }
+
+    // Add a small delay to ensure everything is settled
+    composeTestRule.mainClock.advanceTimeBy(500)
+    composeTestRule.waitForIdle()
+
+    // Verify PRIVATE visibility
+    composeTestRule
+        .onNodeWithTag(SerieDetailsScreenTestTags.VISIBILITY)
+        .assertTextContains("PRIVATE")
+
+    // Verify empty event list shows message
+    composeTestRule.onNodeWithTag(SerieDetailsScreenTestTags.EVENT_LIST).assertIsDisplayed()
+    composeTestRule.onNodeWithText("No events in this serie yet").assertIsDisplayed()
+
+    // Verify empty description is handled
+    composeTestRule.onNodeWithTag(SerieDetailsScreenTestTags.DESCRIPTION).assertIsDisplayed()
+  }
+
+  @Test
+  fun loadingStateHandledCorrectly() {
+    setup()
     val serie = createTestSerie()
-    val events = listOf(createTestEvent("event1"), createTestEvent("event2"))
-
-    uiStateFlow.value =
-        SerieDetailsUIState(serie = serie, events = events, isLoading = false, errorMsg = null)
-
-    composeTestRule.setContent {
-      SerieDetailsScreen(
-          serieId = testSerieId, serieDetailsViewModel = mockViewModel, currentUserId = testUserId)
-    }
-
-    composeTestRule
-        .onNodeWithTag(SerieDetailsScreenTestTags.SERIE_TITLE)
-        .assertTextEquals("Weekly Basketball")
-    composeTestRule
-        .onNodeWithTag(SerieDetailsScreenTestTags.DESCRIPTION)
-        .assertTextEquals("Weekly basketball sessions")
-    composeTestRule.onNodeWithTag(SerieDetailsScreenTestTags.VISIBILITY).assertTextEquals("PUBLIC")
-  }
-
-  @Test
-<<<<<<< HEAD
-  fun serieDetailsScreen_displaysOwnerName() {
-    val serie = createTestSerie()
-    uiStateFlow.value = SerieDetailsUIState(serie = serie, isLoading = false)
-=======
+    fakeSeriesRepo.setSerie(serie)
+
+    val viewModel = createViewModel()
+
+    composeTestRule.setContent {
+      SerieDetailsScreen(serieId = serie.serieId, serieDetailsViewModel = viewModel)
+    }
+
+    // Check for loading indicator or content (loading might be too fast)
+    val loadingOrContentExists =
+        composeTestRule
+            .onAllNodesWithTag(SerieDetailsScreenTestTags.LOADING)
+            .fetchSemanticsNodes()
+            .isNotEmpty() ||
+            composeTestRule
+                .onAllNodesWithText("Weekly Basketball")
+                .fetchSemanticsNodes()
+                .isNotEmpty()
+
+    assertTrue(loadingOrContentExists)
+  }
+
+  // ========== Event Interactions ==========
+
+  @Test
+  fun eventCardClickTriggersCallback() {
+    setup()
+    val serie = createTestSerie(eventIds = listOf("event1"))
+    val event1 = createTestEvent(eventId = "event1")
+    fakeSeriesRepo.setSerie(serie)
+    fakeEventsRepo.setEvent(event1)
+
+    var clickedEventId: String? = null
+    val viewModel = createViewModel()
+
+    composeTestRule.setContent {
+      SerieDetailsScreen(
+          serieId = serie.serieId,
+          serieDetailsViewModel = viewModel,
+          onEventCardClick = { clickedEventId = it })
+    }
+
+    composeTestRule.waitUntil(timeoutMillis = 3000) {
+      composeTestRule
+          .onAllNodesWithTag("${SerieDetailsScreenTestTags.EVENT_CARD}_event1")
+          .fetchSemanticsNodes()
+          .isNotEmpty()
+    }
+
+    composeTestRule.onNodeWithTag("${SerieDetailsScreenTestTags.EVENT_CARD}_event1").performClick()
+
+    assertEquals("event1", clickedEventId)
+  }
+
+  // ========== Owner View Tests ==========
+
+  @Test
+  fun ownerViewShowsCorrectButtonsAndCallbacks() {
+    setup()
+    val serie = createTestSerie(ownerId = "owner123")
+    fakeSeriesRepo.setSerie(serie)
+
+    var addEventClicked = false
+    var editSerieClicked = false
+    val viewModel = createViewModel()
+
+    composeTestRule.setContent {
+      SerieDetailsScreen(
+          serieId = serie.serieId,
+          serieDetailsViewModel = viewModel,
+          currentUserId = "owner123",
+          onAddEventClick = { addEventClicked = true },
+          onEditSerieClick = { editSerieClicked = true })
+    }
+
+    composeTestRule.waitUntil(timeoutMillis = 3000) {
+      composeTestRule
+          .onAllNodesWithTag(SerieDetailsScreenTestTags.BUTTON_ADD_EVENT)
+          .fetchSemanticsNodes()
+          .isNotEmpty()
+    }
+
+    // Verify owner buttons are shown
+    composeTestRule.onNodeWithTag(SerieDetailsScreenTestTags.BUTTON_ADD_EVENT).assertIsDisplayed()
+    composeTestRule.onNodeWithTag(SerieDetailsScreenTestTags.EDIT_SERIE_BUTTON).assertIsDisplayed()
+    composeTestRule
+        .onNodeWithTag(SerieDetailsScreenTestTags.BUTTON_ADD_EVENT)
+        .assertTextContains("ADD EVENT")
+    composeTestRule
+        .onNodeWithTag(SerieDetailsScreenTestTags.EDIT_SERIE_BUTTON)
+        .assertTextContains("EDIT SERIE")
+
+    // Verify non-owner button is hidden
+    composeTestRule.onNodeWithTag(SerieDetailsScreenTestTags.BUTTON_QUIT_SERIE).assertDoesNotExist()
+
+    // Test button callbacks
+    composeTestRule.onNodeWithTag(SerieDetailsScreenTestTags.BUTTON_ADD_EVENT).performClick()
+    assertTrue(addEventClicked)
+
+    composeTestRule.onNodeWithTag(SerieDetailsScreenTestTags.EDIT_SERIE_BUTTON).performClick()
+    assertTrue(editSerieClicked)
+  }
+
+  @Test
   fun addEventButtonEnabledWhenLessThan30Events() {
     setup()
     val eventIds = (1..29).map { "event$it" }
@@ -284,121 +561,322 @@
     fakeSeriesRepo.setSerie(serie)
 
     val viewModel = createViewModel()
->>>>>>> abc35413
-
-    composeTestRule.setContent {
-      SerieDetailsScreen(
-          serieId = testSerieId, serieDetailsViewModel = mockViewModel, currentUserId = testUserId)
-    }
-
-    composeTestRule.onNodeWithTag(SerieDetailsScreenTestTags.OWNER_INFO).assertExists()
-  }
-
-  @Test
-  fun serieDetailsScreen_ownerSeesAddEventButton() {
-    val serie = createTestSerie(ownerId = testUserId)
-    uiStateFlow.value = SerieDetailsUIState(serie = serie, isLoading = false)
-
-    composeTestRule.setContent {
-      SerieDetailsScreen(
-          serieId = testSerieId, serieDetailsViewModel = mockViewModel, currentUserId = testUserId)
-    }
-
-    composeTestRule.onNodeWithTag(SerieDetailsScreenTestTags.BUTTON_ADD_EVENT).assertExists()
-    composeTestRule.onNodeWithTag(SerieDetailsScreenTestTags.EDIT_SERIE_BUTTON).assertExists()
-    composeTestRule.onNodeWithTag(SerieDetailsScreenTestTags.BUTTON_QUIT_SERIE).assertDoesNotExist()
-  }
-
-  @Test
-  fun serieDetailsScreen_participantSeesQuitButton() {
-    val serie = createTestSerie(participants = listOf(testOwnerId, testUserId))
-    uiStateFlow.value = SerieDetailsUIState(serie = serie, isLoading = false)
-
-    composeTestRule.setContent {
-      SerieDetailsScreen(
-          serieId = testSerieId, serieDetailsViewModel = mockViewModel, currentUserId = testUserId)
-    }
-
-    composeTestRule.onNodeWithTag(SerieDetailsScreenTestTags.BUTTON_QUIT_SERIE).assertExists()
+
+    composeTestRule.setContent {
+      SerieDetailsScreen(
+          serieId = serie.serieId, serieDetailsViewModel = viewModel, currentUserId = "owner123")
+    }
+
+    composeTestRule.waitUntil(timeoutMillis = 3000) {
+      composeTestRule
+          .onAllNodesWithTag(SerieDetailsScreenTestTags.DELETE_SERIE_BUTTON)
+          .fetchSemanticsNodes()
+          .isNotEmpty()
+    }
+
+    // Click delete button
+    composeTestRule.onNodeWithTag(SerieDetailsScreenTestTags.DELETE_SERIE_BUTTON).performClick()
+
+    composeTestRule.waitForIdle()
+
+    // Click cancel
+    composeTestRule.onNodeWithText("Cancel").performClick()
+
+    composeTestRule.waitForIdle()
+
+    // Verify dialog is dismissed
+    composeTestRule.onNodeWithText("Delete Serie").assertDoesNotExist()
+
+    // Verify serie still exists (wasn't deleted)
+    composeTestRule.onNodeWithTag(SerieDetailsScreenTestTags.SCREEN).assertIsDisplayed()
+  }
+
+  @Test
+  fun deleteSerieSuccessfullyDeletesAndNavigatesBack() {
+    setup()
+    val serie = createTestSerie(ownerId = "owner123")
+    fakeSeriesRepo.setSerie(serie)
+
+    var goBackCalled = false
+    val viewModel = createViewModel()
+
+    composeTestRule.setContent {
+      SerieDetailsScreen(
+          serieId = serie.serieId,
+          serieDetailsViewModel = viewModel,
+          currentUserId = "owner123",
+          onGoBack = { goBackCalled = true })
+    }
+
+    composeTestRule.waitUntil(timeoutMillis = 3000) {
+      composeTestRule
+          .onAllNodesWithTag(SerieDetailsScreenTestTags.DELETE_SERIE_BUTTON)
+          .fetchSemanticsNodes()
+          .isNotEmpty()
+    }
+
+    // Click delete button
+    composeTestRule.onNodeWithTag(SerieDetailsScreenTestTags.DELETE_SERIE_BUTTON).performClick()
+
+    composeTestRule.waitForIdle()
+
+    // Click delete in confirmation dialog
+    composeTestRule.onNodeWithText("Delete").performClick()
+
+    composeTestRule.waitForIdle()
+    composeTestRule.mainClock.advanceTimeBy(1000)
+    composeTestRule.waitForIdle()
+
+    // Verify onGoBack was called
+    assertTrue(goBackCalled)
+
+    // Verify serie was deleted from repository
+    runBlocking {
+      val allSeries = fakeSeriesRepo.getAllSeries(SerieFilter.SERIES_FOR_OVERVIEW_SCREEN)
+      assertTrue(allSeries.none { it.serieId == serie.serieId })
+    }
+  }
+
+  // ========== Participant Tests ==========
+
+  @Test
+  fun participantCanQuitSerieSuccessfully() {
+    setup()
+    val serie =
+        createTestSerie(ownerId = "owner123", participants = listOf("user1", "user2", "owner123"))
+    fakeSeriesRepo.setSerie(serie)
+
+    var quitSerieSuccessCalled = false
+    val viewModel = createViewModel()
+
+    composeTestRule.setContent {
+      SerieDetailsScreen(
+          serieId = serie.serieId,
+          serieDetailsViewModel = viewModel,
+          currentUserId = "user1",
+          onQuitSerieSuccess = { quitSerieSuccessCalled = true })
+    }
+
+    composeTestRule.waitUntil(timeoutMillis = 3000) {
+      composeTestRule
+          .onAllNodesWithTag(SerieDetailsScreenTestTags.BUTTON_QUIT_SERIE)
+          .fetchSemanticsNodes()
+          .isNotEmpty()
+    }
+
+    // Verify quit button is shown and owner buttons are hidden
+    composeTestRule.onNodeWithTag(SerieDetailsScreenTestTags.BUTTON_QUIT_SERIE).assertIsDisplayed()
     composeTestRule
         .onNodeWithTag(SerieDetailsScreenTestTags.BUTTON_QUIT_SERIE)
         .assertTextContains("QUIT SERIE")
     composeTestRule.onNodeWithTag(SerieDetailsScreenTestTags.BUTTON_ADD_EVENT).assertDoesNotExist()
-  }
-
-  @Test
-  fun serieDetailsScreen_nonParticipantSeesJoinButton() {
-    val serie = createTestSerie(participants = listOf(testOwnerId), maxParticipants = 10)
-    uiStateFlow.value = SerieDetailsUIState(serie = serie, isLoading = false)
-
-    composeTestRule.setContent {
-      SerieDetailsScreen(
-          serieId = testSerieId, serieDetailsViewModel = mockViewModel, currentUserId = testUserId)
-    }
-
-    composeTestRule.onNodeWithTag(SerieDetailsScreenTestTags.BUTTON_QUIT_SERIE).assertExists()
+    composeTestRule.onNodeWithTag(SerieDetailsScreenTestTags.EDIT_SERIE_BUTTON).assertDoesNotExist()
+
+    // Verify initial members count
+    composeTestRule.onNodeWithTag(SerieDetailsScreenTestTags.MEMBERS_COUNT).assertIsDisplayed()
+
+    // Click quit button
+    composeTestRule.onNodeWithTag(SerieDetailsScreenTestTags.BUTTON_QUIT_SERIE).performClick()
+
+    composeTestRule.waitForIdle()
+    composeTestRule.mainClock.advanceTimeBy(2000)
+    composeTestRule.waitForIdle()
+
+    // Verify callback was triggered
+    assertTrue(quitSerieSuccessCalled)
+
+    // Verify button now shows JOIN
+    composeTestRule.onNodeWithTag(SerieDetailsScreenTestTags.BUTTON_QUIT_SERIE).assertIsDisplayed()
+  }
+
+  // ========== Non-Participant Tests ==========
+
+  @Test
+  fun nonParticipantCanJoinSerieSuccessfully() {
+    setup()
+    val serie = createTestSerie(ownerId = "owner123", participants = listOf("user1", "owner123"))
+    fakeSeriesRepo.setSerie(serie)
+
+    val viewModel = createViewModel()
+
+    composeTestRule.setContent {
+      SerieDetailsScreen(
+          serieId = serie.serieId, serieDetailsViewModel = viewModel, currentUserId = "user2")
+    }
+
+    composeTestRule.waitUntil(timeoutMillis = 3000) {
+      composeTestRule
+          .onAllNodesWithTag(SerieDetailsScreenTestTags.BUTTON_QUIT_SERIE)
+          .fetchSemanticsNodes()
+          .isNotEmpty()
+    }
+
+    // Verify join button is shown
+    composeTestRule.onNodeWithTag(SerieDetailsScreenTestTags.BUTTON_QUIT_SERIE).assertIsDisplayed()
     composeTestRule
         .onNodeWithTag(SerieDetailsScreenTestTags.BUTTON_QUIT_SERIE)
         .assertTextContains("JOIN SERIE")
-  }
-
-  @Test
-  fun serieDetailsScreen_fullSerie_showsFullMessage() {
-    val serie = createTestSerie(participants = listOf(testOwnerId, "user1"), maxParticipants = 2)
-    uiStateFlow.value = SerieDetailsUIState(serie = serie, isLoading = false)
-
-    composeTestRule.setContent {
-      SerieDetailsScreen(
-          serieId = testSerieId, serieDetailsViewModel = mockViewModel, currentUserId = testUserId)
-    }
-
-    composeTestRule.onNodeWithTag(SerieDetailsScreenTestTags.MESSAGE_FULL_SERIE).assertExists()
-    composeTestRule
-        .onNodeWithTag(SerieDetailsScreenTestTags.MESSAGE_FULL_SERIE)
-        .assertTextEquals("Sorry this serie is full")
+
+    // Verify initial members count
+    composeTestRule.onNodeWithTag(SerieDetailsScreenTestTags.MEMBERS_COUNT).assertIsDisplayed()
+
+    // Click join button
+    composeTestRule.onNodeWithTag(SerieDetailsScreenTestTags.BUTTON_QUIT_SERIE).performClick()
+
+    composeTestRule.waitForIdle()
+    composeTestRule.mainClock.advanceTimeBy(2000)
+    composeTestRule.waitForIdle()
+
+    // Verify user joined successfully - button should now show QUIT
+    composeTestRule.onNodeWithTag(SerieDetailsScreenTestTags.BUTTON_QUIT_SERIE).assertIsDisplayed()
+    composeTestRule.onNodeWithTag(SerieDetailsScreenTestTags.MEMBERS_COUNT).assertIsDisplayed()
+  }
+
+  @Test
+  fun nonParticipantCannotJoinFullSerie() {
+    setup()
+    val serie =
+        createTestSerie(
+            ownerId = "owner123", participants = listOf("user1", "owner123"), maxParticipants = 2)
+    fakeSeriesRepo.setSerie(serie)
+
+    val viewModel = createViewModel()
+
+    composeTestRule.setContent {
+      SerieDetailsScreen(
+          serieId = serie.serieId, serieDetailsViewModel = viewModel, currentUserId = "user2")
+    }
+
+    composeTestRule.waitForIdle()
+
+    composeTestRule.onNodeWithTag(SerieDetailsScreenTestTags.MESSAGE_FULL_SERIE)
+
+    // Verify serie is full
+    composeTestRule.onNodeWithTag(SerieDetailsScreenTestTags.MEMBERS_COUNT).assertIsDisplayed()
+
+    // Join button should be disabled
     composeTestRule.onNodeWithTag(SerieDetailsScreenTestTags.BUTTON_QUIT_SERIE).assertDoesNotExist()
   }
 
-  @Test
-  fun serieDetailsScreen_loadingState_showsLoadingIndicator() {
-    uiStateFlow.value = SerieDetailsUIState(isLoading = true)
-
-    composeTestRule.setContent {
-      SerieDetailsScreen(
-          serieId = testSerieId, serieDetailsViewModel = mockViewModel, currentUserId = testUserId)
-    }
-
-    composeTestRule.onNodeWithTag(SerieDetailsScreenTestTags.LOADING).assertExists()
-  }
-
-  @Test
-  fun serieDetailsScreen_displaysEventList() {
+  // ========== Navigation ==========
+
+  @Test
+  fun backButtonTriggersCallback() {
+    setup()
     val serie = createTestSerie()
-    val events = listOf(createTestEvent("event1"), createTestEvent("event2"))
-
-    uiStateFlow.value = SerieDetailsUIState(serie = serie, events = events, isLoading = false)
-
-    composeTestRule.setContent {
-      SerieDetailsScreen(
-          serieId = testSerieId, serieDetailsViewModel = mockViewModel, currentUserId = testUserId)
-    }
-
-    composeTestRule.onNodeWithTag(SerieDetailsScreenTestTags.EVENT_LIST).assertExists()
-    composeTestRule.onNodeWithTag("${SerieDetailsScreenTestTags.EVENT_CARD}_event1").assertExists()
-    composeTestRule.onNodeWithTag("${SerieDetailsScreenTestTags.EVENT_CARD}_event2").assertExists()
-  }
-
-  @Test
-  fun serieDetailsScreen_emptyEventList_showsEmptyMessage() {
-    val serie = createTestSerie()
-    uiStateFlow.value = SerieDetailsUIState(serie = serie, events = emptyList(), isLoading = false)
-
-    composeTestRule.setContent {
-      SerieDetailsScreen(
-          serieId = testSerieId, serieDetailsViewModel = mockViewModel, currentUserId = testUserId)
-    }
-
-    composeTestRule.onNodeWithTag(SerieDetailsScreenTestTags.EVENT_LIST).assertExists()
-    composeTestRule.onNode(hasText("No events in this serie yet")).assertExists()
+    fakeSeriesRepo.setSerie(serie)
+
+    var goBackCalled = false
+    val viewModel = createViewModel()
+
+    composeTestRule.setContent {
+      SerieDetailsScreen(
+          serieId = serie.serieId,
+          serieDetailsViewModel = viewModel,
+          onGoBack = { goBackCalled = true })
+    }
+
+    composeTestRule.onNodeWithTag(SerieDetailsScreenTestTags.BACK_BUTTON).assertIsDisplayed()
+    composeTestRule.onNodeWithTag(SerieDetailsScreenTestTags.BACK_BUTTON).assertHasClickAction()
+    composeTestRule.onNodeWithTag(SerieDetailsScreenTestTags.BACK_BUTTON).performClick()
+
+    assertTrue(goBackCalled)
+  }
+
+  // ========== Edge Cases ==========
+
+  @Test
+  fun handlesSpecialCharactersAndLongText() {
+    setup()
+    val serie =
+        createTestSerie(
+            title = "Basketball & Football ⚽ - Very Long Title That Tests Layout Handling",
+            description = "Special chars: @#$% - café, ñoño, 中文")
+    fakeSeriesRepo.setSerie(serie)
+
+    val viewModel = createViewModel()
+
+    composeTestRule.setContent {
+      SerieDetailsScreen(serieId = serie.serieId, serieDetailsViewModel = viewModel)
+    }
+
+    composeTestRule.waitUntil(timeoutMillis = 3000) {
+      composeTestRule
+          .onAllNodesWithText(
+              "Basketball & Football ⚽ - Very Long Title That Tests Layout Handling")
+          .fetchSemanticsNodes()
+          .isNotEmpty()
+    }
+
+    composeTestRule
+        .onNodeWithText("Basketball & Football ⚽ - Very Long Title That Tests Layout Handling")
+        .assertIsDisplayed()
+    composeTestRule.onNodeWithText("Special chars: @#$% - café, ñoño, 中文").assertIsDisplayed()
+  }
+
+  @Test
+  fun handlesMaxParticipantsAndManyEvents() {
+    setup()
+    val participants = (1..9).map { "user$it" } + "owner123"
+    val eventIds = (1..10).map { "event$it" }
+    val serie =
+        createTestSerie(
+            ownerId = "owner123",
+            participants = participants,
+            maxParticipants = 10,
+            eventIds = eventIds)
+    fakeSeriesRepo.setSerie(serie)
+
+    eventIds.forEach { eventId -> fakeEventsRepo.setEvent(createTestEvent(eventId = eventId)) }
+
+    val viewModel = createViewModel()
+
+    composeTestRule.setContent {
+      SerieDetailsScreen(serieId = serie.serieId, serieDetailsViewModel = viewModel)
+    }
+
+    composeTestRule.waitUntil(timeoutMillis = 3000) {
+      composeTestRule
+          .onAllNodesWithTag("${SerieDetailsScreenTestTags.EVENT_CARD}_event1")
+          .fetchSemanticsNodes()
+          .isNotEmpty()
+    }
+
+    // Verify members count display
+    composeTestRule.onNodeWithTag(SerieDetailsScreenTestTags.MEMBERS_COUNT).assertIsDisplayed()
+
+    // Verify event list exists and first event is displayed
+    // LazyColumn only composes visible items
+    composeTestRule.onNodeWithTag(SerieDetailsScreenTestTags.EVENT_LIST).assertIsDisplayed()
+    composeTestRule
+        .onNodeWithTag("${SerieDetailsScreenTestTags.EVENT_CARD}_event1")
+        .assertIsDisplayed()
+  }
+
+  @Test
+  fun handlesUnknownUserIdGracefully() {
+    setup()
+    val serie = createTestSerie(ownerId = "owner123", participants = listOf("owner123"))
+    fakeSeriesRepo.setSerie(serie)
+
+    val viewModel = createViewModel()
+
+    composeTestRule.setContent {
+      SerieDetailsScreen(
+          serieId = serie.serieId, serieDetailsViewModel = viewModel, currentUserId = "unknown")
+    }
+
+    composeTestRule.waitUntil(timeoutMillis = 3000) {
+      composeTestRule
+          .onAllNodesWithTag(SerieDetailsScreenTestTags.SERIE_TITLE)
+          .fetchSemanticsNodes()
+          .isNotEmpty()
+    }
+
+    // Screen should load normally
+    composeTestRule.onNodeWithTag(SerieDetailsScreenTestTags.SCREEN).assertIsDisplayed()
+
+    // Should show join button for unknown user (non-owner, non-participant)
+    composeTestRule.onNodeWithTag(SerieDetailsScreenTestTags.BUTTON_QUIT_SERIE).assertIsDisplayed()
   }
 }