package com.android.joinme.ui.overview

import androidx.compose.ui.test.*
import androidx.compose.ui.test.junit4.createComposeRule
import com.android.joinme.model.event.Event
import com.android.joinme.model.event.EventType
import com.android.joinme.model.event.EventVisibility
import com.android.joinme.model.map.Location
import com.android.joinme.model.serie.Serie
import com.android.joinme.model.utils.Visibility
import com.google.firebase.Timestamp
import java.util.*
<<<<<<< HEAD
import kotlinx.coroutines.flow.MutableStateFlow
=======
import kotlinx.coroutines.runBlocking
import org.junit.Assert.*
>>>>>>> 25cb15ec
import org.junit.Before
import org.junit.Rule
import org.junit.Test
import org.junit.runner.RunWith
import org.mockito.Mockito.*
import org.mockito.kotlin.whenever
import org.robolectric.RobolectricTestRunner

@RunWith(RobolectricTestRunner::class)
class SerieDetailsScreenTest {

    @get:Rule val composeTestRule = createComposeRule()

    private lateinit var mockViewModel: SerieDetailsViewModel
    private lateinit var uiStateFlow: MutableStateFlow<SerieDetailsUIState>

    private val testSerieId = "test-serie-1"
    private val testUserId = "user123"
    private val testOwnerId = "owner456"

    @Before
    fun setup() {
        uiStateFlow = MutableStateFlow(SerieDetailsUIState())
        mockViewModel = mock(SerieDetailsViewModel::class.java)
        whenever(mockViewModel.uiState).thenReturn(uiStateFlow)
    }

    private fun createTestSerie(
        serieId: String = testSerieId,
        ownerId: String = testOwnerId,
        participants: List<String> = listOf(ownerId, "user1"),
        maxParticipants: Int = 10
    ): Serie {
        val calendar = Calendar.getInstance()
        calendar.add(Calendar.DAY_OF_YEAR, 7)
        calendar.set(Calendar.HOUR_OF_DAY, 14)
        calendar.set(Calendar.MINUTE, 30)

        return Serie(
            serieId = serieId,
            title = "Weekly Basketball",
            description = "Weekly basketball sessions",
            ownerId = ownerId,
            date = Timestamp(calendar.time),
            visibility = Visibility.PUBLIC,
            eventIds = listOf("event1", "event2"),
            participants = participants,
            maxParticipants = maxParticipants)
    }

    private fun createTestEvent(eventId: String): Event {
        val calendar = Calendar.getInstance()
        calendar.add(Calendar.DAY_OF_YEAR, 7)

        return Event(
            eventId = eventId,
            type = EventType.SPORTS,
            title = "Basketball Game",
            description = "Friendly match",
            location = Location(46.5197, 6.6323, "EPFL"),
            date = Timestamp(calendar.time),
            duration = 60,
            participants = listOf(testOwnerId),
            maxParticipants = 10,
            visibility = EventVisibility.PUBLIC,
            ownerId = testOwnerId)
    }

    @Test
    fun serieDetailsScreen_displaysSerieDetails() {
        val serie = createTestSerie()
        val events = listOf(createTestEvent("event1"), createTestEvent("event2"))

        uiStateFlow.value =
            SerieDetailsUIState(serie = serie, events = events, isLoading = false, errorMsg = null)

        composeTestRule.setContent {
            SerieDetailsScreen(
                serieId = testSerieId,
                serieDetailsViewModel = mockViewModel,
                currentUserId = testUserId)
        }

        composeTestRule.onNodeWithTag(SerieDetailsScreenTestTags.SERIE_TITLE).assertTextEquals("Weekly Basketball")
        composeTestRule.onNodeWithTag(SerieDetailsScreenTestTags.DESCRIPTION).assertTextEquals("Weekly basketball sessions")
        composeTestRule.onNodeWithTag(SerieDetailsScreenTestTags.VISIBILITY).assertTextEquals("PUBLIC")
    }

    @Test
    fun serieDetailsScreen_displaysOwnerName() {
        val serie = createTestSerie()
        uiStateFlow.value = SerieDetailsUIState(serie = serie, isLoading = false)

        composeTestRule.setContent {
            SerieDetailsScreen(
                serieId = testSerieId,
                serieDetailsViewModel = mockViewModel,
                currentUserId = testUserId)
        }

        composeTestRule.onNodeWithTag(SerieDetailsScreenTestTags.OWNER_INFO).assertExists()
    }

    @Test
    fun serieDetailsScreen_ownerSeesAddEventButton() {
        val serie = createTestSerie(ownerId = testUserId)
        uiStateFlow.value = SerieDetailsUIState(serie = serie, isLoading = false)

<<<<<<< HEAD
        composeTestRule.setContent {
            SerieDetailsScreen(
                serieId = testSerieId,
                serieDetailsViewModel = mockViewModel,
                currentUserId = testUserId)
        }
=======
    // Verify owner buttons are shown
    composeTestRule.onNodeWithTag(SerieDetailsScreenTestTags.BUTTON_ADD_EVENT).assertIsDisplayed()
    composeTestRule.onNodeWithTag(SerieDetailsScreenTestTags.EDIT_SERIE_BUTTON).assertIsDisplayed()
    composeTestRule
        .onNodeWithTag(SerieDetailsScreenTestTags.BUTTON_ADD_EVENT)
        .assertTextContains("ADD EVENT")
    composeTestRule
        .onNodeWithTag(SerieDetailsScreenTestTags.EDIT_SERIE_BUTTON)
        .assertTextContains("EDIT SERIE")

    // Verify non-owner button is hidden
    composeTestRule.onNodeWithTag(SerieDetailsScreenTestTags.BUTTON_QUIT_SERIE).assertDoesNotExist()

    // Test button callbacks
    composeTestRule.onNodeWithTag(SerieDetailsScreenTestTags.BUTTON_ADD_EVENT).performClick()
    assertTrue(addEventClicked)

    composeTestRule.onNodeWithTag(SerieDetailsScreenTestTags.EDIT_SERIE_BUTTON).performClick()
    assertTrue(editSerieClicked)
  }

  @Test
  fun ownerViewShowsDeleteButton() {
    setup()
    val serie = createTestSerie(ownerId = "owner123")
    fakeSeriesRepo.setSerie(serie)

    val viewModel = createViewModel()

    composeTestRule.setContent {
      SerieDetailsScreen(
          serieId = serie.serieId, serieDetailsViewModel = viewModel, currentUserId = "owner123")
    }

    composeTestRule.waitUntil(timeoutMillis = 3000) {
      composeTestRule
          .onAllNodesWithTag(SerieDetailsScreenTestTags.DELETE_SERIE_BUTTON)
          .fetchSemanticsNodes()
          .isNotEmpty()
    }

    // Verify delete button is shown
    composeTestRule
        .onNodeWithTag(SerieDetailsScreenTestTags.DELETE_SERIE_BUTTON)
        .assertIsDisplayed()
    composeTestRule
        .onNodeWithTag(SerieDetailsScreenTestTags.DELETE_SERIE_BUTTON)
        .assertTextContains("DELETE SERIE")
  }

  @Test
  fun nonOwnerDoesNotSeeDeleteButton() {
    setup()
    val serie =
        createTestSerie(ownerId = "owner123", participants = listOf("user1", "user2", "owner123"))
    fakeSeriesRepo.setSerie(serie)

    val viewModel = createViewModel()

    composeTestRule.setContent {
      SerieDetailsScreen(
          serieId = serie.serieId, serieDetailsViewModel = viewModel, currentUserId = "user1")
    }

    composeTestRule.waitUntil(timeoutMillis = 3000) {
      composeTestRule
          .onAllNodesWithTag(SerieDetailsScreenTestTags.BUTTON_QUIT_SERIE)
          .fetchSemanticsNodes()
          .isNotEmpty()
    }

    // Verify delete button is NOT shown for non-owner
    composeTestRule
        .onNodeWithTag(SerieDetailsScreenTestTags.DELETE_SERIE_BUTTON)
        .assertDoesNotExist()
  }

  @Test
  fun deleteButtonShowsConfirmationDialog() {
    setup()
    val serie = createTestSerie(ownerId = "owner123")
    fakeSeriesRepo.setSerie(serie)

    val viewModel = createViewModel()

    composeTestRule.setContent {
      SerieDetailsScreen(
          serieId = serie.serieId, serieDetailsViewModel = viewModel, currentUserId = "owner123")
    }

    composeTestRule.waitUntil(timeoutMillis = 3000) {
      composeTestRule
          .onAllNodesWithTag(SerieDetailsScreenTestTags.DELETE_SERIE_BUTTON)
          .fetchSemanticsNodes()
          .isNotEmpty()
    }

    // Click delete button
    composeTestRule.onNodeWithTag(SerieDetailsScreenTestTags.DELETE_SERIE_BUTTON).performClick()

    composeTestRule.waitForIdle()

    // Verify confirmation dialog appears
    composeTestRule.onNodeWithText("Delete Serie").assertIsDisplayed()
    composeTestRule
        .onNodeWithText("Are you sure you want to delete this serie? This action cannot be undone.")
        .assertIsDisplayed()
    composeTestRule.onNodeWithText("Delete").assertIsDisplayed()
    composeTestRule.onNodeWithText("Cancel").assertIsDisplayed()
  }

  @Test
  fun deleteDialogCancelButtonWorks() {
    setup()
    val serie = createTestSerie(ownerId = "owner123")
    fakeSeriesRepo.setSerie(serie)

    val viewModel = createViewModel()

    composeTestRule.setContent {
      SerieDetailsScreen(
          serieId = serie.serieId, serieDetailsViewModel = viewModel, currentUserId = "owner123")
    }

    composeTestRule.waitUntil(timeoutMillis = 3000) {
      composeTestRule
          .onAllNodesWithTag(SerieDetailsScreenTestTags.DELETE_SERIE_BUTTON)
          .fetchSemanticsNodes()
          .isNotEmpty()
    }

    // Click delete button
    composeTestRule.onNodeWithTag(SerieDetailsScreenTestTags.DELETE_SERIE_BUTTON).performClick()

    composeTestRule.waitForIdle()

    // Click cancel
    composeTestRule.onNodeWithText("Cancel").performClick()

    composeTestRule.waitForIdle()

    // Verify dialog is dismissed
    composeTestRule.onNodeWithText("Delete Serie").assertDoesNotExist()

    // Verify serie still exists (wasn't deleted)
    composeTestRule.onNodeWithTag(SerieDetailsScreenTestTags.SCREEN).assertIsDisplayed()
  }

  @Test
  fun deleteSerieSuccessfullyDeletesAndNavigatesBack() {
    setup()
    val serie = createTestSerie(ownerId = "owner123")
    fakeSeriesRepo.setSerie(serie)

    var goBackCalled = false
    val viewModel = createViewModel()

    composeTestRule.setContent {
      SerieDetailsScreen(
          serieId = serie.serieId,
          serieDetailsViewModel = viewModel,
          currentUserId = "owner123",
          onGoBack = { goBackCalled = true })
    }

    composeTestRule.waitUntil(timeoutMillis = 3000) {
      composeTestRule
          .onAllNodesWithTag(SerieDetailsScreenTestTags.DELETE_SERIE_BUTTON)
          .fetchSemanticsNodes()
          .isNotEmpty()
    }

    // Click delete button
    composeTestRule.onNodeWithTag(SerieDetailsScreenTestTags.DELETE_SERIE_BUTTON).performClick()

    composeTestRule.waitForIdle()

    // Click delete in confirmation dialog
    composeTestRule.onNodeWithText("Delete").performClick()

    composeTestRule.waitForIdle()
    composeTestRule.mainClock.advanceTimeBy(1000)
    composeTestRule.waitForIdle()

    // Verify onGoBack was called
    assertTrue(goBackCalled)

    // Verify serie was deleted from repository
    runBlocking {
      val allSeries = fakeSeriesRepo.getAllSeries(SerieFilter.SERIES_FOR_OVERVIEW_SCREEN)
      assertTrue(allSeries.none { it.serieId == serie.serieId })
    }
  }

  // ========== Participant Tests ==========

  @Test
  fun participantCanQuitSerieSuccessfully() {
    setup()
    val serie =
        createTestSerie(ownerId = "owner123", participants = listOf("user1", "user2", "owner123"))
    fakeSeriesRepo.setSerie(serie)

    var quitSerieSuccessCalled = false
    val viewModel = createViewModel()

    composeTestRule.setContent {
      SerieDetailsScreen(
          serieId = serie.serieId,
          serieDetailsViewModel = viewModel,
          currentUserId = "user1",
          onQuitSerieSuccess = { quitSerieSuccessCalled = true })
    }
>>>>>>> 25cb15ec

        composeTestRule.onNodeWithTag(SerieDetailsScreenTestTags.BUTTON_ADD_EVENT).assertExists()
        composeTestRule.onNodeWithTag(SerieDetailsScreenTestTags.EDIT_SERIE_BUTTON).assertExists()
        composeTestRule.onNodeWithTag(SerieDetailsScreenTestTags.BUTTON_QUIT_SERIE).assertDoesNotExist()
    }

    @Test
    fun serieDetailsScreen_participantSeesQuitButton() {
        val serie = createTestSerie(participants = listOf(testOwnerId, testUserId))
        uiStateFlow.value = SerieDetailsUIState(serie = serie, isLoading = false)

        composeTestRule.setContent {
            SerieDetailsScreen(
                serieId = testSerieId,
                serieDetailsViewModel = mockViewModel,
                currentUserId = testUserId)
        }

        composeTestRule.onNodeWithTag(SerieDetailsScreenTestTags.BUTTON_QUIT_SERIE).assertExists()
        composeTestRule.onNodeWithTag(SerieDetailsScreenTestTags.BUTTON_QUIT_SERIE).assertTextContains("QUIT SERIE")
        composeTestRule.onNodeWithTag(SerieDetailsScreenTestTags.BUTTON_ADD_EVENT).assertDoesNotExist()
    }

    @Test
    fun serieDetailsScreen_nonParticipantSeesJoinButton() {
        val serie = createTestSerie(participants = listOf(testOwnerId), maxParticipants = 10)
        uiStateFlow.value = SerieDetailsUIState(serie = serie, isLoading = false)

        composeTestRule.setContent {
            SerieDetailsScreen(
                serieId = testSerieId,
                serieDetailsViewModel = mockViewModel,
                currentUserId = testUserId)
        }

        composeTestRule.onNodeWithTag(SerieDetailsScreenTestTags.BUTTON_QUIT_SERIE).assertExists()
        composeTestRule.onNodeWithTag(SerieDetailsScreenTestTags.BUTTON_QUIT_SERIE).assertTextContains("JOIN SERIE")
    }

    @Test
    fun serieDetailsScreen_fullSerie_showsFullMessage() {
        val serie = createTestSerie(participants = listOf(testOwnerId, "user1"), maxParticipants = 2)
        uiStateFlow.value = SerieDetailsUIState(serie = serie, isLoading = false)

        composeTestRule.setContent {
            SerieDetailsScreen(
                serieId = testSerieId,
                serieDetailsViewModel = mockViewModel,
                currentUserId = testUserId)
        }

        composeTestRule.onNodeWithTag(SerieDetailsScreenTestTags.MESSAGE_FULL_SERIE).assertExists()
        composeTestRule.onNodeWithTag(SerieDetailsScreenTestTags.MESSAGE_FULL_SERIE).assertTextEquals("Sorry this serie is full")
        composeTestRule.onNodeWithTag(SerieDetailsScreenTestTags.BUTTON_QUIT_SERIE).assertDoesNotExist()
    }

    @Test
    fun serieDetailsScreen_loadingState_showsLoadingIndicator() {
        uiStateFlow.value = SerieDetailsUIState(isLoading = true)

        composeTestRule.setContent {
            SerieDetailsScreen(
                serieId = testSerieId,
                serieDetailsViewModel = mockViewModel,
                currentUserId = testUserId)
        }

        composeTestRule.onNodeWithTag(SerieDetailsScreenTestTags.LOADING).assertExists()
    }

    @Test
    fun serieDetailsScreen_displaysEventList() {
        val serie = createTestSerie()
        val events = listOf(createTestEvent("event1"), createTestEvent("event2"))

        uiStateFlow.value =
            SerieDetailsUIState(serie = serie, events = events, isLoading = false)

        composeTestRule.setContent {
            SerieDetailsScreen(
                serieId = testSerieId,
                serieDetailsViewModel = mockViewModel,
                currentUserId = testUserId)
        }

        composeTestRule.onNodeWithTag(SerieDetailsScreenTestTags.EVENT_LIST).assertExists()
        composeTestRule.onNodeWithTag("${SerieDetailsScreenTestTags.EVENT_CARD}_event1").assertExists()
        composeTestRule.onNodeWithTag("${SerieDetailsScreenTestTags.EVENT_CARD}_event2").assertExists()
    }

    @Test
    fun serieDetailsScreen_emptyEventList_showsEmptyMessage() {
        val serie = createTestSerie()
        uiStateFlow.value =
            SerieDetailsUIState(serie = serie, events = emptyList(), isLoading = false)

        composeTestRule.setContent {
            SerieDetailsScreen(
                serieId = testSerieId,
                serieDetailsViewModel = mockViewModel,
                currentUserId = testUserId)
        }

        composeTestRule.onNodeWithTag(SerieDetailsScreenTestTags.EVENT_LIST).assertExists()
        composeTestRule.onNode(hasText("No events in this serie yet")).assertExists()
    }
}<|MERGE_RESOLUTION|>--- conflicted
+++ resolved
@@ -10,12 +10,9 @@
 import com.android.joinme.model.utils.Visibility
 import com.google.firebase.Timestamp
 import java.util.*
-<<<<<<< HEAD
 import kotlinx.coroutines.flow.MutableStateFlow
-=======
 import kotlinx.coroutines.runBlocking
 import org.junit.Assert.*
->>>>>>> 25cb15ec
 import org.junit.Before
 import org.junit.Rule
 import org.junit.Test
@@ -124,14 +121,12 @@
         val serie = createTestSerie(ownerId = testUserId)
         uiStateFlow.value = SerieDetailsUIState(serie = serie, isLoading = false)
 
-<<<<<<< HEAD
-        composeTestRule.setContent {
-            SerieDetailsScreen(
-                serieId = testSerieId,
-                serieDetailsViewModel = mockViewModel,
-                currentUserId = testUserId)
-        }
-=======
+        composeTestRule.setContent {
+            SerieDetailsScreen(
+                serieId = testSerieId,
+                serieDetailsViewModel = mockViewModel,
+                currentUserId = testUserId)
+        }
     // Verify owner buttons are shown
     composeTestRule.onNodeWithTag(SerieDetailsScreenTestTags.BUTTON_ADD_EVENT).assertIsDisplayed()
     composeTestRule.onNodeWithTag(SerieDetailsScreenTestTags.EDIT_SERIE_BUTTON).assertIsDisplayed()
@@ -345,7 +340,6 @@
           currentUserId = "user1",
           onQuitSerieSuccess = { quitSerieSuccessCalled = true })
     }
->>>>>>> 25cb15ec
 
         composeTestRule.onNodeWithTag(SerieDetailsScreenTestTags.BUTTON_ADD_EVENT).assertExists()
         composeTestRule.onNodeWithTag(SerieDetailsScreenTestTags.EDIT_SERIE_BUTTON).assertExists()
