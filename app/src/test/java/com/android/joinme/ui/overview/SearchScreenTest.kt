--- conflicted
+++ resolved
@@ -5,10 +5,6 @@
 import com.android.joinme.model.event.isUpcoming
 import com.android.joinme.model.filter.FilterRepository
 import com.android.joinme.model.filter.FilteredEventsRepository
-<<<<<<< HEAD
-import com.android.joinme.model.serie.SeriesRepositoryLocal
-=======
->>>>>>> 0f892e42
 import org.junit.After
 import org.junit.Before
 import org.junit.Rule
@@ -21,27 +17,17 @@
 
   @get:Rule val composeTestRule = createComposeRule()
   private lateinit var filteredEventsRepository: FilteredEventsRepository
-<<<<<<< HEAD
-=======
   private lateinit var fakeEventRepository: FakeEventRepository
   private lateinit var fakeSeriesRepository: FakeSeriesRepository
 
   // Future timestamp for test events (1 day in the future)
   private val futureTimestamp =
       com.google.firebase.Timestamp(System.currentTimeMillis() / 1000 + 86400, 0)
->>>>>>> 0f892e42
 
   @Before
   fun setup() {
     // Reset FilterRepository before each test to ensure clean state
     FilterRepository.reset()
-<<<<<<< HEAD
-    // Create FilteredEventsRepository with local repositories for testing
-    filteredEventsRepository =
-        FilteredEventsRepository(
-            EventsRepositoryLocal(),
-            SeriesRepositoryLocal(),
-=======
 
     fakeEventRepository = FakeEventRepository()
     fakeSeriesRepository = FakeSeriesRepository()
@@ -51,7 +37,6 @@
         FilteredEventsRepository(
             fakeEventRepository,
             fakeSeriesRepository,
->>>>>>> 0f892e42
             FilterRepository,
             kotlinx.coroutines.Dispatchers.Unconfined)
     FilteredEventsRepository.resetInstance(filteredEventsRepository)
@@ -328,12 +313,8 @@
     setupScreen(viewModel)
 
     // Ensure events are empty
-<<<<<<< HEAD
-    filteredEventsRepository.setEventsForTesting(emptyList())
-=======
     fakeEventRepository.eventsToReturn = emptyList()
     filteredEventsRepository.refresh()
->>>>>>> 0f892e42
 
     composeTestRule.waitForIdle()
 
@@ -486,12 +467,8 @@
             ownerId = "owner1")
 
     // Set events after screen is setup
-<<<<<<< HEAD
-    filteredEventsRepository.setEventsForTesting(listOf(sampleEvent))
-=======
     fakeEventRepository.eventsToReturn = listOf(sampleEvent)
     filteredEventsRepository.refresh()
->>>>>>> 0f892e42
 
     composeTestRule.waitForIdle()
 
@@ -525,12 +502,8 @@
             ownerId = "owner1")
 
     // Set events after screen is setup
-<<<<<<< HEAD
-    filteredEventsRepository.setEventsForTesting(listOf(sampleEvent))
-=======
     fakeEventRepository.eventsToReturn = listOf(sampleEvent)
     filteredEventsRepository.refresh()
->>>>>>> 0f892e42
 
     composeTestRule.waitForIdle()
 
@@ -560,12 +533,8 @@
             ownerId = "owner1")
 
     // Set events
-<<<<<<< HEAD
-    filteredEventsRepository.setEventsForTesting(listOf(sampleEvent))
-=======
     fakeEventRepository.eventsToReturn = listOf(sampleEvent)
     filteredEventsRepository.refresh()
->>>>>>> 0f892e42
 
     composeTestRule.waitForIdle()
 
@@ -593,12 +562,8 @@
             ownerId = "owner1")
 
     // Set events
-<<<<<<< HEAD
-    filteredEventsRepository.setEventsForTesting(listOf(sampleEvent))
-=======
     fakeEventRepository.eventsToReturn = listOf(sampleEvent)
     filteredEventsRepository.refresh()
->>>>>>> 0f892e42
 
     composeTestRule.waitForIdle()
 
@@ -642,12 +607,8 @@
             ownerId = "owner2")
 
     // Set events
-<<<<<<< HEAD
-    filteredEventsRepository.setEventsForTesting(listOf(event1, event2))
-=======
     fakeEventRepository.eventsToReturn = listOf(event1, event2)
     filteredEventsRepository.refresh()
->>>>>>> 0f892e42
 
     composeTestRule.waitForIdle()
 
