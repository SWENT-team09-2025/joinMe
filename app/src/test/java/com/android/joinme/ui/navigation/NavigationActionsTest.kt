package com.android.joinme.ui.navigation

import androidx.navigation.NavHostController
import androidx.navigation.NavOptions
import androidx.navigation.NavOptionsBuilder
import androidx.navigation.navOptions
import io.mockk.*
import org.junit.After
import org.junit.Assert.*
import org.junit.Before
import org.junit.Test

class NavigationActionsTest {

  private lateinit var navController: NavHostController
  private lateinit var actions: NavigationActions

  @Before
  fun setup() {
    navController = mockk(relaxed = true)
    actions = NavigationActions(navController)
  }

  @After fun tearDown() = unmockkAll()

  @Test
  fun `navigateTo should NOT navigate again if already on same top-level`() {
    every { navController.currentDestination?.route } returns Screen.Map.route

    actions.navigateTo(Screen.Map)

    verify(exactly = 0) {
      navController.navigate(any<String>(), any<NavOptionsBuilder.() -> Unit>())
    }
  }

  @Test
  fun `navigateTo configures popUpTo, launchSingleTop, restoreState for top-level`() {
    every { navController.currentDestination?.route } returns "auth" // ensure we navigate

    actions.navigateTo(Screen.Map)

    verify {
      navController.navigate(
          eq(Screen.Map.route),
          withArg<NavOptionsBuilder.() -> Unit> { block ->
            // ✅ build NavOptions via the public API
            val options: NavOptions = navOptions(block)

            assertTrue(options.shouldLaunchSingleTop())
            assertTrue(options.shouldRestoreState())
            // If your Navigation version exposes these, keep them:
            // assertEquals(Screen.Map.route, options.popUpToRoute)
            // assertTrue(options.isPopUpToInclusive())
          })
    }
  }

  @Test
  fun `navigateTo sets restoreState=false when navigating to Auth`() {
    every { navController.currentDestination?.route } returns "overview"

    actions.navigateTo(Screen.Auth)

    verify {
      navController.navigate(
          eq(Screen.Auth.route),
          withArg<NavOptionsBuilder.() -> Unit> { block ->
            val options = navOptions(block)
            assertFalse(options.shouldRestoreState())
            // We intentionally don't assert popUpTo/launchSingleTop for Auth.
          })
    }
  }

  @Test
  fun `currentRoute returns current destination route or empty`() {
    every { navController.currentDestination?.route } returns Screen.Search.route
    assertEquals(Screen.Search.route, actions.currentRoute())

    every { navController.currentDestination?.route } returns null
    assertEquals("", actions.currentRoute())
  }

  @Test
  fun `goBack pops back stack`() {
    actions.goBack()
    verify { navController.popBackStack() }
  }

  @Test
  fun `navigateTo GroupDetail with groupId navigates to correct route`() {
    val groupId = "test-group-123"
    every { navController.currentDestination?.route } returns Screen.Groups.route

    actions.navigateTo(Screen.GroupDetail(groupId))

    verify {
      navController.navigate(
          eq("groupId/$groupId"),
          withArg<NavOptionsBuilder.() -> Unit> { block ->
            val options = navOptions(block)
            assertTrue(options.shouldRestoreState())
            // GroupDetail is not a top-level destination, so shouldn't have launchSingleTop
            assertFalse(options.shouldLaunchSingleTop())
          })
    }
  }

  @Test
  fun `navigateTo EditEvent with eventId navigates to correct route`() {
    val eventId = "test-event-456"
    every { navController.currentDestination?.route } returns Screen.Overview.route

    actions.navigateTo(Screen.EditEvent(eventId))

    verify {
      navController.navigate(
          eq("edit_event/$eventId"),
          withArg<NavOptionsBuilder.() -> Unit> { block ->
            val options = navOptions(block)
            assertTrue(options.shouldRestoreState())
            assertFalse(options.shouldLaunchSingleTop())
          })
    }
  }

  @Test
  fun `navigateTo ShowEventScreen with eventId navigates to correct route`() {
    val eventId = "test-event-789"
    every { navController.currentDestination?.route } returns Screen.Overview.route

    actions.navigateTo(Screen.ShowEventScreen(eventId))

    verify {
      navController.navigate(
          eq("show_event/$eventId"),
          withArg<NavOptionsBuilder.() -> Unit> { block ->
            val options = navOptions(block)
            assertTrue(options.shouldRestoreState())
            assertFalse(options.shouldLaunchSingleTop())
          })
    }
  }

  @Test
  fun `navigateTo Groups screen navigates correctly`() {
    every { navController.currentDestination?.route } returns Screen.Profile.route

    actions.navigateTo(Screen.Groups)

    verify {
      navController.navigate(
          eq(Screen.Groups.route),
          withArg<NavOptionsBuilder.() -> Unit> { block ->
            val options = navOptions(block)
            assertTrue(options.shouldRestoreState())
            // Groups is not a top-level destination
            assertFalse(options.shouldLaunchSingleTop())
          })
    }
  }

  @Test
  fun `navigateTo CreateGroup screen navigates correctly`() {
    every { navController.currentDestination?.route } returns Screen.Groups.route

    actions.navigateTo(Screen.CreateGroup)

    verify {
      navController.navigate(
          eq(Screen.CreateGroup.route),
          withArg<NavOptionsBuilder.() -> Unit> { block ->
            val options = navOptions(block)
            assertTrue(options.shouldRestoreState())
            assertFalse(options.shouldLaunchSingleTop())
          })
    }
  }

  @Test
<<<<<<< HEAD
  fun `navigateTo CreateEventForSerie with serieId navigates to correct route`() {
    val serieId = "test-serie-123"
    every { navController.currentDestination?.route } returns Screen.CreateSerie.route

    actions.navigateTo(Screen.CreateEventForSerie(serieId))

    verify {
      navController.navigate(
          eq("create_event_for_serie/$serieId"),
          withArg<NavOptionsBuilder.() -> Unit> { block ->
            val options = navOptions(block)
            assertTrue(options.shouldRestoreState())
            // CreateEventForSerie is not a top-level destination
=======
  fun `navigateTo EditGroup with groupId navigates to correct route`() {
    val groupId = "test-group-789"
    every { navController.currentDestination?.route } returns Screen.Groups.route

    actions.navigateTo(Screen.EditGroup(groupId))

    verify {
      navController.navigate(
          eq("edit_group/$groupId"),
          withArg<NavOptionsBuilder.() -> Unit> { block ->
            val options = navOptions(block)
            assertTrue(options.shouldRestoreState())
            // EditGroup is not a top-level destination, so shouldn't have launchSingleTop
>>>>>>> df596d98
            assertFalse(options.shouldLaunchSingleTop())
          })
    }
  }
}<|MERGE_RESOLUTION|>--- conflicted
+++ resolved
@@ -179,7 +179,6 @@
   }
 
   @Test
-<<<<<<< HEAD
   fun `navigateTo CreateEventForSerie with serieId navigates to correct route`() {
     val serieId = "test-serie-123"
     every { navController.currentDestination?.route } returns Screen.CreateSerie.route
@@ -193,7 +192,12 @@
             val options = navOptions(block)
             assertTrue(options.shouldRestoreState())
             // CreateEventForSerie is not a top-level destination
-=======
+            assertFalse(options.shouldLaunchSingleTop())
+          })
+    }
+  }
+
+  @Test
   fun `navigateTo EditGroup with groupId navigates to correct route`() {
     val groupId = "test-group-789"
     every { navController.currentDestination?.route } returns Screen.Groups.route
@@ -207,7 +211,6 @@
             val options = navOptions(block)
             assertTrue(options.shouldRestoreState())
             // EditGroup is not a top-level destination, so shouldn't have launchSingleTop
->>>>>>> df596d98
             assertFalse(options.shouldLaunchSingleTop())
           })
     }
