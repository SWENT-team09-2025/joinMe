--- conflicted
+++ resolved
@@ -85,8 +85,6 @@
   }
 
   @Test
-<<<<<<< HEAD
-=======
   fun screen_Groups_hasCorrectRoute() {
     assertEquals("groups", Screen.Groups.route)
     assertEquals("Groups", Screen.Groups.name)
@@ -122,18 +120,13 @@
   }
 
   @Test
->>>>>>> 582f9192
   fun screen_ShowEventScreen_hasCorrectRoutePattern() {
     assertEquals("show_event/{eventId}", Screen.ShowEventScreen.Companion.route)
   }
 
   @Test
   fun screen_ShowEventScreen_generatesCorrectRouteWithId() {
-<<<<<<< HEAD
-    val eventId = "test-event-123"
-=======
     val eventId = "test-event-456"
->>>>>>> 582f9192
     val showEventScreen = Screen.ShowEventScreen(eventId)
     assertEquals("show_event/$eventId", showEventScreen.route)
     assertEquals("Show Event", showEventScreen.name)
@@ -141,17 +134,10 @@
   }
 
   @Test
-<<<<<<< HEAD
-  fun screen_ShowEventScreen_handlesSpecialCharactersInId() {
-    val eventId = "test-event-with-special-chars-!@#"
-    val showEventScreen = Screen.ShowEventScreen(eventId)
-    assertEquals("show_event/$eventId", showEventScreen.route)
-=======
   fun screen_EditProfile_hasCorrectRoute() {
     assertEquals("edit_profile", Screen.EditProfile.route)
     assertEquals("Edit Profile", Screen.EditProfile.name)
     assertFalse(Screen.EditProfile.isTopLevelDestination)
->>>>>>> 582f9192
   }
 
   @Test
@@ -169,12 +155,6 @@
         listOf(
             Screen.Auth,
             Screen.CreateEvent,
-<<<<<<< HEAD
-            Screen.CreateSerie,
-            Screen.EditEvent("test-id"),
-            Screen.ShowEventScreen("test-id"),
-            Screen.History)
-=======
             Screen.EditEvent("test-id"),
             Screen.History,
             Screen.Groups,
@@ -182,7 +162,6 @@
             Screen.GroupDetail("test-id"),
             Screen.ShowEventScreen("test-id"),
             Screen.EditProfile)
->>>>>>> 582f9192
 
     nonTopLevelScreens.forEach { screen ->
       assertFalse(
@@ -203,15 +182,11 @@
             Screen.CreateSerie.route,
             Screen.History.route,
             Screen.EditEvent.Companion.route,
-<<<<<<< HEAD
-            Screen.ShowEventScreen.Companion.route)
-=======
             Screen.Groups.route,
             Screen.CreateGroup.route,
             Screen.GroupDetail.Companion.route,
             Screen.ShowEventScreen.Companion.route,
             Screen.EditProfile.route)
->>>>>>> 582f9192
 
     val uniqueRoutes = routes.toSet()
     assertEquals("All screen routes should be unique", routes.size, uniqueRoutes.size)
@@ -227,35 +202,24 @@
             Screen.Map,
             Screen.Profile,
             Screen.CreateEvent,
-<<<<<<< HEAD
-            Screen.CreateSerie,
-            Screen.History)
-=======
             Screen.History,
             Screen.Groups,
             Screen.CreateGroup,
-            Screen.EditProfile)
->>>>>>> 582f9192
+            Screen.EditProfile,
+            Screen.CreateSerie)
 
     screens.forEach { screen ->
       assertTrue("${screen.name} route should not be empty", screen.route.isNotEmpty())
     }
 
-<<<<<<< HEAD
-    // Check EditEvent and ShowEventScreen companion routes
-=======
-    // Check companion routes for screens with parameters
->>>>>>> 582f9192
+    // Check EditEvent companion route
     assertTrue(
         "EditEvent route pattern should not be empty",
         Screen.EditEvent.Companion.route.isNotEmpty())
     assertTrue(
-<<<<<<< HEAD
-=======
         "GroupDetail route pattern should not be empty",
         Screen.GroupDetail.Companion.route.isNotEmpty())
     assertTrue(
->>>>>>> 582f9192
         "ShowEventScreen route pattern should not be empty",
         Screen.ShowEventScreen.Companion.route.isNotEmpty())
   }
@@ -273,15 +237,11 @@
             Screen.CreateSerie,
             Screen.History,
             Screen.EditEvent("test-id"),
-<<<<<<< HEAD
-            Screen.ShowEventScreen("test-id"))
-=======
             Screen.Groups,
             Screen.CreateGroup,
             Screen.GroupDetail("test-id"),
             Screen.ShowEventScreen("test-id"),
             Screen.EditProfile)
->>>>>>> 582f9192
 
     screens.forEach { screen ->
       assertTrue("${screen.name} name should not be empty", screen.name.isNotEmpty())
@@ -304,8 +264,6 @@
   }
 
   @Test
-<<<<<<< HEAD
-=======
   fun groupDetailRoute_containsGroupIdPlaceholder() {
     assertTrue(
         "GroupDetail companion route should contain {groupId} placeholder",
@@ -321,7 +279,6 @@
   }
 
   @Test
->>>>>>> 582f9192
   fun showEventScreenRoute_containsEventIdPlaceholder() {
     assertTrue(
         "ShowEventScreen companion route should contain {eventId} placeholder",
