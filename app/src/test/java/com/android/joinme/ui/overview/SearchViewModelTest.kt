--- conflicted
+++ resolved
@@ -4,11 +4,7 @@
 import com.android.joinme.model.event.EventFilter
 import com.android.joinme.model.event.isUpcoming
 import com.android.joinme.model.filter.FilterRepository
-<<<<<<< HEAD
 import com.android.joinme.model.filter.FilteredEventsRepository
-=======
-import com.android.joinme.model.serie.Serie
->>>>>>> 40c12f90
 import com.android.joinme.model.serie.SerieFilter
 import kotlinx.coroutines.Dispatchers
 import kotlinx.coroutines.ExperimentalCoroutinesApi
@@ -30,6 +26,10 @@
   private lateinit var fakeSeriesRepository: FakeSeriesRepository
   private val testDispatcher = StandardTestDispatcher()
 
+  // Future timestamp for test events (1 day in the future)
+  private val futureTimestamp =
+      com.google.firebase.Timestamp(System.currentTimeMillis() / 1000 + 86400, 0)
+
   @Before
   fun setup() {
     Dispatchers.setMain(testDispatcher)
@@ -38,53 +38,13 @@
     fakeEventRepository = FakeEventRepository()
     fakeSeriesRepository = FakeSeriesRepository()
 
-    // Create FilteredEventsRepository with fake repositories
-    filteredEventsRepository = FilteredEventsRepository(fakeEventRepository, fakeSeriesRepository)
+    // Create FilteredEventsRepository with fake repositories and test dispatcher
+    filteredEventsRepository =
+        FilteredEventsRepository(
+            fakeEventRepository, fakeSeriesRepository, FilterRepository, testDispatcher)
     FilteredEventsRepository.resetInstance(filteredEventsRepository)
 
-<<<<<<< HEAD
     viewModel = SearchViewModel(filteredEventsRepository)
-=======
-          override suspend fun addEvent(event: com.android.joinme.model.event.Event) {}
-
-          override suspend fun editEvent(
-              eventId: String,
-              newValue: com.android.joinme.model.event.Event
-          ) {}
-
-          override suspend fun deleteEvent(eventId: String) {}
-
-          override suspend fun getEventsByIds(eventIds: List<String>): List<Event> = emptyList()
-        }
-
-    val fakeSeriesRepository =
-        object : com.android.joinme.model.serie.SeriesRepository {
-          override fun getNewSerieId(): String = "fake-serie-id"
-
-          override suspend fun getAllSeries(
-              serieFilter: SerieFilter
-          ): List<com.android.joinme.model.serie.Serie> = emptyList()
-
-          override suspend fun getSeriesByIds(seriesIds: List<String>): List<Serie> {
-            return emptyList()
-          }
-
-          override suspend fun getSerie(serieId: String): com.android.joinme.model.serie.Serie {
-            throw Exception("Not implemented in fake repo")
-          }
-
-          override suspend fun addSerie(serie: com.android.joinme.model.serie.Serie) {}
-
-          override suspend fun editSerie(
-              serieId: String,
-              newValue: com.android.joinme.model.serie.Serie
-          ) {}
-
-          override suspend fun deleteSerie(serieId: String) {}
-        }
-
-    viewModel = SearchViewModel(fakeEventRepository, fakeSeriesRepository)
->>>>>>> 40c12f90
     testDispatcher.scheduler.advanceUntilIdle()
   }
 
@@ -104,21 +64,19 @@
     assertFalse(filterState.isActivitySelected)
     assertFalse(uiState.categoryExpanded)
     assertEquals(4, filterState.sportCategories.size)
-    assertEquals(0, filterState.selectedSportsCount)
-    assertFalse(filterState.isSelectAllChecked)
-  }
-
-  @Test
-  fun `setQuery updates query state`() = runTest {
-    val query = "basketball game"
-    viewModel.setQuery(query)
-    testDispatcher.scheduler.advanceUntilIdle()
-
-    assertEquals(query, viewModel.uiState.value.query)
-  }
-
-  @Test
-  fun `toggleSocial updates social selection`() = runTest {
+    assertTrue(uiState.eventItems.isEmpty())
+  }
+
+  @Test
+  fun `setQuery updates query in UI state`() = runTest {
+    viewModel.setQuery("basketball")
+    testDispatcher.scheduler.advanceUntilIdle()
+
+    assertEquals("basketball", viewModel.uiState.value.query)
+  }
+
+  @Test
+  fun `toggleSocial updates social filter state`() = runTest {
     viewModel.toggleSocial()
     testDispatcher.scheduler.advanceUntilIdle()
 
@@ -126,17 +84,7 @@
   }
 
   @Test
-  fun `toggleSocial twice returns to initial state`() = runTest {
-    viewModel.toggleSocial()
-    testDispatcher.scheduler.advanceUntilIdle()
-    viewModel.toggleSocial()
-    testDispatcher.scheduler.advanceUntilIdle()
-
-    assertFalse(viewModel.filterState.value.isSocialSelected)
-  }
-
-  @Test
-  fun `toggleActivity updates activity selection`() = runTest {
+  fun `toggleActivity updates activity filter state`() = runTest {
     viewModel.toggleActivity()
     testDispatcher.scheduler.advanceUntilIdle()
 
@@ -144,17 +92,7 @@
   }
 
   @Test
-  fun `toggleActivity twice returns to initial state`() = runTest {
-    viewModel.toggleActivity()
-    testDispatcher.scheduler.advanceUntilIdle()
-    viewModel.toggleActivity()
-    testDispatcher.scheduler.advanceUntilIdle()
-
-    assertFalse(viewModel.filterState.value.isActivitySelected)
-  }
-
-  @Test
-  fun `setCategoryExpanded updates expanded state`() = runTest {
+  fun `setCategoryExpanded updates dropdown expanded state`() = runTest {
     viewModel.setCategoryExpanded(true)
     testDispatcher.scheduler.advanceUntilIdle()
 
@@ -167,122 +105,124 @@
   }
 
   @Test
-  fun `toggleSelectAll selects all sports when initially unselected`() = runTest {
+  fun `toggleSelectAll updates all sport filters`() = runTest {
+    // Initially nothing selected
+    assertFalse(viewModel.filterState.value.sportCategories.any { it.isChecked })
+
+    // Select all
     viewModel.toggleSelectAll()
     testDispatcher.scheduler.advanceUntilIdle()
 
-    val state = viewModel.filterState.value
-    assertTrue(state.isSelectAllChecked)
-    assertEquals(4, state.selectedSportsCount)
-    assertTrue(state.sportCategories.all { it.isChecked })
-  }
-
-  @Test
-  fun `toggleSelectAll twice returns sports to initial state`() = runTest {
+    assertTrue(viewModel.filterState.value.sportCategories.all { it.isChecked })
+
+    // Unselect all
     viewModel.toggleSelectAll()
     testDispatcher.scheduler.advanceUntilIdle()
-    viewModel.toggleSelectAll()
-    testDispatcher.scheduler.advanceUntilIdle()
-
-    val state = viewModel.filterState.value
-    assertFalse(state.isSelectAllChecked)
-    assertEquals(0, state.selectedSportsCount)
-    assertTrue(state.sportCategories.none { it.isChecked })
-  }
-
-  @Test
-  fun `toggleSport toggles specific sport by id`() = runTest {
-    viewModel.toggleSport("basket")
-    testDispatcher.scheduler.advanceUntilIdle()
-
-    val state = viewModel.filterState.value
-    val basketSport = state.sportCategories.find { it.id == "basket" }
-    assertNotNull(basketSport)
-    assertTrue(basketSport!!.isChecked)
-    assertEquals(1, state.selectedSportsCount)
-  }
-
-  @Test
-  fun `toggleSport twice returns sport to initial unchecked state`() = runTest {
-    viewModel.toggleSport("football")
-    testDispatcher.scheduler.advanceUntilIdle()
-    viewModel.toggleSport("football")
-    testDispatcher.scheduler.advanceUntilIdle()
-
-    val state = viewModel.filterState.value
-    val footballSport = state.sportCategories.find { it.id == "football" }
-    assertFalse(footballSport!!.isChecked)
-    assertEquals(0, state.selectedSportsCount)
-  }
-
-  @Test
-  fun `toggleSport with invalid id does nothing`() = runTest {
-    viewModel.toggleSport("invalid_sport")
-    testDispatcher.scheduler.advanceUntilIdle()
-
-    val state = viewModel.filterState.value
-    assertEquals(0, state.selectedSportsCount)
-  }
-
-  @Test
-  fun `sportCategories contains correct initial sports`() = runTest {
-    val state = viewModel.filterState.value
-    val sportIds = state.sportCategories.map { it.id }
-
-    assertTrue(sportIds.contains("basket"))
-    assertTrue(sportIds.contains("football"))
-    assertTrue(sportIds.contains("tennis"))
-    assertTrue(sportIds.contains("running"))
-  }
-
-  @Test
-  fun `sportCategories contains correct sport names`() = runTest {
-    val state = viewModel.filterState.value
-    val sportNames = state.sportCategories.map { it.name }
-
-    assertTrue(sportNames.contains("Basket"))
-    assertTrue(sportNames.contains("Football"))
-    assertTrue(sportNames.contains("Tennis"))
-    assertTrue(sportNames.contains("Running"))
-  }
-
-  @Test
-  fun `selectedSportsCount is computed correctly`() = runTest {
-    // Start with all sports selected (4)
-    // Toggle off basket and tennis
-    viewModel.toggleSport("basket")
-    viewModel.toggleSport("tennis")
-    testDispatcher.scheduler.advanceUntilIdle()
-
-    assertEquals(2, viewModel.filterState.value.selectedSportsCount)
-  }
-
-  @Test
-  fun `isSelectAllChecked becomes true when all sports checked`() = runTest {
-    viewModel.toggleSelectAll()
-    testDispatcher.scheduler.advanceUntilIdle()
-
-    assertTrue(viewModel.filterState.value.isSelectAllChecked)
-
-    viewModel.toggleSport("basket")
-    testDispatcher.scheduler.advanceUntilIdle()
-
-    assertFalse(viewModel.filterState.value.isSelectAllChecked)
-  }
-
-  @Test
-  fun `complex scenario - mixed selections`() = runTest {
-    // Select activity and some sports
-    viewModel.toggleActivity()
-    viewModel.toggleSport("basket")
-    viewModel.toggleSport("football")
-    testDispatcher.scheduler.advanceUntilIdle()
-
-    val state = viewModel.filterState.value
-    assertFalse(state.isSocialSelected)
-    assertTrue(state.isActivitySelected)
-    assertEquals(2, state.selectedSportsCount)
-    assertFalse(state.isSelectAllChecked)
+
+    assertFalse(viewModel.filterState.value.sportCategories.any { it.isChecked })
+  }
+
+  @Test
+  fun `toggleSport updates specific sport filter`() = runTest {
+    val sportId = "basket"
+
+    viewModel.toggleSport(sportId)
+    testDispatcher.scheduler.advanceUntilIdle()
+
+    val basketFilter = viewModel.filterState.value.sportCategories.find { it.id == sportId }
+    assertTrue(basketFilter?.isChecked == true)
+  }
+
+  @Test
+  fun `clearErrorMsg clears error message`() = runTest {
+    viewModel.clearErrorMsg()
+    testDispatcher.scheduler.advanceUntilIdle()
+
+    assertNull(viewModel.uiState.value.errorMsg)
+  }
+
+  @Test
+  fun `setQuery filters events by title`() = runTest {
+    val event1 =
+        com.android.joinme.model.event.Event(
+            eventId = "1",
+            type = com.android.joinme.model.event.EventType.SPORTS,
+            title = "Basketball Game",
+            description = "Test event",
+            location = com.android.joinme.model.map.Location(46.5191, 6.5668, "EPFL"),
+            date = futureTimestamp,
+            duration = 60,
+            participants = emptyList(),
+            maxParticipants = 10,
+            visibility = com.android.joinme.model.event.EventVisibility.PUBLIC,
+            ownerId = "owner1")
+
+    val event2 =
+        com.android.joinme.model.event.Event(
+            eventId = "2",
+            type = com.android.joinme.model.event.EventType.SPORTS,
+            title = "Soccer Match",
+            description = "Test event",
+            location = com.android.joinme.model.map.Location(46.5191, 6.5668, "EPFL"),
+            date = futureTimestamp,
+            duration = 60,
+            participants = emptyList(),
+            maxParticipants = 10,
+            visibility = com.android.joinme.model.event.EventVisibility.PUBLIC,
+            ownerId = "owner1")
+
+    fakeEventRepository.eventsToReturn = listOf(event1, event2)
+    filteredEventsRepository.refresh()
+    testDispatcher.scheduler.advanceUntilIdle()
+
+    assertEquals(2, viewModel.uiState.value.eventItems.size)
+
+    viewModel.setQuery("Basketball")
+    testDispatcher.scheduler.advanceUntilIdle()
+
+    assertEquals(1, viewModel.uiState.value.eventItems.size)
+    assertEquals("Basketball Game", viewModel.uiState.value.eventItems[0].title)
+  }
+
+  @Test
+  fun `setQuery filters events by description`() = runTest {
+    val event1 =
+        com.android.joinme.model.event.Event(
+            eventId = "1",
+            type = com.android.joinme.model.event.EventType.SPORTS,
+            title = "Event 1",
+            description = "Fun basketball event",
+            location = com.android.joinme.model.map.Location(46.5191, 6.5668, "EPFL"),
+            date = futureTimestamp,
+            duration = 60,
+            participants = emptyList(),
+            maxParticipants = 10,
+            visibility = com.android.joinme.model.event.EventVisibility.PUBLIC,
+            ownerId = "owner1")
+
+    val event2 =
+        com.android.joinme.model.event.Event(
+            eventId = "2",
+            type = com.android.joinme.model.event.EventType.SPORTS,
+            title = "Event 2",
+            description = "Test event",
+            location = com.android.joinme.model.map.Location(46.5191, 6.5668, "EPFL"),
+            date = futureTimestamp,
+            duration = 60,
+            participants = emptyList(),
+            maxParticipants = 10,
+            visibility = com.android.joinme.model.event.EventVisibility.PUBLIC,
+            ownerId = "owner1")
+
+    fakeEventRepository.eventsToReturn = listOf(event1, event2)
+    filteredEventsRepository.refresh()
+    testDispatcher.scheduler.advanceUntilIdle()
+
+    viewModel.setQuery("basketball")
+    testDispatcher.scheduler.advanceUntilIdle()
+
+    assertEquals(1, viewModel.uiState.value.eventItems.size)
+    assertEquals("Event 1", viewModel.uiState.value.eventItems[0].title)
   }
 
   @Test
@@ -294,7 +234,7 @@
             title = "Basketball",
             description = "Test event",
             location = com.android.joinme.model.map.Location(46.5191, 6.5668, "EPFL"),
-            date = com.google.firebase.Timestamp.now(),
+            date = futureTimestamp,
             duration = 60,
             participants = emptyList(),
             maxParticipants = 10,
@@ -321,7 +261,7 @@
             title = "Basketball",
             description = "Test event",
             location = com.android.joinme.model.map.Location(46.5191, 6.5668, "EPFL"),
-            date = com.google.firebase.Timestamp.now(),
+            date = futureTimestamp,
             duration = 60,
             participants = emptyList(),
             maxParticipants = 10,
@@ -346,7 +286,7 @@
             serieId = "serie1",
             title = "Weekly Basketball",
             description = "Weekly basketball event",
-            date = com.google.firebase.Timestamp.now(),
+            date = futureTimestamp,
             participants = emptyList(),
             maxParticipants = 10,
             visibility = com.android.joinme.model.utils.Visibility.PUBLIC,
@@ -373,7 +313,7 @@
             title = "Basketball Game",
             description = "Test event",
             location = com.android.joinme.model.map.Location(46.5191, 6.5668, "EPFL"),
-            date = com.google.firebase.Timestamp.now(),
+            date = futureTimestamp,
             duration = 60,
             participants = emptyList(),
             maxParticipants = 10,
@@ -385,7 +325,7 @@
             serieId = "serie1",
             title = "Weekly Basketball",
             description = "Weekly basketball event",
-            date = com.google.firebase.Timestamp.now(),
+            date = futureTimestamp,
             participants = emptyList(),
             maxParticipants = 10,
             visibility = com.android.joinme.model.utils.Visibility.PUBLIC,
@@ -416,9 +356,9 @@
             eventId = "1",
             type = com.android.joinme.model.event.EventType.SPORTS,
             title = "Basketball Game",
-            description = "Test event",
-            location = com.android.joinme.model.map.Location(46.5191, 6.5668, "EPFL"),
-            date = com.google.firebase.Timestamp.now(),
+            description = "Fun game",
+            location = com.android.joinme.model.map.Location(46.5191, 6.5668, "EPFL"),
+            date = futureTimestamp,
             duration = 60,
             participants = emptyList(),
             maxParticipants = 10,
@@ -432,7 +372,7 @@
             title = "Dinner Party",
             description = "Social event",
             location = com.android.joinme.model.map.Location(46.5191, 6.5668, "EPFL"),
-            date = com.google.firebase.Timestamp.now(),
+            date = futureTimestamp,
             duration = 120,
             participants = emptyList(),
             maxParticipants = 20,
@@ -444,7 +384,7 @@
             serieId = "serie1",
             title = "Weekly Basketball",
             description = "Weekly basketball series",
-            date = com.google.firebase.Timestamp.now(),
+            date = futureTimestamp,
             participants = emptyList(),
             maxParticipants = 10,
             visibility = com.android.joinme.model.utils.Visibility.PUBLIC,
@@ -506,6 +446,10 @@
         serieFilter: SerieFilter
     ): List<com.android.joinme.model.serie.Serie> = seriesToReturn
 
+    override suspend fun getSeriesByIds(
+        seriesIds: List<String>
+    ): List<com.android.joinme.model.serie.Serie> = emptyList()
+
     override suspend fun getSerie(serieId: String): com.android.joinme.model.serie.Serie {
       throw Exception("Not implemented in fake repo")
     }
