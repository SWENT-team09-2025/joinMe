package com.android.joinme.ui.overview

<<<<<<< HEAD
import com.android.joinme.model.filter.FilterRepository
=======
>>>>>>> dc524407
import kotlinx.coroutines.Dispatchers
import kotlinx.coroutines.ExperimentalCoroutinesApi
import kotlinx.coroutines.test.StandardTestDispatcher
import kotlinx.coroutines.test.resetMain
import kotlinx.coroutines.test.runTest
import kotlinx.coroutines.test.setMain
import org.junit.After
import org.junit.Assert.*
import org.junit.Before
import org.junit.Test

@OptIn(ExperimentalCoroutinesApi::class)
class SearchViewModelTest {

  private lateinit var viewModel: SearchViewModel
  private val testDispatcher = StandardTestDispatcher()

  @Before
  fun setup() {
    Dispatchers.setMain(testDispatcher)
<<<<<<< HEAD
    FilterRepository.reset()
=======
>>>>>>> dc524407
    val fakeRepository =
        object : com.android.joinme.model.event.EventsRepository {
          override fun getNewEventId(): String = "fake-id"

          override suspend fun getAllEvents(): List<com.android.joinme.model.event.Event> =
              emptyList()

          override suspend fun getEvent(eventId: String): com.android.joinme.model.event.Event {
            throw Exception("Not implemented in fake repo")
          }

          override suspend fun addEvent(event: com.android.joinme.model.event.Event) {}

          override suspend fun editEvent(
              eventId: String,
              newValue: com.android.joinme.model.event.Event
          ) {}

          override suspend fun deleteEvent(eventId: String) {}
        }

    viewModel = SearchViewModel(fakeRepository)
    testDispatcher.scheduler.advanceUntilIdle()
  }

  @After
  fun tearDown() {
    Dispatchers.resetMain()
  }

  @After
  fun tearDown() {
    Dispatchers.resetMain()
  }

  @Test
  fun `initial state is correct`() = runTest {
    val uiState = viewModel.uiState.value
    val filterState = viewModel.filterState.value

    assertEquals("", uiState.query)
    assertTrue(filterState.isAllSelected)
    assertTrue(filterState.isSocialSelected)
    assertTrue(filterState.isActivitySelected)
    assertFalse(uiState.categoryExpanded)
    assertEquals(4, filterState.sportCategories.size)
    assertEquals(4, filterState.selectedSportsCount)
    assertTrue(filterState.isSelectAllChecked)
  }

  @Test
  fun `setQuery updates query state`() = runTest {
    val query = "basketball game"
    viewModel.setQuery(query)
    testDispatcher.scheduler.advanceUntilIdle()

    assertEquals(query, viewModel.uiState.value.query)
  }

  @Test
  fun `toggleAll deselects all filters when initially selected`() = runTest {
    viewModel.toggleAll()
    testDispatcher.scheduler.advanceUntilIdle()

    val state = viewModel.filterState.value
    assertFalse(state.isAllSelected)
    assertFalse(state.isSocialSelected)
    assertFalse(state.isActivitySelected)
    assertFalse(state.isSelectAllChecked)
    assertEquals(0, state.selectedSportsCount)
    assertTrue(state.sportCategories.none { it.isChecked })
  }

  @Test
  fun `toggleAll twice returns to initial state`() = runTest {
    viewModel.toggleAll()
    testDispatcher.scheduler.advanceUntilIdle()
    viewModel.toggleAll()
    testDispatcher.scheduler.advanceUntilIdle()

    val state = viewModel.filterState.value
    assertTrue(state.isAllSelected)
    assertTrue(state.isSocialSelected)
    assertTrue(state.isActivitySelected)
    assertTrue(state.isSelectAllChecked)
    assertEquals(4, state.selectedSportsCount)
    assertTrue(state.sportCategories.all { it.isChecked })
  }

  @Test
  fun `toggleSocial updates social selection`() = runTest {
    viewModel.toggleSocial()
    testDispatcher.scheduler.advanceUntilIdle()

    assertFalse(viewModel.filterState.value.isSocialSelected)
    assertFalse(viewModel.filterState.value.isAllSelected)
  }

  @Test
  fun `toggleSocial twice returns to initial state`() = runTest {
    viewModel.toggleSocial()
    testDispatcher.scheduler.advanceUntilIdle()
    viewModel.toggleSocial()
    testDispatcher.scheduler.advanceUntilIdle()

    assertTrue(viewModel.filterState.value.isSocialSelected)
  }

  @Test
  fun `toggleActivity updates activity selection`() = runTest {
    viewModel.toggleActivity()
    testDispatcher.scheduler.advanceUntilIdle()

    assertFalse(viewModel.filterState.value.isActivitySelected)
    assertFalse(viewModel.filterState.value.isAllSelected)
  }

  @Test
  fun `toggleActivity twice returns to initial state`() = runTest {
    viewModel.toggleActivity()
    testDispatcher.scheduler.advanceUntilIdle()
    viewModel.toggleActivity()
    testDispatcher.scheduler.advanceUntilIdle()

    assertTrue(viewModel.filterState.value.isActivitySelected)
  }

  @Test
  fun `toggleAll is already selected when social, activity and all sports are selected bydefault`() =
      runTest {
        assertTrue(viewModel.filterState.value.isAllSelected)
      }

  @Test
  fun `toggleAll deselects when social is deselected`() = runTest {
    viewModel.toggleSocial()
    testDispatcher.scheduler.advanceUntilIdle()

    assertFalse(viewModel.filterState.value.isAllSelected)
  }

  @Test
  fun `toggleAll deselects when activity is deselected`() = runTest {
    viewModel.toggleActivity()
    testDispatcher.scheduler.advanceUntilIdle()

    assertFalse(viewModel.filterState.value.isAllSelected)
  }

  @Test
  fun `setCategoryExpanded updates expanded state`() = runTest {
    viewModel.setCategoryExpanded(true)
    testDispatcher.scheduler.advanceUntilIdle()

    assertTrue(viewModel.uiState.value.categoryExpanded)

    viewModel.setCategoryExpanded(false)
    testDispatcher.scheduler.advanceUntilIdle()

    assertFalse(viewModel.uiState.value.categoryExpanded)
  }

  @Test
  fun `toggleSelectAll deselects all sports when initially selected`() = runTest {
    viewModel.toggleSelectAll()
    testDispatcher.scheduler.advanceUntilIdle()

    val state = viewModel.filterState.value
    assertFalse(state.isSelectAllChecked)
    assertEquals(0, state.selectedSportsCount)
    assertTrue(state.sportCategories.none { it.isChecked })
  }

  @Test
  fun `toggleSelectAll twice returns sports to initial state`() = runTest {
    viewModel.toggleSelectAll()
    testDispatcher.scheduler.advanceUntilIdle()
    viewModel.toggleSelectAll()
    testDispatcher.scheduler.advanceUntilIdle()

    val state = viewModel.filterState.value
    assertTrue(state.isSelectAllChecked)
    assertEquals(4, state.selectedSportsCount)
    assertTrue(state.sportCategories.all { it.isChecked })
  }

  @Test
  fun `toggleSelectAll maintains isAllSelected when social and activity are selected`() = runTest {
    // All filters are already selected by default
    assertTrue(viewModel.filterState.value.isAllSelected)
  }

  @Test
  fun `toggleSport toggles specific sport by id`() = runTest {
    viewModel.toggleSport("basket")
    testDispatcher.scheduler.advanceUntilIdle()

    val state = viewModel.filterState.value
    val basketSport = state.sportCategories.find { it.id == "basket" }
    assertNotNull(basketSport)
    assertFalse(basketSport!!.isChecked)
    assertEquals(3, state.selectedSportsCount)
  }

  @Test
  fun `toggleSport twice returns sport to initial checked state`() = runTest {
    viewModel.toggleSport("football")
    testDispatcher.scheduler.advanceUntilIdle()
    viewModel.toggleSport("football")
    testDispatcher.scheduler.advanceUntilIdle()

    val state = viewModel.filterState.value
    val footballSport = state.sportCategories.find { it.id == "football" }
    assertTrue(footballSport!!.isChecked)
    assertEquals(4, state.selectedSportsCount)
  }

  @Test
  fun `isAllSelected remains true when all filters are selected`() = runTest {
    // All filters are already selected by default
    assertTrue(viewModel.filterState.value.isAllSelected)
    assertTrue(viewModel.filterState.value.isSocialSelected)
    assertTrue(viewModel.filterState.value.isActivitySelected)
    assertTrue(viewModel.filterState.value.isSelectAllChecked)
  }

  @Test
  fun `toggleSport deselects isAllSelected when sport is unchecked`() = runTest {
    // All filters are already selected by default
    assertTrue(viewModel.filterState.value.isAllSelected)

    viewModel.toggleSport("basket")
    testDispatcher.scheduler.advanceUntilIdle()

    assertFalse(viewModel.filterState.value.isAllSelected)
  }

  @Test
  fun `toggleSport with invalid id does nothing`() = runTest {
    viewModel.toggleSport("invalid_sport")
    testDispatcher.scheduler.advanceUntilIdle()

    val state = viewModel.filterState.value
    assertEquals(4, state.selectedSportsCount)
  }

  @Test
  fun `sportCategories contains correct initial sports`() = runTest {
    val state = viewModel.filterState.value
    val sportIds = state.sportCategories.map { it.id }

    assertTrue(sportIds.contains("basket"))
    assertTrue(sportIds.contains("football"))
    assertTrue(sportIds.contains("tennis"))
    assertTrue(sportIds.contains("running"))
  }

  @Test
  fun `sportCategories contains correct sport names`() = runTest {
    val state = viewModel.filterState.value
    val sportNames = state.sportCategories.map { it.name }

    assertTrue(sportNames.contains("Basket"))
    assertTrue(sportNames.contains("Football"))
    assertTrue(sportNames.contains("Tennis"))
    assertTrue(sportNames.contains("Running"))
  }

  @Test
  fun `selectedSportsCount is computed correctly`() = runTest {
    // Start with all sports selected (4)
    // Toggle off basket and tennis
    viewModel.toggleSport("basket")
    viewModel.toggleSport("tennis")
    testDispatcher.scheduler.advanceUntilIdle()

    assertEquals(2, viewModel.filterState.value.selectedSportsCount)
  }

  @Test
  fun `isSelectAllChecked is false when not all sports checked`() = runTest {
    viewModel.toggleSport("basket")
    testDispatcher.scheduler.advanceUntilIdle()

    assertFalse(viewModel.filterState.value.isSelectAllChecked)

    viewModel.toggleSport("basket")
    testDispatcher.scheduler.advanceUntilIdle()

    assertTrue(viewModel.filterState.value.isSelectAllChecked)
  }

  @Test
  fun `complex scenario - mixed selections`() = runTest {
    // Deselect activity and some sports
    viewModel.toggleActivity()
    viewModel.toggleSport("basket")
    viewModel.toggleSport("football")
    testDispatcher.scheduler.advanceUntilIdle()

    val state = viewModel.filterState.value
    assertTrue(state.isSocialSelected)
    assertFalse(state.isActivitySelected)
    assertEquals(2, state.selectedSportsCount)
    assertFalse(state.isAllSelected)
    assertFalse(state.isSelectAllChecked)
  }

  @Test
  fun `setEvents updates events list and applies filters`() = runTest {
    val sampleEvent =
        com.android.joinme.model.event.Event(
            eventId = "1",
            type = com.android.joinme.model.event.EventType.SPORTS,
            title = "Basketball",
            description = "Test event",
            location = com.android.joinme.model.map.Location(46.5191, 6.5668, "EPFL"),
            date = com.google.firebase.Timestamp.now(),
            duration = 60,
            participants = emptyList(),
            maxParticipants = 10,
            visibility = com.android.joinme.model.event.EventVisibility.PUBLIC,
            ownerId = "owner1")

    viewModel.setEvents(listOf(sampleEvent))
    testDispatcher.scheduler.advanceUntilIdle()

    // Since all filters are selected by default, event should be visible
    assertEquals(1, viewModel.uiState.value.events.size)
    assertEquals("Basketball", viewModel.uiState.value.events[0].title)
  }

  @Test
  fun `setEvents with empty list clears events`() = runTest {
    val sampleEvent =
        com.android.joinme.model.event.Event(
            eventId = "1",
            type = com.android.joinme.model.event.EventType.SPORTS,
            title = "Basketball",
            description = "Test event",
            location = com.android.joinme.model.map.Location(46.5191, 6.5668, "EPFL"),
            date = com.google.firebase.Timestamp.now(),
            duration = 60,
            participants = emptyList(),
            maxParticipants = 10,
            visibility = com.android.joinme.model.event.EventVisibility.PUBLIC,
            ownerId = "owner1")

    viewModel.setEvents(listOf(sampleEvent))
    testDispatcher.scheduler.advanceUntilIdle()
    assertEquals(1, viewModel.uiState.value.events.size)

    viewModel.setEvents(emptyList())
    testDispatcher.scheduler.advanceUntilIdle()
    assertEquals(0, viewModel.uiState.value.events.size)
  }

  @Test
  fun `refreshUIState filters out past events`() = runTest {
    val now = System.currentTimeMillis()
    val pastEvent =
        com.android.joinme.model.event.Event(
            eventId = "1",
            type = com.android.joinme.model.event.EventType.SPORTS,
            title = "Past Basketball Game",
            description = "This event already happened",
            location = com.android.joinme.model.map.Location(46.5191, 6.5668, "EPFL"),
            date = com.google.firebase.Timestamp((now / 1000) - 7200, 0), // 2 hours ago
            duration = 60,
            participants = emptyList(),
            maxParticipants = 10,
            visibility = com.android.joinme.model.event.EventVisibility.PUBLIC,
            ownerId = "owner1")

    val upcomingEvent =
        com.android.joinme.model.event.Event(
            eventId = "2",
            type = com.android.joinme.model.event.EventType.SOCIAL,
            title = "Future Party",
            description = "This event is upcoming",
            location = com.android.joinme.model.map.Location(46.5191, 6.5668, "EPFL"),
            date = com.google.firebase.Timestamp((now / 1000) + 3600, 0), // 1 hour from now
            duration = 120,
            participants = emptyList(),
            maxParticipants = 20,
            visibility = com.android.joinme.model.event.EventVisibility.PUBLIC,
            ownerId = "owner2")

    val fakeRepository =
        object : com.android.joinme.model.event.EventsRepository {
          override fun getNewEventId(): String = "fake-id"

          override suspend fun getAllEvents(): List<com.android.joinme.model.event.Event> =
              listOf(pastEvent, upcomingEvent)

          override suspend fun getEvent(eventId: String): com.android.joinme.model.event.Event {
            throw Exception("Not implemented in fake repo")
          }

          override suspend fun addEvent(event: com.android.joinme.model.event.Event) {}

          override suspend fun editEvent(
              eventId: String,
              newValue: com.android.joinme.model.event.Event
          ) {}

          override suspend fun deleteEvent(eventId: String) {}
        }

    val testViewModel = SearchViewModel(fakeRepository)
    testViewModel.refreshUIState()
    testDispatcher.scheduler.advanceUntilIdle()

    // Only upcoming event should be present
    val events = testViewModel.uiState.value.events
    assertEquals(1, events.size)
    assertEquals("Future Party", events[0].title)
    assertEquals("2", events[0].eventId)
  }

  @Test
  fun `refreshUIState shows only upcoming events when all are past`() = runTest {
    val now = System.currentTimeMillis()
    val pastEvent1 =
        com.android.joinme.model.event.Event(
            eventId = "1",
            type = com.android.joinme.model.event.EventType.SPORTS,
            title = "Old Event 1",
            description = "Past event",
            location = com.android.joinme.model.map.Location(46.5191, 6.5668, "EPFL"),
            date = com.google.firebase.Timestamp((now / 1000) - 86400, 0), // 1 day ago
            duration = 60,
            participants = emptyList(),
            maxParticipants = 10,
            visibility = com.android.joinme.model.event.EventVisibility.PUBLIC,
            ownerId = "owner1")

    val pastEvent2 =
        com.android.joinme.model.event.Event(
            eventId = "2",
            type = com.android.joinme.model.event.EventType.ACTIVITY,
            title = "Old Event 2",
            description = "Another past event",
            location = com.android.joinme.model.map.Location(46.5191, 6.5668, "EPFL"),
            date = com.google.firebase.Timestamp((now / 1000) - 3600, 0), // 1 hour ago
            duration = 90,
            participants = emptyList(),
            maxParticipants = 15,
            visibility = com.android.joinme.model.event.EventVisibility.PUBLIC,
            ownerId = "owner2")

    val fakeRepository =
        object : com.android.joinme.model.event.EventsRepository {
          override fun getNewEventId(): String = "fake-id"

          override suspend fun getAllEvents(): List<com.android.joinme.model.event.Event> =
              listOf(pastEvent1, pastEvent2)

          override suspend fun getEvent(eventId: String): com.android.joinme.model.event.Event {
            throw Exception("Not implemented in fake repo")
          }

          override suspend fun addEvent(event: com.android.joinme.model.event.Event) {}

          override suspend fun editEvent(
              eventId: String,
              newValue: com.android.joinme.model.event.Event
          ) {}

          override suspend fun deleteEvent(eventId: String) {}
        }

    val testViewModel = SearchViewModel(fakeRepository)
    testViewModel.refreshUIState()
    testDispatcher.scheduler.advanceUntilIdle()

    // No events should be present
    assertEquals(0, testViewModel.uiState.value.events.size)
  }

  @Test
  fun `refreshUIState includes upcoming events`() = runTest {
    val now = System.currentTimeMillis()
    val upcomingEvent1 =
        com.android.joinme.model.event.Event(
            eventId = "1",
            type = com.android.joinme.model.event.EventType.SPORTS,
            title = "Tomorrow's Game",
            description = "Future event",
            location = com.android.joinme.model.map.Location(46.5191, 6.5668, "EPFL"),
            date = com.google.firebase.Timestamp((now / 1000) + 86400, 0), // 1 day from now
            duration = 60,
            participants = emptyList(),
            maxParticipants = 10,
            visibility = com.android.joinme.model.event.EventVisibility.PUBLIC,
            ownerId = "owner1")

    val upcomingEvent2 =
        com.android.joinme.model.event.Event(
            eventId = "2",
            type = com.android.joinme.model.event.EventType.SOCIAL,
            title = "Next Week Party",
            description = "Another future event",
            location = com.android.joinme.model.map.Location(46.5191, 6.5668, "EPFL"),
            date = com.google.firebase.Timestamp((now / 1000) + 604800, 0), // 1 week from now
            duration = 120,
            participants = emptyList(),
            maxParticipants = 20,
            visibility = com.android.joinme.model.event.EventVisibility.PUBLIC,
            ownerId = "owner2")

    val fakeRepository =
        object : com.android.joinme.model.event.EventsRepository {
          override fun getNewEventId(): String = "fake-id"

          override suspend fun getAllEvents(): List<com.android.joinme.model.event.Event> =
              listOf(upcomingEvent1, upcomingEvent2)

          override suspend fun getEvent(eventId: String): com.android.joinme.model.event.Event {
            throw Exception("Not implemented in fake repo")
          }

          override suspend fun addEvent(event: com.android.joinme.model.event.Event) {}

          override suspend fun editEvent(
              eventId: String,
              newValue: com.android.joinme.model.event.Event
          ) {}

          override suspend fun deleteEvent(eventId: String) {}
        }

    val testViewModel = SearchViewModel(fakeRepository)
    testViewModel.refreshUIState()
    testDispatcher.scheduler.advanceUntilIdle()

    // Both upcoming events should be present
    val events = testViewModel.uiState.value.events
    assertEquals(2, events.size)
    assertTrue(events.any { it.title == "Tomorrow's Game" })
    assertTrue(events.any { it.title == "Next Week Party" })
  }
}<|MERGE_RESOLUTION|>--- conflicted
+++ resolved
@@ -1,9 +1,6 @@
 package com.android.joinme.ui.overview
 
-<<<<<<< HEAD
 import com.android.joinme.model.filter.FilterRepository
-=======
->>>>>>> dc524407
 import kotlinx.coroutines.Dispatchers
 import kotlinx.coroutines.ExperimentalCoroutinesApi
 import kotlinx.coroutines.test.StandardTestDispatcher
@@ -24,10 +21,7 @@
   @Before
   fun setup() {
     Dispatchers.setMain(testDispatcher)
-<<<<<<< HEAD
     FilterRepository.reset()
-=======
->>>>>>> dc524407
     val fakeRepository =
         object : com.android.joinme.model.event.EventsRepository {
           override fun getNewEventId(): String = "fake-id"
