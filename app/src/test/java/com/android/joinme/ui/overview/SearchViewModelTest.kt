package com.android.joinme.ui.overview

import com.android.joinme.model.event.Event
import com.android.joinme.model.event.EventFilter
import com.android.joinme.model.event.isUpcoming
import com.android.joinme.model.filter.FilterRepository
import com.android.joinme.model.filter.FilteredEventsRepository
import com.android.joinme.model.serie.SerieFilter
import kotlinx.coroutines.Dispatchers
import kotlinx.coroutines.ExperimentalCoroutinesApi
import kotlinx.coroutines.test.StandardTestDispatcher
import kotlinx.coroutines.test.resetMain
import kotlinx.coroutines.test.runTest
import kotlinx.coroutines.test.setMain
import org.junit.After
import org.junit.Assert.*
import org.junit.Before
import org.junit.Test

@OptIn(ExperimentalCoroutinesApi::class)
class SearchViewModelTest {

  private lateinit var viewModel: SearchViewModel
  private lateinit var filteredEventsRepository: FilteredEventsRepository
<<<<<<< HEAD
=======
  private lateinit var fakeEventRepository: FakeEventRepository
  private lateinit var fakeSeriesRepository: FakeSeriesRepository
>>>>>>> 0f892e42
  private val testDispatcher = StandardTestDispatcher()

  // Future timestamp for test events (1 day in the future)
  private val futureTimestamp =
      com.google.firebase.Timestamp(System.currentTimeMillis() / 1000 + 86400, 0)

  @Before
  fun setup() {
    Dispatchers.setMain(testDispatcher)
    FilterRepository.reset()
<<<<<<< HEAD

    val fakeEventRepository =
        object : com.android.joinme.model.event.EventsRepository {
          override fun getNewEventId(): String = "fake-id"

          override suspend fun getAllEvents(
              eventFilter: EventFilter
          ): List<com.android.joinme.model.event.Event> = emptyList()

          override suspend fun getEvent(eventId: String): com.android.joinme.model.event.Event {
            throw Exception("Not implemented in fake repo")
          }

          override suspend fun addEvent(event: com.android.joinme.model.event.Event) {}

          override suspend fun editEvent(
              eventId: String,
              newValue: com.android.joinme.model.event.Event
          ) {}

          override suspend fun deleteEvent(eventId: String) {}

          override suspend fun getEventsByIds(eventIds: List<String>): List<Event> = emptyList()
        }

    val fakeSeriesRepository =
        object : com.android.joinme.model.serie.SeriesRepository {
          override fun getNewSerieId(): String = "fake-serie-id"
=======
>>>>>>> 0f892e42

    fakeEventRepository = FakeEventRepository()
    fakeSeriesRepository = FakeSeriesRepository()

    // Create FilteredEventsRepository with fake repositories and test dispatcher
    filteredEventsRepository =
        FilteredEventsRepository(
            fakeEventRepository, fakeSeriesRepository, FilterRepository, testDispatcher)
    FilteredEventsRepository.resetInstance(filteredEventsRepository)

<<<<<<< HEAD
          override suspend fun addSerie(serie: com.android.joinme.model.serie.Serie) {}

          override suspend fun editSerie(
              serieId: String,
              newValue: com.android.joinme.model.serie.Serie
          ) {}

          override suspend fun deleteSerie(serieId: String) {}
        }

    // Create FilteredEventsRepository with fake repositories
    filteredEventsRepository = FilteredEventsRepository(fakeEventRepository, fakeSeriesRepository)
    FilteredEventsRepository.resetInstance(filteredEventsRepository)

=======
>>>>>>> 0f892e42
    viewModel = SearchViewModel(filteredEventsRepository)
    testDispatcher.scheduler.advanceUntilIdle()
  }

  @After
  fun tearDown() {
    Dispatchers.resetMain()
    FilteredEventsRepository.resetInstance()
  }

  @Test
  fun `initial state is correct`() = runTest {
    val uiState = viewModel.uiState.value
    val filterState = viewModel.filterState.value

    assertEquals("", uiState.query)
    assertFalse(filterState.isSocialSelected)
    assertFalse(filterState.isActivitySelected)
    assertFalse(uiState.categoryExpanded)
    assertEquals(4, filterState.sportCategories.size)
    assertTrue(uiState.eventItems.isEmpty())
  }

  @Test
  fun `setQuery updates query in UI state`() = runTest {
    viewModel.setQuery("basketball")
    testDispatcher.scheduler.advanceUntilIdle()

    assertEquals("basketball", viewModel.uiState.value.query)
  }

  @Test
  fun `toggleSocial updates social filter state`() = runTest {
    viewModel.toggleSocial()
    testDispatcher.scheduler.advanceUntilIdle()

    assertTrue(viewModel.filterState.value.isSocialSelected)
  }

  @Test
  fun `toggleActivity updates activity filter state`() = runTest {
    viewModel.toggleActivity()
    testDispatcher.scheduler.advanceUntilIdle()

    assertTrue(viewModel.filterState.value.isActivitySelected)
  }

  @Test
  fun `setCategoryExpanded updates dropdown expanded state`() = runTest {
    viewModel.setCategoryExpanded(true)
    testDispatcher.scheduler.advanceUntilIdle()

    assertTrue(viewModel.uiState.value.categoryExpanded)

    viewModel.setCategoryExpanded(false)
    testDispatcher.scheduler.advanceUntilIdle()

    assertFalse(viewModel.uiState.value.categoryExpanded)
  }

  @Test
  fun `toggleSelectAll updates all sport filters`() = runTest {
    // Initially nothing selected
    assertFalse(viewModel.filterState.value.sportCategories.any { it.isChecked })

    // Select all
    viewModel.toggleSelectAll()
    testDispatcher.scheduler.advanceUntilIdle()

    assertTrue(viewModel.filterState.value.sportCategories.all { it.isChecked })

    // Unselect all
    viewModel.toggleSelectAll()
    testDispatcher.scheduler.advanceUntilIdle()

    assertFalse(viewModel.filterState.value.sportCategories.any { it.isChecked })
  }

  @Test
  fun `toggleSport updates specific sport filter`() = runTest {
    val sportId = "basket"

    viewModel.toggleSport(sportId)
    testDispatcher.scheduler.advanceUntilIdle()

    val basketFilter = viewModel.filterState.value.sportCategories.find { it.id == sportId }
    assertTrue(basketFilter?.isChecked == true)
  }

  @Test
  fun `clearErrorMsg clears error message`() = runTest {
    viewModel.clearErrorMsg()
    testDispatcher.scheduler.advanceUntilIdle()

    assertNull(viewModel.uiState.value.errorMsg)
  }

  @Test
  fun `setQuery filters events by title`() = runTest {
    val event1 =
        com.android.joinme.model.event.Event(
            eventId = "1",
            type = com.android.joinme.model.event.EventType.SPORTS,
            title = "Basketball Game",
            description = "Test event",
            location = com.android.joinme.model.map.Location(46.5191, 6.5668, "EPFL"),
            date = futureTimestamp,
            duration = 60,
            participants = emptyList(),
            maxParticipants = 10,
            visibility = com.android.joinme.model.event.EventVisibility.PUBLIC,
            ownerId = "owner1")

    val event2 =
        com.android.joinme.model.event.Event(
            eventId = "2",
            type = com.android.joinme.model.event.EventType.SPORTS,
            title = "Soccer Match",
            description = "Test event",
            location = com.android.joinme.model.map.Location(46.5191, 6.5668, "EPFL"),
            date = futureTimestamp,
            duration = 60,
            participants = emptyList(),
            maxParticipants = 10,
            visibility = com.android.joinme.model.event.EventVisibility.PUBLIC,
            ownerId = "owner1")

    fakeEventRepository.eventsToReturn = listOf(event1, event2)
    filteredEventsRepository.refresh()
    testDispatcher.scheduler.advanceUntilIdle()

    assertEquals(2, viewModel.uiState.value.eventItems.size)

    viewModel.setQuery("Basketball")
    testDispatcher.scheduler.advanceUntilIdle()

    assertEquals(1, viewModel.uiState.value.eventItems.size)
    assertEquals("Basketball Game", viewModel.uiState.value.eventItems[0].title)
  }

  @Test
  fun `setQuery filters events by description`() = runTest {
    val event1 =
        com.android.joinme.model.event.Event(
            eventId = "1",
            type = com.android.joinme.model.event.EventType.SPORTS,
            title = "Event 1",
            description = "Fun basketball event",
            location = com.android.joinme.model.map.Location(46.5191, 6.5668, "EPFL"),
            date = futureTimestamp,
            duration = 60,
            participants = emptyList(),
            maxParticipants = 10,
            visibility = com.android.joinme.model.event.EventVisibility.PUBLIC,
            ownerId = "owner1")

    val event2 =
        com.android.joinme.model.event.Event(
            eventId = "2",
            type = com.android.joinme.model.event.EventType.SPORTS,
            title = "Event 2",
            description = "Test event",
            location = com.android.joinme.model.map.Location(46.5191, 6.5668, "EPFL"),
            date = futureTimestamp,
            duration = 60,
            participants = emptyList(),
            maxParticipants = 10,
            visibility = com.android.joinme.model.event.EventVisibility.PUBLIC,
            ownerId = "owner1")

    fakeEventRepository.eventsToReturn = listOf(event1, event2)
    filteredEventsRepository.refresh()
    testDispatcher.scheduler.advanceUntilIdle()

    viewModel.setQuery("basketball")
    testDispatcher.scheduler.advanceUntilIdle()

    assertEquals(1, viewModel.uiState.value.eventItems.size)
    assertEquals("Event 1", viewModel.uiState.value.eventItems[0].title)
  }

  @Test
  fun `setEvents updates eventItems list and applies filters`() = runTest {
    val sampleEvent =
        com.android.joinme.model.event.Event(
            eventId = "1",
            type = com.android.joinme.model.event.EventType.SPORTS,
            title = "Basketball",
            description = "Test event",
            location = com.android.joinme.model.map.Location(46.5191, 6.5668, "EPFL"),
            date = futureTimestamp,
            duration = 60,
            participants = emptyList(),
            maxParticipants = 10,
            visibility = com.android.joinme.model.event.EventVisibility.PUBLIC,
            ownerId = "owner1")

<<<<<<< HEAD
    filteredEventsRepository.setEventsForTesting(listOf(sampleEvent))
=======
    fakeEventRepository.eventsToReturn = listOf(sampleEvent)
    filteredEventsRepository.refresh()
>>>>>>> 0f892e42
    testDispatcher.scheduler.advanceUntilIdle()

    // Since no filters are selected by default, all events should be visible
    assertEquals(1, viewModel.uiState.value.eventItems.size)
    val item = viewModel.uiState.value.eventItems[0]
    assertTrue(item is com.android.joinme.model.eventItem.EventItem.SingleEvent)
    assertEquals("Basketball", item.title)
  }

  @Test
  fun `setEvents with empty list clears eventItems`() = runTest {
    val sampleEvent =
        com.android.joinme.model.event.Event(
            eventId = "1",
            type = com.android.joinme.model.event.EventType.SPORTS,
            title = "Basketball",
            description = "Test event",
            location = com.android.joinme.model.map.Location(46.5191, 6.5668, "EPFL"),
            date = futureTimestamp,
            duration = 60,
            participants = emptyList(),
            maxParticipants = 10,
            visibility = com.android.joinme.model.event.EventVisibility.PUBLIC,
            ownerId = "owner1")

<<<<<<< HEAD
    filteredEventsRepository.setEventsForTesting(listOf(sampleEvent))
    testDispatcher.scheduler.advanceUntilIdle()
    assertEquals(1, viewModel.uiState.value.eventItems.size)

    filteredEventsRepository.setEventsForTesting(emptyList())
=======
    fakeEventRepository.eventsToReturn = listOf(sampleEvent)
    filteredEventsRepository.refresh()
    testDispatcher.scheduler.advanceUntilIdle()
    assertEquals(1, viewModel.uiState.value.eventItems.size)

    fakeEventRepository.eventsToReturn = emptyList()
    filteredEventsRepository.refresh()
>>>>>>> 0f892e42
    testDispatcher.scheduler.advanceUntilIdle()
    assertEquals(0, viewModel.uiState.value.eventItems.size)
  }

  @Test
  fun `setSeries updates eventItems list with series`() = runTest {
    val sampleSerie =
        com.android.joinme.model.serie.Serie(
            serieId = "serie1",
            title = "Weekly Basketball",
            description = "Weekly basketball event",
            date = futureTimestamp,
            participants = emptyList(),
            maxParticipants = 10,
            visibility = com.android.joinme.model.utils.Visibility.PUBLIC,
            eventIds = listOf("event1", "event2"),
            ownerId = "owner1")

<<<<<<< HEAD
    filteredEventsRepository.setSeriesForTesting(listOf(sampleSerie))
=======
    fakeSeriesRepository.seriesToReturn = listOf(sampleSerie)
    filteredEventsRepository.refresh()
>>>>>>> 0f892e42
    testDispatcher.scheduler.advanceUntilIdle()

    // Series should be visible
    assertEquals(1, viewModel.uiState.value.eventItems.size)
    val item = viewModel.uiState.value.eventItems[0]
    assertTrue(item is com.android.joinme.model.eventItem.EventItem.EventSerie)
    assertEquals("Weekly Basketball", item.title)
  }

  @Test
  fun `eventItems contains both events and series`() = runTest {
    val sampleEvent =
        com.android.joinme.model.event.Event(
            eventId = "1",
            type = com.android.joinme.model.event.EventType.SPORTS,
            title = "Basketball Game",
            description = "Test event",
            location = com.android.joinme.model.map.Location(46.5191, 6.5668, "EPFL"),
            date = futureTimestamp,
            duration = 60,
            participants = emptyList(),
            maxParticipants = 10,
            visibility = com.android.joinme.model.event.EventVisibility.PUBLIC,
            ownerId = "owner1")

    val sampleSerie =
        com.android.joinme.model.serie.Serie(
            serieId = "serie1",
            title = "Weekly Basketball",
            description = "Weekly basketball event",
            date = futureTimestamp,
            participants = emptyList(),
            maxParticipants = 10,
            visibility = com.android.joinme.model.utils.Visibility.PUBLIC,
            eventIds = listOf("event1", "event2"),
            ownerId = "owner1")

<<<<<<< HEAD
    filteredEventsRepository.setEventsForTesting(listOf(sampleEvent))
    filteredEventsRepository.setSeriesForTesting(listOf(sampleSerie))
=======
    fakeEventRepository.eventsToReturn = listOf(sampleEvent)
    fakeSeriesRepository.seriesToReturn = listOf(sampleSerie)
    filteredEventsRepository.refresh()
>>>>>>> 0f892e42
    testDispatcher.scheduler.advanceUntilIdle()

    // Both event and serie should be visible
    assertEquals(2, viewModel.uiState.value.eventItems.size)
    assertTrue(
        viewModel.uiState.value.eventItems.any {
          it is com.android.joinme.model.eventItem.EventItem.SingleEvent
        })
    assertTrue(
        viewModel.uiState.value.eventItems.any {
          it is com.android.joinme.model.eventItem.EventItem.EventSerie
        })
  }

  @Test
  fun `search query filters both events and series`() = runTest {
    val event1 =
        com.android.joinme.model.event.Event(
            eventId = "1",
            type = com.android.joinme.model.event.EventType.SPORTS,
            title = "Basketball Game",
            description = "Fun game",
            location = com.android.joinme.model.map.Location(46.5191, 6.5668, "EPFL"),
            date = futureTimestamp,
            duration = 60,
            participants = emptyList(),
            maxParticipants = 10,
            visibility = com.android.joinme.model.event.EventVisibility.PUBLIC,
            ownerId = "owner1")

    val event2 =
        com.android.joinme.model.event.Event(
            eventId = "2",
            type = com.android.joinme.model.event.EventType.SOCIAL,
            title = "Dinner Party",
            description = "Social event",
            location = com.android.joinme.model.map.Location(46.5191, 6.5668, "EPFL"),
            date = futureTimestamp,
            duration = 120,
            participants = emptyList(),
            maxParticipants = 20,
            visibility = com.android.joinme.model.event.EventVisibility.PUBLIC,
            ownerId = "owner1")

    val serie =
        com.android.joinme.model.serie.Serie(
            serieId = "serie1",
            title = "Weekly Basketball",
            description = "Weekly basketball series",
            date = futureTimestamp,
            participants = emptyList(),
            maxParticipants = 10,
            visibility = com.android.joinme.model.utils.Visibility.PUBLIC,
            eventIds = listOf("event1", "event2"),
            ownerId = "owner1")

<<<<<<< HEAD
    filteredEventsRepository.setEventsForTesting(listOf(event1, event2))
    filteredEventsRepository.setSeriesForTesting(listOf(serie))
=======
    fakeEventRepository.eventsToReturn = listOf(event1, event2)
    fakeSeriesRepository.seriesToReturn = listOf(serie)
    filteredEventsRepository.refresh()
>>>>>>> 0f892e42
    testDispatcher.scheduler.advanceUntilIdle()

    // Initially all items should be visible (3 items)
    assertEquals(3, viewModel.uiState.value.eventItems.size)

    // Apply search query for "Basketball"
    viewModel.setQuery("Basketball")
    testDispatcher.scheduler.advanceUntilIdle()

    // Only items containing "Basketball" should be visible (event1 and serie)
    assertEquals(2, viewModel.uiState.value.eventItems.size)
    assertTrue(
        viewModel.uiState.value.eventItems.all {
          it.title.contains("Basketball", ignoreCase = true)
        })
  }

  // Fake implementations for testing
  private class FakeEventRepository : com.android.joinme.model.event.EventsRepository {
    var eventsToReturn: List<com.android.joinme.model.event.Event> = emptyList()

    override fun getNewEventId(): String = "fake-id"

    override suspend fun getAllEvents(
        eventFilter: EventFilter
    ): List<com.android.joinme.model.event.Event> = eventsToReturn.filter { it.isUpcoming() }

    override suspend fun getEvent(eventId: String): com.android.joinme.model.event.Event {
      throw Exception("Not implemented in fake repo")
    }

    override suspend fun addEvent(event: com.android.joinme.model.event.Event) {}

    override suspend fun editEvent(
        eventId: String,
        newValue: com.android.joinme.model.event.Event
    ) {}

    override suspend fun deleteEvent(eventId: String) {}

    override suspend fun getEventsByIds(eventIds: List<String>): List<Event> = emptyList()

    override suspend fun getCommonEvents(userIds: List<String>): List<Event> {
      if (userIds.isEmpty()) return emptyList()
      return eventsToReturn
          .filter { event -> userIds.all { userId -> event.participants.contains(userId) } }
          .sortedBy { it.date.toDate().time }
    }
  }

  private class FakeSeriesRepository : com.android.joinme.model.serie.SeriesRepository {
    var seriesToReturn: List<com.android.joinme.model.serie.Serie> = emptyList()

    override fun getNewSerieId(): String = "fake-serie-id"

    override suspend fun getAllSeries(
        serieFilter: SerieFilter
    ): List<com.android.joinme.model.serie.Serie> = seriesToReturn

    override suspend fun getSeriesByIds(
        seriesIds: List<String>
    ): List<com.android.joinme.model.serie.Serie> = emptyList()

    override suspend fun getSerie(serieId: String): com.android.joinme.model.serie.Serie {
      throw Exception("Not implemented in fake repo")
    }

    override suspend fun addSerie(serie: com.android.joinme.model.serie.Serie) {}

    override suspend fun editSerie(
        serieId: String,
        newValue: com.android.joinme.model.serie.Serie
    ) {}

    override suspend fun deleteSerie(serieId: String) {}
  }
}<|MERGE_RESOLUTION|>--- conflicted
+++ resolved
@@ -22,11 +22,8 @@
 
   private lateinit var viewModel: SearchViewModel
   private lateinit var filteredEventsRepository: FilteredEventsRepository
-<<<<<<< HEAD
-=======
   private lateinit var fakeEventRepository: FakeEventRepository
   private lateinit var fakeSeriesRepository: FakeSeriesRepository
->>>>>>> 0f892e42
   private val testDispatcher = StandardTestDispatcher()
 
   // Future timestamp for test events (1 day in the future)
@@ -37,37 +34,6 @@
   fun setup() {
     Dispatchers.setMain(testDispatcher)
     FilterRepository.reset()
-<<<<<<< HEAD
-
-    val fakeEventRepository =
-        object : com.android.joinme.model.event.EventsRepository {
-          override fun getNewEventId(): String = "fake-id"
-
-          override suspend fun getAllEvents(
-              eventFilter: EventFilter
-          ): List<com.android.joinme.model.event.Event> = emptyList()
-
-          override suspend fun getEvent(eventId: String): com.android.joinme.model.event.Event {
-            throw Exception("Not implemented in fake repo")
-          }
-
-          override suspend fun addEvent(event: com.android.joinme.model.event.Event) {}
-
-          override suspend fun editEvent(
-              eventId: String,
-              newValue: com.android.joinme.model.event.Event
-          ) {}
-
-          override suspend fun deleteEvent(eventId: String) {}
-
-          override suspend fun getEventsByIds(eventIds: List<String>): List<Event> = emptyList()
-        }
-
-    val fakeSeriesRepository =
-        object : com.android.joinme.model.serie.SeriesRepository {
-          override fun getNewSerieId(): String = "fake-serie-id"
-=======
->>>>>>> 0f892e42
 
     fakeEventRepository = FakeEventRepository()
     fakeSeriesRepository = FakeSeriesRepository()
@@ -78,23 +44,6 @@
             fakeEventRepository, fakeSeriesRepository, FilterRepository, testDispatcher)
     FilteredEventsRepository.resetInstance(filteredEventsRepository)
 
-<<<<<<< HEAD
-          override suspend fun addSerie(serie: com.android.joinme.model.serie.Serie) {}
-
-          override suspend fun editSerie(
-              serieId: String,
-              newValue: com.android.joinme.model.serie.Serie
-          ) {}
-
-          override suspend fun deleteSerie(serieId: String) {}
-        }
-
-    // Create FilteredEventsRepository with fake repositories
-    filteredEventsRepository = FilteredEventsRepository(fakeEventRepository, fakeSeriesRepository)
-    FilteredEventsRepository.resetInstance(filteredEventsRepository)
-
-=======
->>>>>>> 0f892e42
     viewModel = SearchViewModel(filteredEventsRepository)
     testDispatcher.scheduler.advanceUntilIdle()
   }
@@ -292,12 +241,8 @@
             visibility = com.android.joinme.model.event.EventVisibility.PUBLIC,
             ownerId = "owner1")
 
-<<<<<<< HEAD
-    filteredEventsRepository.setEventsForTesting(listOf(sampleEvent))
-=======
     fakeEventRepository.eventsToReturn = listOf(sampleEvent)
     filteredEventsRepository.refresh()
->>>>>>> 0f892e42
     testDispatcher.scheduler.advanceUntilIdle()
 
     // Since no filters are selected by default, all events should be visible
@@ -323,21 +268,13 @@
             visibility = com.android.joinme.model.event.EventVisibility.PUBLIC,
             ownerId = "owner1")
 
-<<<<<<< HEAD
-    filteredEventsRepository.setEventsForTesting(listOf(sampleEvent))
+    fakeEventRepository.eventsToReturn = listOf(sampleEvent)
+    filteredEventsRepository.refresh()
     testDispatcher.scheduler.advanceUntilIdle()
     assertEquals(1, viewModel.uiState.value.eventItems.size)
 
-    filteredEventsRepository.setEventsForTesting(emptyList())
-=======
-    fakeEventRepository.eventsToReturn = listOf(sampleEvent)
-    filteredEventsRepository.refresh()
-    testDispatcher.scheduler.advanceUntilIdle()
-    assertEquals(1, viewModel.uiState.value.eventItems.size)
-
     fakeEventRepository.eventsToReturn = emptyList()
     filteredEventsRepository.refresh()
->>>>>>> 0f892e42
     testDispatcher.scheduler.advanceUntilIdle()
     assertEquals(0, viewModel.uiState.value.eventItems.size)
   }
@@ -356,12 +293,8 @@
             eventIds = listOf("event1", "event2"),
             ownerId = "owner1")
 
-<<<<<<< HEAD
-    filteredEventsRepository.setSeriesForTesting(listOf(sampleSerie))
-=======
     fakeSeriesRepository.seriesToReturn = listOf(sampleSerie)
     filteredEventsRepository.refresh()
->>>>>>> 0f892e42
     testDispatcher.scheduler.advanceUntilIdle()
 
     // Series should be visible
@@ -399,14 +332,9 @@
             eventIds = listOf("event1", "event2"),
             ownerId = "owner1")
 
-<<<<<<< HEAD
-    filteredEventsRepository.setEventsForTesting(listOf(sampleEvent))
-    filteredEventsRepository.setSeriesForTesting(listOf(sampleSerie))
-=======
     fakeEventRepository.eventsToReturn = listOf(sampleEvent)
     fakeSeriesRepository.seriesToReturn = listOf(sampleSerie)
     filteredEventsRepository.refresh()
->>>>>>> 0f892e42
     testDispatcher.scheduler.advanceUntilIdle()
 
     // Both event and serie should be visible
@@ -463,14 +391,9 @@
             eventIds = listOf("event1", "event2"),
             ownerId = "owner1")
 
-<<<<<<< HEAD
-    filteredEventsRepository.setEventsForTesting(listOf(event1, event2))
-    filteredEventsRepository.setSeriesForTesting(listOf(serie))
-=======
     fakeEventRepository.eventsToReturn = listOf(event1, event2)
     fakeSeriesRepository.seriesToReturn = listOf(serie)
     filteredEventsRepository.refresh()
->>>>>>> 0f892e42
     testDispatcher.scheduler.advanceUntilIdle()
 
     // Initially all items should be visible (3 items)
