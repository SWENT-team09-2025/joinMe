--- conflicted
+++ resolved
@@ -7,13 +7,10 @@
 import com.android.joinme.model.groups.Group
 import com.android.joinme.model.groups.GroupRepository
 import com.android.joinme.model.map.Location
-<<<<<<< HEAD
 import com.android.joinme.model.profile.Profile
 import com.android.joinme.model.profile.ProfileRepository
 import com.google.firebase.Timestamp
-=======
 import com.google.firebase.FirebaseApp
->>>>>>> 40c12f90
 import kotlinx.coroutines.Dispatchers
 import kotlinx.coroutines.ExperimentalCoroutinesApi
 import kotlinx.coroutines.test.StandardTestDispatcher
@@ -25,18 +22,15 @@
 import org.junit.Assert
 import org.junit.Before
 import org.junit.Test
-<<<<<<< HEAD
 import org.mockito.Mockito.mock
 import org.mockito.Mockito.verify
 import org.mockito.kotlin.check
 import org.mockito.kotlin.whenever
-=======
 import org.junit.runner.RunWith
 import org.robolectric.RobolectricTestRunner
 import org.robolectric.annotation.Config
 
 /** Note: This file was co-written with AI (Claude) */
->>>>>>> 40c12f90
 
 /**
  * Unit tests for CreateEventViewModel.
@@ -126,11 +120,8 @@
   }
 
   private lateinit var repo: FakeEventsRepository
-<<<<<<< HEAD
   private lateinit var profileRepository: ProfileRepository
-=======
   private lateinit var groupRepo: FakeGroupRepository
->>>>>>> 40c12f90
   private lateinit var vm: CreateEventViewModel
   private val testDispatcher = StandardTestDispatcher()
 
@@ -144,13 +135,10 @@
 
     Dispatchers.setMain(testDispatcher)
     repo = FakeEventsRepository()
-<<<<<<< HEAD
     profileRepository = mock(ProfileRepository::class.java)
     vm = CreateEventViewModel(repo, profileRepository)
-=======
     groupRepo = FakeGroupRepository()
     vm = CreateEventViewModel(repo, groupRepo)
->>>>>>> 40c12f90
   }
 
   @After
@@ -284,7 +272,6 @@
     Assert.assertNull(vm.uiState.value.errorMsg)
   }
 
-<<<<<<< HEAD
   // ---------- eventsJoinedCount tests ----------
 
   @Test
@@ -301,7 +288,6 @@
     whenever(profileRepository.getProfile("owner-123")).thenReturn(ownerProfile)
 
     // Fill valid form
-=======
   // ---------- group loading ----------
 
   @Test
@@ -410,7 +396,6 @@
 
   @Test
   fun createEvent_withValidFormAndNoGroup_createsStandaloneEvent() = runTest {
->>>>>>> 40c12f90
     vm.setType("SPORTS")
     vm.setTitle("Football")
     vm.setDescription("Friendly 5v5")
@@ -421,7 +406,6 @@
     vm.setDuration("90")
     vm.setVisibility("PUBLIC")
 
-<<<<<<< HEAD
     val result = vm.createEvent(userId = "owner-123")
     advanceUntilIdle()
 
@@ -444,7 +428,6 @@
         .thenThrow(RuntimeException("Database error"))
 
     // Fill valid form
-=======
     val ok = vm.createEvent()
     advanceUntilIdle()
 
@@ -466,7 +449,6 @@
     groupRepo.addTestGroup(testGroup)
 
     // Fill form and select group
->>>>>>> 40c12f90
     vm.setType("SPORTS")
     vm.setTitle("Football")
     vm.setDescription("Friendly 5v5")
@@ -476,24 +458,6 @@
     vm.setMaxParticipants("10")
     vm.setDuration("90")
     vm.setVisibility("PUBLIC")
-<<<<<<< HEAD
-
-    val result = vm.createEvent(userId = "owner-456")
-    advanceUntilIdle()
-
-    // Event creation should fail if profile fetch fails
-    Assert.assertFalse(result)
-    Assert.assertTrue(repo.added.isEmpty())
-    Assert.assertNotNull(vm.uiState.value.errorMsg)
-  }
-
-  @Test
-  fun createEvent_profileIsNull_doesNotCreateEvent() = runTest {
-    // Mock profile to return null
-    whenever(profileRepository.getProfile("owner-789")).thenReturn(null)
-
-    // Fill valid form
-=======
     vm.setSelectedGroup("group-1")
 
     val ok = vm.createEvent()
@@ -515,7 +479,6 @@
 
   @Test
   fun createEvent_withGroupNotFound_returnsFalseAndSetsError() = runTest {
->>>>>>> 40c12f90
     vm.setType("SPORTS")
     vm.setTitle("Football")
     vm.setDescription("Friendly 5v5")
@@ -525,7 +488,47 @@
     vm.setMaxParticipants("10")
     vm.setDuration("90")
     vm.setVisibility("PUBLIC")
-<<<<<<< HEAD
+
+    val result = vm.createEvent(userId = "owner-456")
+    advanceUntilIdle()
+
+    // Event creation should fail if profile fetch fails
+    Assert.assertFalse(result)
+    Assert.assertTrue(repo.added.isEmpty())
+    Assert.assertNotNull(vm.uiState.value.errorMsg)
+  }
+
+  @Test
+  fun createEvent_profileIsNull_doesNotCreateEvent() = runTest {
+    // Mock profile to return null
+    whenever(profileRepository.getProfile("owner-789")).thenReturn(null)
+
+    // Fill valid form
+    vm.setSelectedGroup("non-existent-group")
+
+    val ok = vm.createEvent()
+    advanceUntilIdle()
+
+    Assert.assertFalse(ok)
+    Assert.assertNotNull(vm.uiState.value.errorMsg)
+    Assert.assertEquals(0, repo.added.size) // Event was NOT created
+  }
+
+  @Test
+  fun createEvent_withGroupEditFailure_returnsFalseAndSetsError() = runTest {
+    val testGroup = Group(id = "group-1", name = "Test Group", eventIds = emptyList())
+    groupRepo.addTestGroup(testGroup)
+    groupRepo.shouldThrowOnEdit = true
+
+    vm.setType("SPORTS")
+    vm.setTitle("Football")
+    vm.setDescription("Friendly 5v5")
+    vm.selectLocation(Location(46.52, 6.63, "EPFL Field"))
+    vm.setDate("25/12/2023")
+    vm.setTime("10:00")
+    vm.setMaxParticipants("10")
+    vm.setDuration("90")
+    vm.setVisibility("PUBLIC")
 
     val result = vm.createEvent(userId = "owner-789")
     advanceUntilIdle()
@@ -552,24 +555,6 @@
         .thenThrow(RuntimeException("Profile update failed"))
 
     // Fill valid form
-=======
-    vm.setSelectedGroup("non-existent-group")
-
-    val ok = vm.createEvent()
-    advanceUntilIdle()
-
-    Assert.assertFalse(ok)
-    Assert.assertNotNull(vm.uiState.value.errorMsg)
-    Assert.assertEquals(0, repo.added.size) // Event was NOT created
-  }
-
-  @Test
-  fun createEvent_withGroupEditFailure_returnsFalseAndSetsError() = runTest {
-    val testGroup = Group(id = "group-1", name = "Test Group", eventIds = emptyList())
-    groupRepo.addTestGroup(testGroup)
-    groupRepo.shouldThrowOnEdit = true
-
->>>>>>> 40c12f90
     vm.setType("SPORTS")
     vm.setTitle("Football")
     vm.setDescription("Friendly 5v5")
@@ -579,7 +564,6 @@
     vm.setMaxParticipants("10")
     vm.setDuration("90")
     vm.setVisibility("PUBLIC")
-<<<<<<< HEAD
 
     val result = vm.createEvent(userId = "owner-999")
     advanceUntilIdle()
@@ -589,7 +573,6 @@
     Assert.assertTrue(repo.added.isEmpty())
     Assert.assertEquals(1, repo.deleted.size)
     Assert.assertNotNull(vm.uiState.value.errorMsg)
-=======
     vm.setSelectedGroup("group-1")
 
     val ok = vm.createEvent()
@@ -598,6 +581,5 @@
     Assert.assertFalse(ok)
     Assert.assertNotNull(vm.uiState.value.errorMsg)
     Assert.assertEquals(1, repo.added.size) // Event was created
->>>>>>> 40c12f90
   }
 }