package com.android.joinme.ui.overview

import androidx.compose.ui.test.*
import androidx.compose.ui.test.junit4.createComposeRule
import com.android.joinme.model.event.Event
import com.android.joinme.model.event.EventType
import com.android.joinme.model.event.EventVisibility
import com.android.joinme.model.event.EventsRepositoryLocal
import com.android.joinme.model.map.Location
import com.android.joinme.model.profile.ProfileRepository
import com.google.firebase.Timestamp
import java.util.Calendar
import kotlinx.coroutines.flow.MutableStateFlow
import org.junit.Before
import org.junit.Rule
import org.junit.Test
import org.junit.runner.RunWith
import org.mockito.Mockito.mock
import org.mockito.kotlin.whenever
import org.robolectric.RobolectricTestRunner

@RunWith(RobolectricTestRunner::class)
class ShowEventScreenTest {

  @get:Rule val composeTestRule = createComposeRule()

  private lateinit var mockViewModel: ShowEventViewModel
  private lateinit var mockRepository: EventsRepositoryLocal
  private lateinit var mockProfileRepository: ProfileRepository
  private lateinit var uiStateFlow: MutableStateFlow<ShowEventUIState>

  private val testEventId = "test-event-1"
  private val testUserId = "user123"
  private val testOwnerId = "owner456"

  @Before
  fun setup() {
    mockRepository = EventsRepositoryLocal()
    mockProfileRepository = mock(ProfileRepository::class.java)
    uiStateFlow = MutableStateFlow(ShowEventUIState())
    mockViewModel = mock(ShowEventViewModel::class.java)
    whenever(mockViewModel.uiState).thenReturn(uiStateFlow)
  }

  private fun createTestEvent(
      eventId: String = testEventId,
      ownerId: String = testOwnerId,
      participants: List<String> = listOf(ownerId, "user1"),
      isPast: Boolean = false
  ): Event {
    val calendar = Calendar.getInstance()
    if (isPast) {
      calendar.add(Calendar.DAY_OF_YEAR, -7)
    } else {
      calendar.add(Calendar.DAY_OF_YEAR, 7)
    }

    return Event(
        eventId = eventId,
        type = EventType.SPORTS,
        title = "Basketball Game",
        description = "Friendly basketball match",
        location = Location(46.5197, 6.6323, "EPFL"),
        date = Timestamp(calendar.time),
        duration = 90,
        participants = participants,
        maxParticipants = 10,
        visibility = EventVisibility.PUBLIC,
        ownerId = ownerId)
  }

  @Test
  fun showEventScreen_displaysEventDetails() {
    uiStateFlow.value =
        ShowEventUIState(
            type = "SPORTS",
            title = "Basketball Game",
            description = "Friendly basketball match",
            location = "EPFL",
            maxParticipants = "10",
            participantsCount = "5",
            duration = "90",
            date = "SPORTS: 25/12/2024 14:30",
            visibility = "PUBLIC",
            ownerId = testOwnerId,
            ownerName = "Created by John Doe",
            participants = listOf(testOwnerId, "user1"),
            isPastEvent = false)

    composeTestRule.setContent {
      ShowEventScreen(
          eventId = testEventId, currentUserId = testUserId, showEventViewModel = mockViewModel)
    }

    composeTestRule
        .onNodeWithTag(ShowEventScreenTestTags.EVENT_TITLE)
        .assertTextEquals("Basketball Game")
    composeTestRule.onNodeWithTag(ShowEventScreenTestTags.EVENT_TYPE).assertTextEquals("SPORTS")
    composeTestRule
        .onNodeWithTag(ShowEventScreenTestTags.EVENT_DESCRIPTION)
        .assertTextEquals("Friendly basketball match")
    composeTestRule.onNodeWithTag(ShowEventScreenTestTags.EVENT_LOCATION).assertTextEquals("EPFL")
    composeTestRule
        .onNodeWithTag(ShowEventScreenTestTags.EVENT_VISIBILITY)
        .assertTextEquals("PUBLIC")
    composeTestRule
        .onNodeWithTag(ShowEventScreenTestTags.EVENT_MEMBERS)
        .assertTextEquals("MEMBERS : 5/10")
    composeTestRule.onNodeWithTag(ShowEventScreenTestTags.EVENT_DURATION).assertTextEquals("90min")
    composeTestRule
<<<<<<< HEAD
        .onNodeWithTag(ShowEventScreenTestTags.EVENT_DATE)
        .assertTextEquals("SPORTS: 25/12/2024 14:30")
=======
        .onNodeWithTag(ShowEventScreenTestTags.EVENT_DURATION)
        .assertTextContains("90min")
    composeTestRule.onNodeWithTag(ShowEventScreenTestTags.EVENT_OWNER).assertExists()
  }

  /** --- OWNER VIEW --- */
  @Test
  fun ownerSeesEditAndDeleteButtons() {
    val repo = EventsRepositoryLocal()
    val event = createTestEvent(ownerId = "owner123")
    runBlocking { repo.addEvent(event) }
    val viewModel = ShowEventViewModel(repo)

    composeTestRule.setContent {
      ShowEventScreen(
          eventId = event.eventId,
          currentUserId = "owner123", // Current user is the owner
          showEventViewModel = viewModel,
          onGoBack = {},
          onEditEvent = {})
    }

    composeTestRule.waitForIdle()
    composeTestRule.mainClock.advanceTimeBy(2000)
    composeTestRule.waitForIdle()

    composeTestRule.onNodeWithTag(ShowEventScreenTestTags.EDIT_BUTTON).assertIsDisplayed()
    composeTestRule.onNodeWithTag(ShowEventScreenTestTags.DELETE_BUTTON).assertIsDisplayed()
    composeTestRule.onNodeWithTag(ShowEventScreenTestTags.JOIN_QUIT_BUTTON).assertDoesNotExist()
  }

  @Test
  fun clickingEditButton_callsOnEditEvent_whenNoSerieId() {
    val repo = EventsRepositoryLocal()
    val event = createTestEvent(ownerId = "owner123")
    runBlocking { repo.addEvent(event) }
    val viewModel = ShowEventViewModel(repo)

    var editEventCalled = false
    var editEventId = ""

    composeTestRule.setContent {
      ShowEventScreen(
          eventId = event.eventId,
          serieId = null,
          currentUserId = "owner123",
          showEventViewModel = viewModel,
          onGoBack = {},
          onEditEvent = { id ->
            editEventCalled = true
            editEventId = id
          })
    }

    composeTestRule.waitForIdle()
    composeTestRule.mainClock.advanceTimeBy(2000)
    composeTestRule.waitForIdle()

    composeTestRule.onNodeWithTag(ShowEventScreenTestTags.EDIT_BUTTON).performClick()

    assert(editEventCalled)
    assert(editEventId == event.eventId)
  }

  @Test
  fun clickingEditButton_callsOnEditEventForSerie_whenSerieIdExists() {
    val repo = EventsRepositoryLocal()
    val event = createTestEvent(ownerId = "owner123")
    runBlocking { repo.addEvent(event) }
    val serieId = "test-serie-123"
    val viewModel = ShowEventViewModel(repo)

    var editEventForSerieCalled = false
    var capturedSerieId = ""
    var capturedEventId = ""

    composeTestRule.setContent {
      ShowEventScreen(
          eventId = event.eventId,
          serieId = serieId,
          currentUserId = "owner123",
          showEventViewModel = viewModel,
          onGoBack = {},
          onEditEvent = {},
          onEditEventForSerie = { sId, eId ->
            editEventForSerieCalled = true
            capturedSerieId = sId
            capturedEventId = eId
          })
    }

    composeTestRule.waitForIdle()
    composeTestRule.mainClock.advanceTimeBy(2000)
    composeTestRule.waitForIdle()

    composeTestRule.onNodeWithTag(ShowEventScreenTestTags.EDIT_BUTTON).performClick()

    assert(editEventForSerieCalled)
    assert(capturedSerieId == serieId)
    assert(capturedEventId == event.eventId)
  }

  @Test
  fun clickingDeleteButton_showsConfirmationDialog() {
    val repo = EventsRepositoryLocal()
    val event = createTestEvent(ownerId = "owner123")
    runBlocking { repo.addEvent(event) }
    val viewModel = ShowEventViewModel(repo)

    composeTestRule.setContent {
      ShowEventScreen(
          eventId = event.eventId,
          currentUserId = "owner123",
          showEventViewModel = viewModel,
          onGoBack = {},
          onEditEvent = {})
    }

    composeTestRule.waitForIdle()
    composeTestRule.mainClock.advanceTimeBy(2000)
    composeTestRule.waitForIdle()

    composeTestRule.onNodeWithTag(ShowEventScreenTestTags.DELETE_BUTTON).performClick()

    // Check for dialog elements
    composeTestRule.onNodeWithText("Delete Event").assertIsDisplayed()
>>>>>>> abc35413
    composeTestRule
        .onNodeWithTag(ShowEventScreenTestTags.EVENT_OWNER)
        .assertTextEquals("Created by John Doe")
  }

  @Test
  fun showEventScreen_ownerSeesEditAndDeleteButtons() {
    uiStateFlow.value =
        ShowEventUIState(
            type = "SPORTS",
            title = "Basketball Game",
            ownerId = testOwnerId,
            ownerName = "Created by EventOwner",
            isPastEvent = false)

    composeTestRule.setContent {
      ShowEventScreen(
          eventId = testEventId, currentUserId = testOwnerId, showEventViewModel = mockViewModel)
    }

    composeTestRule.onNodeWithTag(ShowEventScreenTestTags.EDIT_BUTTON).assertExists()
    composeTestRule.onNodeWithTag(ShowEventScreenTestTags.DELETE_BUTTON).assertExists()
    composeTestRule.onNodeWithTag(ShowEventScreenTestTags.JOIN_QUIT_BUTTON).assertDoesNotExist()
  }

  @Test
  fun showEventScreen_participantSeesQuitButton() {
    uiStateFlow.value =
        ShowEventUIState(
            type = "SPORTS",
            title = "Basketball Game",
            ownerId = testOwnerId,
            ownerName = "Created by EventOwner",
            participants = listOf(testOwnerId, testUserId),
            isPastEvent = false,
            maxParticipants = "10",
            participantsCount = "2")

    composeTestRule.setContent {
      ShowEventScreen(
          eventId = testEventId, currentUserId = testUserId, showEventViewModel = mockViewModel)
    }

    composeTestRule.onNodeWithTag(ShowEventScreenTestTags.JOIN_QUIT_BUTTON).assertExists()
    composeTestRule
        .onNodeWithTag(ShowEventScreenTestTags.JOIN_QUIT_BUTTON)
        .assertTextContains("QUIT EVENT")
    composeTestRule.onNodeWithTag(ShowEventScreenTestTags.EDIT_BUTTON).assertDoesNotExist()
    composeTestRule.onNodeWithTag(ShowEventScreenTestTags.DELETE_BUTTON).assertDoesNotExist()
  }

  @Test
  fun showEventScreen_nonParticipantSeesJoinButton() {
    uiStateFlow.value =
        ShowEventUIState(
            type = "SPORTS",
            title = "Basketball Game",
            ownerId = testOwnerId,
            ownerName = "Created by EventOwner",
            participants = listOf(testOwnerId),
            isPastEvent = false,
            maxParticipants = "10",
            participantsCount = "1")

    composeTestRule.setContent {
      ShowEventScreen(
          eventId = testEventId, currentUserId = testUserId, showEventViewModel = mockViewModel)
    }

    composeTestRule.onNodeWithTag(ShowEventScreenTestTags.JOIN_QUIT_BUTTON).assertExists()
    composeTestRule
        .onNodeWithTag(ShowEventScreenTestTags.JOIN_QUIT_BUTTON)
        .assertTextContains("JOIN EVENT")
  }

  @Test
  fun showEventScreen_pastEvent_hidesActionButtons() {
    uiStateFlow.value =
        ShowEventUIState(
            type = "SPORTS",
            title = "Basketball Game",
            ownerId = testOwnerId,
            ownerName = "Created by EventOwner",
            participants = listOf(testOwnerId),
            isPastEvent = true)

    composeTestRule.setContent {
      ShowEventScreen(
          eventId = testEventId, currentUserId = testUserId, showEventViewModel = mockViewModel)
    }

    composeTestRule.onNodeWithTag(ShowEventScreenTestTags.EDIT_BUTTON).assertDoesNotExist()
    composeTestRule.onNodeWithTag(ShowEventScreenTestTags.DELETE_BUTTON).assertDoesNotExist()
    composeTestRule.onNodeWithTag(ShowEventScreenTestTags.JOIN_QUIT_BUTTON).assertDoesNotExist()
  }

  @Test
  fun showEventScreen_fullEvent_showsFullMessage() {
    uiStateFlow.value =
        ShowEventUIState(
            type = "SPORTS",
            title = "Basketball Game",
            ownerId = testOwnerId,
            ownerName = "Created by EventOwner",
            participants = listOf(testOwnerId, "user1"),
            maxParticipants = "2",
            participantsCount = "2",
            isPastEvent = false)

    composeTestRule.setContent {
      ShowEventScreen(
          eventId = testEventId, currentUserId = testUserId, showEventViewModel = mockViewModel)
    }

    composeTestRule.onNodeWithTag(ShowEventScreenTestTags.FULL_EVENT_MESSAGE).assertExists()
    composeTestRule
        .onNodeWithTag(ShowEventScreenTestTags.FULL_EVENT_MESSAGE)
        .assertTextEquals("Sorry this event is full")
    composeTestRule.onNodeWithTag(ShowEventScreenTestTags.JOIN_QUIT_BUTTON).assertDoesNotExist()
  }

  @Test
  fun showEventScreen_displaysOwnerName() {
    uiStateFlow.value =
        ShowEventUIState(
            type = "SPORTS",
            title = "Basketball Game",
            ownerId = "owner123",
            ownerName = "Created by Alice Johnson",
            isPastEvent = false)

    composeTestRule.setContent {
      ShowEventScreen(
          eventId = testEventId, currentUserId = testUserId, showEventViewModel = mockViewModel)
    }

    composeTestRule
        .onNodeWithTag(ShowEventScreenTestTags.EVENT_OWNER)
        .assertTextEquals("Created by Alice Johnson")
  }

  /** --- SERIE ID TESTS --- */
  @Test
  fun ownerSeesEditButton_withSerieId() {
    val repo = EventsRepositoryLocal()
    val event = createTestEvent(ownerId = "owner123")
    runBlocking { repo.addEvent(event) }
    val serieId = "test-serie-456"
    val viewModel = ShowEventViewModel(repo)

    composeTestRule.setContent {
      ShowEventScreen(
          eventId = event.eventId,
          serieId = serieId,
          currentUserId = "owner123",
          showEventViewModel = viewModel,
          onGoBack = {},
          onEditEvent = {},
          onEditEventForSerie = { _, _ -> })
    }

    composeTestRule.waitForIdle()
    composeTestRule.mainClock.advanceTimeBy(2000)
    composeTestRule.waitForIdle()

    composeTestRule.onNodeWithTag(ShowEventScreenTestTags.EDIT_BUTTON).assertIsDisplayed()
    composeTestRule.onNodeWithTag(ShowEventScreenTestTags.DELETE_BUTTON).assertIsDisplayed()
  }

  @Test
  fun editButton_doesNotCallOnEditEvent_whenSerieIdIsProvided() {
    val repo = EventsRepositoryLocal()
    val event = createTestEvent(ownerId = "owner123")
    runBlocking { repo.addEvent(event) }
    val serieId = "test-serie-789"
    val viewModel = ShowEventViewModel(repo)

    var editEventCalled = false

    composeTestRule.setContent {
      ShowEventScreen(
          eventId = event.eventId,
          serieId = serieId,
          currentUserId = "owner123",
          showEventViewModel = viewModel,
          onGoBack = {},
          onEditEvent = { editEventCalled = true },
          onEditEventForSerie = { _, _ -> })
    }

    composeTestRule.waitForIdle()
    composeTestRule.mainClock.advanceTimeBy(2000)
    composeTestRule.waitForIdle()

    composeTestRule.onNodeWithTag(ShowEventScreenTestTags.EDIT_BUTTON).performClick()

    // onEditEvent should NOT be called when serieId is provided
    assert(!editEventCalled)
  }

  @Test
  fun editButton_callsCorrectCallback_basedOnSerieIdPresence() {
    val repo = EventsRepositoryLocal()
    val event = createTestEvent(ownerId = "owner123")
    runBlocking { repo.addEvent(event) }
    val viewModel = ShowEventViewModel(repo)

    // Test without serieId - should call onEditEvent
    var editEventCalled = false
    var editEventForSerieCalled = false

    composeTestRule.setContent {
      ShowEventScreen(
          eventId = event.eventId,
          serieId = null,
          currentUserId = "owner123",
          showEventViewModel = viewModel,
          onGoBack = {},
          onEditEvent = { editEventCalled = true },
          onEditEventForSerie = { _, _ -> editEventForSerieCalled = true })
    }

    composeTestRule.waitForIdle()
    composeTestRule.mainClock.advanceTimeBy(2000)
    composeTestRule.waitForIdle()

    composeTestRule.onNodeWithTag(ShowEventScreenTestTags.EDIT_BUTTON).performClick()

    assert(editEventCalled)
    assert(!editEventForSerieCalled)
  }
}<|MERGE_RESOLUTION|>--- conflicted
+++ resolved
@@ -2,21 +2,14 @@
 
 import androidx.compose.ui.test.*
 import androidx.compose.ui.test.junit4.createComposeRule
-import com.android.joinme.model.event.Event
-import com.android.joinme.model.event.EventType
-import com.android.joinme.model.event.EventVisibility
-import com.android.joinme.model.event.EventsRepositoryLocal
+import com.android.joinme.model.event.*
 import com.android.joinme.model.map.Location
-import com.android.joinme.model.profile.ProfileRepository
 import com.google.firebase.Timestamp
-import java.util.Calendar
-import kotlinx.coroutines.flow.MutableStateFlow
-import org.junit.Before
+import java.util.*
+import kotlinx.coroutines.runBlocking
 import org.junit.Rule
 import org.junit.Test
 import org.junit.runner.RunWith
-import org.mockito.Mockito.mock
-import org.mockito.kotlin.whenever
 import org.robolectric.RobolectricTestRunner
 
 @RunWith(RobolectricTestRunner::class)
@@ -24,94 +17,122 @@
 
   @get:Rule val composeTestRule = createComposeRule()
 
-  private lateinit var mockViewModel: ShowEventViewModel
-  private lateinit var mockRepository: EventsRepositoryLocal
-  private lateinit var mockProfileRepository: ProfileRepository
-  private lateinit var uiStateFlow: MutableStateFlow<ShowEventUIState>
-
-  private val testEventId = "test-event-1"
-  private val testUserId = "user123"
-  private val testOwnerId = "owner456"
-
-  @Before
-  fun setup() {
-    mockRepository = EventsRepositoryLocal()
-    mockProfileRepository = mock(ProfileRepository::class.java)
-    uiStateFlow = MutableStateFlow(ShowEventUIState())
-    mockViewModel = mock(ShowEventViewModel::class.java)
-    whenever(mockViewModel.uiState).thenReturn(uiStateFlow)
-  }
-
   private fun createTestEvent(
-      eventId: String = testEventId,
-      ownerId: String = testOwnerId,
-      participants: List<String> = listOf(ownerId, "user1"),
-      isPast: Boolean = false
+      eventId: String = "test-event-1",
+      ownerId: String = "owner123",
+      participants: List<String> = listOf("user1", "user2", "owner123"),
+      maxParticipants: Int = 10,
+      daysFromNow: Int = 7 // Future event by default
   ): Event {
     val calendar = Calendar.getInstance()
-    if (isPast) {
-      calendar.add(Calendar.DAY_OF_YEAR, -7)
-    } else {
-      calendar.add(Calendar.DAY_OF_YEAR, 7)
-    }
+    calendar.add(Calendar.DAY_OF_YEAR, daysFromNow)
+    calendar.set(Calendar.HOUR_OF_DAY, 14)
+    calendar.set(Calendar.MINUTE, 30)
+    calendar.set(Calendar.SECOND, 0)
 
     return Event(
         eventId = eventId,
         type = EventType.SPORTS,
         title = "Basketball Game",
-        description = "Friendly basketball match",
+        description = "Friendly 3v3 basketball match",
         location = Location(46.5197, 6.6323, "EPFL"),
         date = Timestamp(calendar.time),
         duration = 90,
         participants = participants,
-        maxParticipants = 10,
+        maxParticipants = maxParticipants,
         visibility = EventVisibility.PUBLIC,
         ownerId = ownerId)
   }
 
-  @Test
-  fun showEventScreen_displaysEventDetails() {
-    uiStateFlow.value =
-        ShowEventUIState(
-            type = "SPORTS",
-            title = "Basketball Game",
-            description = "Friendly basketball match",
-            location = "EPFL",
-            maxParticipants = "10",
-            participantsCount = "5",
-            duration = "90",
-            date = "SPORTS: 25/12/2024 14:30",
-            visibility = "PUBLIC",
-            ownerId = testOwnerId,
-            ownerName = "Created by John Doe",
-            participants = listOf(testOwnerId, "user1"),
-            isPastEvent = false)
-
-    composeTestRule.setContent {
-      ShowEventScreen(
-          eventId = testEventId, currentUserId = testUserId, showEventViewModel = mockViewModel)
-    }
+  /** --- FULL EVENT TEST --- */
+  @Test
+  fun joinButtonIsDisabledWhenEventIsFullForNotParticipants() {
+    val repo = EventsRepositoryLocal()
+    val event = createTestEvent(maxParticipants = 1)
+    runBlocking { repo.addEvent(event) }
+    val viewModel = ShowEventViewModel(repo)
+
+    composeTestRule.setContent {
+      ShowEventScreen(
+          eventId = event.eventId,
+          currentUserId = "user3",
+          showEventViewModel = viewModel,
+          onGoBack = {},
+          onEditEvent = {})
+    }
+    composeTestRule.onNodeWithTag(ShowEventScreenTestTags.JOIN_QUIT_BUTTON).assertDoesNotExist()
+    composeTestRule.onNodeWithTag(ShowEventScreenTestTags.FULL_EVENT_MESSAGE).assertExists()
+  }
+
+  /** --- BASIC RENDERING --- */
+  @Test
+  fun allElementsAreDisplayed() {
+    val repo = EventsRepositoryLocal()
+    val event = createTestEvent()
+    runBlocking { repo.addEvent(event) }
+    val viewModel = ShowEventViewModel(repo)
+
+    composeTestRule.setContent {
+      ShowEventScreen(
+          eventId = event.eventId,
+          currentUserId = "user3",
+          showEventViewModel = viewModel,
+          onGoBack = {},
+          onEditEvent = {})
+    }
+
+    composeTestRule.waitForIdle()
+    composeTestRule.mainClock.advanceTimeBy(2000)
+    composeTestRule.waitForIdle()
+
+    composeTestRule.onNodeWithTag(ShowEventScreenTestTags.SCREEN).assertIsDisplayed()
+    composeTestRule.onNodeWithTag(ShowEventScreenTestTags.EVENT_TITLE).assertIsDisplayed()
+    composeTestRule.onNodeWithTag(ShowEventScreenTestTags.EVENT_TYPE).assertIsDisplayed()
+    composeTestRule.onNodeWithTag(ShowEventScreenTestTags.EVENT_DATE).assertIsDisplayed()
+    composeTestRule.onNodeWithTag(ShowEventScreenTestTags.EVENT_VISIBILITY).assertIsDisplayed()
+    composeTestRule.onNodeWithTag(ShowEventScreenTestTags.EVENT_DESCRIPTION).assertIsDisplayed()
+    composeTestRule.onNodeWithTag(ShowEventScreenTestTags.EVENT_LOCATION).assertIsDisplayed()
+    composeTestRule.onNodeWithTag(ShowEventScreenTestTags.EVENT_MEMBERS).assertIsDisplayed()
+    composeTestRule.onNodeWithTag(ShowEventScreenTestTags.EVENT_DURATION).assertIsDisplayed()
+    composeTestRule.onNodeWithTag(ShowEventScreenTestTags.EVENT_OWNER).assertIsDisplayed()
+  }
+
+  @Test
+  fun eventDataIsDisplayedCorrectly() {
+    val repo = EventsRepositoryLocal()
+    val event = createTestEvent()
+    runBlocking { repo.addEvent(event) }
+    val viewModel = ShowEventViewModel(repo)
+
+    composeTestRule.setContent {
+      ShowEventScreen(
+          eventId = event.eventId,
+          currentUserId = "user3",
+          showEventViewModel = viewModel,
+          onGoBack = {},
+          onEditEvent = {})
+    }
+
+    composeTestRule.waitForIdle()
+    composeTestRule.mainClock.advanceTimeBy(2000)
+    composeTestRule.waitForIdle()
 
     composeTestRule
         .onNodeWithTag(ShowEventScreenTestTags.EVENT_TITLE)
-        .assertTextEquals("Basketball Game")
-    composeTestRule.onNodeWithTag(ShowEventScreenTestTags.EVENT_TYPE).assertTextEquals("SPORTS")
+        .assertTextContains("Basketball Game")
+    composeTestRule.onNodeWithTag(ShowEventScreenTestTags.EVENT_TYPE).assertTextContains("SPORTS")
+    composeTestRule.onNodeWithTag(ShowEventScreenTestTags.EVENT_DATE).assertExists()
+    composeTestRule
+        .onNodeWithTag(ShowEventScreenTestTags.EVENT_VISIBILITY)
+        .assertTextContains("PUBLIC")
     composeTestRule
         .onNodeWithTag(ShowEventScreenTestTags.EVENT_DESCRIPTION)
-        .assertTextEquals("Friendly basketball match")
-    composeTestRule.onNodeWithTag(ShowEventScreenTestTags.EVENT_LOCATION).assertTextEquals("EPFL")
-    composeTestRule
-        .onNodeWithTag(ShowEventScreenTestTags.EVENT_VISIBILITY)
-        .assertTextEquals("PUBLIC")
+        .assertTextContains("Friendly 3v3 basketball match")
+    composeTestRule.onNodeWithTag(ShowEventScreenTestTags.EVENT_LOCATION).assertTextContains("EPFL")
     composeTestRule
         .onNodeWithTag(ShowEventScreenTestTags.EVENT_MEMBERS)
-        .assertTextEquals("MEMBERS : 5/10")
-    composeTestRule.onNodeWithTag(ShowEventScreenTestTags.EVENT_DURATION).assertTextEquals("90min")
-    composeTestRule
-<<<<<<< HEAD
-        .onNodeWithTag(ShowEventScreenTestTags.EVENT_DATE)
-        .assertTextEquals("SPORTS: 25/12/2024 14:30")
-=======
+        .assertTextContains("MEMBERS : 3/10")
+    composeTestRule
         .onNodeWithTag(ShowEventScreenTestTags.EVENT_DURATION)
         .assertTextContains("90min")
     composeTestRule.onNodeWithTag(ShowEventScreenTestTags.EVENT_OWNER).assertExists()
@@ -238,146 +259,396 @@
 
     // Check for dialog elements
     composeTestRule.onNodeWithText("Delete Event").assertIsDisplayed()
->>>>>>> abc35413
-    composeTestRule
-        .onNodeWithTag(ShowEventScreenTestTags.EVENT_OWNER)
-        .assertTextEquals("Created by John Doe")
-  }
-
-  @Test
-  fun showEventScreen_ownerSeesEditAndDeleteButtons() {
-    uiStateFlow.value =
-        ShowEventUIState(
-            type = "SPORTS",
-            title = "Basketball Game",
-            ownerId = testOwnerId,
-            ownerName = "Created by EventOwner",
-            isPastEvent = false)
-
-    composeTestRule.setContent {
-      ShowEventScreen(
-          eventId = testEventId, currentUserId = testOwnerId, showEventViewModel = mockViewModel)
-    }
-
-    composeTestRule.onNodeWithTag(ShowEventScreenTestTags.EDIT_BUTTON).assertExists()
-    composeTestRule.onNodeWithTag(ShowEventScreenTestTags.DELETE_BUTTON).assertExists()
-    composeTestRule.onNodeWithTag(ShowEventScreenTestTags.JOIN_QUIT_BUTTON).assertDoesNotExist()
-  }
-
-  @Test
-  fun showEventScreen_participantSeesQuitButton() {
-    uiStateFlow.value =
-        ShowEventUIState(
-            type = "SPORTS",
-            title = "Basketball Game",
-            ownerId = testOwnerId,
-            ownerName = "Created by EventOwner",
-            participants = listOf(testOwnerId, testUserId),
-            isPastEvent = false,
-            maxParticipants = "10",
-            participantsCount = "2")
-
-    composeTestRule.setContent {
-      ShowEventScreen(
-          eventId = testEventId, currentUserId = testUserId, showEventViewModel = mockViewModel)
-    }
-
-    composeTestRule.onNodeWithTag(ShowEventScreenTestTags.JOIN_QUIT_BUTTON).assertExists()
+    composeTestRule
+        .onNodeWithText("Are you sure you want to delete this event? This action cannot be undone.")
+        .assertIsDisplayed()
+    composeTestRule.onNodeWithText("Delete").assertIsDisplayed()
+    composeTestRule.onNodeWithText("Cancel").assertIsDisplayed()
+  }
+
+  @Test
+  fun confirmingDelete_deletesEventAndCallsOnGoBack() {
+    val repo = EventsRepositoryLocal()
+    val event = createTestEvent(ownerId = "owner123")
+    runBlocking { repo.addEvent(event) }
+    val viewModel = ShowEventViewModel(repo)
+
+    var goBackCalled = false
+
+    composeTestRule.setContent {
+      ShowEventScreen(
+          eventId = event.eventId,
+          currentUserId = "owner123",
+          showEventViewModel = viewModel,
+          onGoBack = { goBackCalled = true },
+          onEditEvent = {})
+    }
+
+    composeTestRule.waitForIdle()
+    composeTestRule.mainClock.advanceTimeBy(2000)
+    composeTestRule.waitForIdle()
+
+    // Click delete
+    composeTestRule.onNodeWithTag(ShowEventScreenTestTags.DELETE_BUTTON).performClick()
+
+    composeTestRule.waitForIdle()
+
+    // Confirm delete
+    composeTestRule.onNodeWithText("Delete").performClick()
+
+    composeTestRule.waitForIdle()
+    composeTestRule.mainClock.advanceTimeBy(2000)
+    composeTestRule.waitForIdle()
+
+    // Verify callback was called
+    assert(goBackCalled)
+
+    // Verify event was deleted
+    runBlocking {
+      try {
+        repo.getEvent(event.eventId)
+        assert(false) { "Event should have been deleted" }
+      } catch (e: Exception) {
+        // Expected - event was deleted
+      }
+    }
+  }
+
+  @Test
+  fun cancelingDelete_doesNotDeleteEvent() {
+    val repo = EventsRepositoryLocal()
+    val event = createTestEvent(ownerId = "owner123")
+    runBlocking { repo.addEvent(event) }
+    val viewModel = ShowEventViewModel(repo)
+
+    composeTestRule.setContent {
+      ShowEventScreen(
+          eventId = event.eventId,
+          currentUserId = "owner123",
+          showEventViewModel = viewModel,
+          onGoBack = {},
+          onEditEvent = {})
+    }
+
+    composeTestRule.waitForIdle()
+    composeTestRule.mainClock.advanceTimeBy(2000)
+    composeTestRule.waitForIdle()
+
+    // Click delete
+    composeTestRule.onNodeWithTag(ShowEventScreenTestTags.DELETE_BUTTON).performClick()
+
+    composeTestRule.waitForIdle()
+
+    // Cancel delete
+    composeTestRule.onNodeWithText("Cancel").performClick()
+
+    composeTestRule.waitForIdle()
+
+    // Verify dialog is closed
+    composeTestRule.onNodeWithText("Delete Event").assertDoesNotExist()
+
+    // Verify event still exists
+    runBlocking {
+      val existingEvent = repo.getEvent(event.eventId)
+      assert(existingEvent.eventId == event.eventId)
+    }
+  }
+
+  /** --- NON-OWNER VIEW --- */
+  @Test
+  fun nonOwnerSeesJoinQuitButton() {
+    val repo = EventsRepositoryLocal()
+    val event = createTestEvent(ownerId = "owner123", participants = listOf("user1", "owner123"))
+    runBlocking { repo.addEvent(event) }
+    val viewModel = ShowEventViewModel(repo)
+
+    composeTestRule.setContent {
+      ShowEventScreen(
+          eventId = event.eventId,
+          currentUserId = "user2", // Not the owner
+          showEventViewModel = viewModel,
+          onGoBack = {},
+          onEditEvent = {})
+    }
+
+    composeTestRule.waitForIdle()
+    composeTestRule.mainClock.advanceTimeBy(2000)
+    composeTestRule.waitForIdle()
+
+    composeTestRule.onNodeWithTag(ShowEventScreenTestTags.JOIN_QUIT_BUTTON).assertIsDisplayed()
+    composeTestRule.onNodeWithTag(ShowEventScreenTestTags.EDIT_BUTTON).assertDoesNotExist()
+    composeTestRule.onNodeWithTag(ShowEventScreenTestTags.DELETE_BUTTON).assertDoesNotExist()
+  }
+
+  @Test
+  fun nonParticipantSeesJoinButton() {
+    val repo = EventsRepositoryLocal()
+    val event =
+        createTestEvent(ownerId = "owner123", participants = listOf("user1", "user2", "owner123"))
+    runBlocking { repo.addEvent(event) }
+    val viewModel = ShowEventViewModel(repo)
+
+    composeTestRule.setContent {
+      ShowEventScreen(
+          eventId = event.eventId,
+          currentUserId = "user3", // Not a participant
+          showEventViewModel = viewModel,
+          onGoBack = {},
+          onEditEvent = {})
+    }
+
+    composeTestRule.waitForIdle()
+    composeTestRule.mainClock.advanceTimeBy(2000)
+    composeTestRule.waitForIdle()
+
+    composeTestRule
+        .onNodeWithTag(ShowEventScreenTestTags.JOIN_QUIT_BUTTON)
+        .assertTextContains("JOIN EVENT")
+  }
+
+  @Test
+  fun participantSeesQuitButton() {
+    val repo = EventsRepositoryLocal()
+    val event =
+        createTestEvent(ownerId = "owner123", participants = listOf("user1", "user2", "owner123"))
+    runBlocking { repo.addEvent(event) }
+    val viewModel = ShowEventViewModel(repo)
+
+    composeTestRule.setContent {
+      ShowEventScreen(
+          eventId = event.eventId,
+          currentUserId = "user2", // Is a participant
+          showEventViewModel = viewModel,
+          onGoBack = {},
+          onEditEvent = {})
+    }
+
+    composeTestRule.waitForIdle()
+    composeTestRule.mainClock.advanceTimeBy(2000)
+    composeTestRule.waitForIdle()
+
     composeTestRule
         .onNodeWithTag(ShowEventScreenTestTags.JOIN_QUIT_BUTTON)
         .assertTextContains("QUIT EVENT")
-    composeTestRule.onNodeWithTag(ShowEventScreenTestTags.EDIT_BUTTON).assertDoesNotExist()
-    composeTestRule.onNodeWithTag(ShowEventScreenTestTags.DELETE_BUTTON).assertDoesNotExist()
-  }
-
-  @Test
-  fun showEventScreen_nonParticipantSeesJoinButton() {
-    uiStateFlow.value =
-        ShowEventUIState(
-            type = "SPORTS",
-            title = "Basketball Game",
-            ownerId = testOwnerId,
-            ownerName = "Created by EventOwner",
-            participants = listOf(testOwnerId),
-            isPastEvent = false,
-            maxParticipants = "10",
-            participantsCount = "1")
-
-    composeTestRule.setContent {
-      ShowEventScreen(
-          eventId = testEventId, currentUserId = testUserId, showEventViewModel = mockViewModel)
-    }
-
-    composeTestRule.onNodeWithTag(ShowEventScreenTestTags.JOIN_QUIT_BUTTON).assertExists()
+  }
+
+  @Test
+  fun clickingJoinButton_addsUserToParticipants() {
+    val repo = EventsRepositoryLocal()
+    val event = createTestEvent(ownerId = "owner123", participants = listOf("user1", "owner123"))
+    runBlocking { repo.addEvent(event) }
+    val viewModel = ShowEventViewModel(repo)
+
+    composeTestRule.setContent {
+      ShowEventScreen(
+          eventId = event.eventId,
+          currentUserId = "user2",
+          showEventViewModel = viewModel,
+          onGoBack = {},
+          onEditEvent = {})
+    }
+
+    composeTestRule.waitForIdle()
+    composeTestRule.mainClock.advanceTimeBy(2000)
+    composeTestRule.waitForIdle()
+
+    // Verify initial state
+    composeTestRule
+        .onNodeWithTag(ShowEventScreenTestTags.EVENT_MEMBERS)
+        .assertTextContains("MEMBERS : 2/10")
     composeTestRule
         .onNodeWithTag(ShowEventScreenTestTags.JOIN_QUIT_BUTTON)
         .assertTextContains("JOIN EVENT")
-  }
-
-  @Test
-  fun showEventScreen_pastEvent_hidesActionButtons() {
-    uiStateFlow.value =
-        ShowEventUIState(
-            type = "SPORTS",
-            title = "Basketball Game",
-            ownerId = testOwnerId,
-            ownerName = "Created by EventOwner",
-            participants = listOf(testOwnerId),
-            isPastEvent = true)
-
-    composeTestRule.setContent {
-      ShowEventScreen(
-          eventId = testEventId, currentUserId = testUserId, showEventViewModel = mockViewModel)
-    }
+
+    // Click join
+    composeTestRule.onNodeWithTag(ShowEventScreenTestTags.JOIN_QUIT_BUTTON).performClick()
+
+    composeTestRule.waitForIdle()
+    composeTestRule.mainClock.advanceTimeBy(2000)
+    composeTestRule.waitForIdle()
+
+    // Verify user was added
+    composeTestRule
+        .onNodeWithTag(ShowEventScreenTestTags.EVENT_MEMBERS)
+        .assertTextContains("MEMBERS : 3/10")
+    composeTestRule
+        .onNodeWithTag(ShowEventScreenTestTags.JOIN_QUIT_BUTTON)
+        .assertTextContains("QUIT EVENT")
+  }
+
+  @Test
+  fun clickingQuitButton_removesUserFromParticipants() {
+    val repo = EventsRepositoryLocal()
+    val event =
+        createTestEvent(ownerId = "owner123", participants = listOf("user1", "user2", "owner123"))
+    runBlocking { repo.addEvent(event) }
+    val viewModel = ShowEventViewModel(repo)
+
+    composeTestRule.setContent {
+      ShowEventScreen(
+          eventId = event.eventId,
+          currentUserId = "user2",
+          showEventViewModel = viewModel,
+          onGoBack = {},
+          onEditEvent = {})
+    }
+
+    composeTestRule.waitForIdle()
+    composeTestRule.mainClock.advanceTimeBy(2000)
+    composeTestRule.waitForIdle()
+
+    // Verify initial state
+    composeTestRule
+        .onNodeWithTag(ShowEventScreenTestTags.EVENT_MEMBERS)
+        .assertTextContains("MEMBERS : 3/10")
+    composeTestRule
+        .onNodeWithTag(ShowEventScreenTestTags.JOIN_QUIT_BUTTON)
+        .assertTextContains("QUIT EVENT")
+
+    // Click quit
+    composeTestRule.onNodeWithTag(ShowEventScreenTestTags.JOIN_QUIT_BUTTON).performClick()
+
+    composeTestRule.waitForIdle()
+    composeTestRule.mainClock.advanceTimeBy(2000)
+    composeTestRule.waitForIdle()
+
+    // Verify user was removed
+    composeTestRule
+        .onNodeWithTag(ShowEventScreenTestTags.EVENT_MEMBERS)
+        .assertTextContains("MEMBERS : 2/10")
+    composeTestRule
+        .onNodeWithTag(ShowEventScreenTestTags.JOIN_QUIT_BUTTON)
+        .assertTextContains("JOIN EVENT")
+  }
+
+  /** --- PAST EVENT TESTS --- */
+  @Test
+  fun pastEvent_doesNotShowAnyButtons() {
+    val repo = EventsRepositoryLocal()
+    // Create an event that happened 7 days ago
+    val pastEvent = createTestEvent(ownerId = "owner123", daysFromNow = -7)
+    runBlocking { repo.addEvent(pastEvent) }
+    val viewModel = ShowEventViewModel(repo)
+
+    // Test for owner view
+    composeTestRule.setContent {
+      ShowEventScreen(
+          eventId = pastEvent.eventId,
+          currentUserId = "owner123",
+          showEventViewModel = viewModel,
+          onGoBack = {},
+          onEditEvent = {})
+    }
+
+    composeTestRule.waitForIdle()
+    composeTestRule.mainClock.advanceTimeBy(2000)
+    composeTestRule.waitForIdle()
 
     composeTestRule.onNodeWithTag(ShowEventScreenTestTags.EDIT_BUTTON).assertDoesNotExist()
     composeTestRule.onNodeWithTag(ShowEventScreenTestTags.DELETE_BUTTON).assertDoesNotExist()
     composeTestRule.onNodeWithTag(ShowEventScreenTestTags.JOIN_QUIT_BUTTON).assertDoesNotExist()
   }
 
-  @Test
-  fun showEventScreen_fullEvent_showsFullMessage() {
-    uiStateFlow.value =
-        ShowEventUIState(
-            type = "SPORTS",
-            title = "Basketball Game",
-            ownerId = testOwnerId,
-            ownerName = "Created by EventOwner",
-            participants = listOf(testOwnerId, "user1"),
-            maxParticipants = "2",
-            participantsCount = "2",
-            isPastEvent = false)
-
-    composeTestRule.setContent {
-      ShowEventScreen(
-          eventId = testEventId, currentUserId = testUserId, showEventViewModel = mockViewModel)
-    }
-
-    composeTestRule.onNodeWithTag(ShowEventScreenTestTags.FULL_EVENT_MESSAGE).assertExists()
-    composeTestRule
-        .onNodeWithTag(ShowEventScreenTestTags.FULL_EVENT_MESSAGE)
-        .assertTextEquals("Sorry this event is full")
-    composeTestRule.onNodeWithTag(ShowEventScreenTestTags.JOIN_QUIT_BUTTON).assertDoesNotExist()
-  }
-
-  @Test
-  fun showEventScreen_displaysOwnerName() {
-    uiStateFlow.value =
-        ShowEventUIState(
-            type = "SPORTS",
-            title = "Basketball Game",
-            ownerId = "owner123",
-            ownerName = "Created by Alice Johnson",
-            isPastEvent = false)
-
-    composeTestRule.setContent {
-      ShowEventScreen(
-          eventId = testEventId, currentUserId = testUserId, showEventViewModel = mockViewModel)
-    }
-
-    composeTestRule
-        .onNodeWithTag(ShowEventScreenTestTags.EVENT_OWNER)
-        .assertTextEquals("Created by Alice Johnson")
+  /** --- NAVIGATION TESTS --- */
+  @Test
+  fun clickingBackButton_callsOnGoBack() {
+    val repo = EventsRepositoryLocal()
+    val event = createTestEvent()
+    runBlocking { repo.addEvent(event) }
+    val viewModel = ShowEventViewModel(repo)
+
+    var goBackCalled = false
+
+    composeTestRule.setContent {
+      ShowEventScreen(
+          eventId = event.eventId,
+          currentUserId = "user1",
+          showEventViewModel = viewModel,
+          onGoBack = { goBackCalled = true },
+          onEditEvent = {})
+    }
+
+    composeTestRule.waitForIdle()
+    composeTestRule.mainClock.advanceTimeBy(2000)
+    composeTestRule.waitForIdle()
+
+    // Click back button (it's in the TopAppBar, find by content description)
+    composeTestRule.onNodeWithContentDescription("Back").performClick()
+
+    assert(goBackCalled)
+  }
+
+  /** --- EVENT TYPE TESTS --- */
+  @Test
+  fun socialEvent_displaysCorrectType() {
+    val repo = EventsRepositoryLocal()
+    val event = createTestEvent().copy(type = EventType.SOCIAL)
+    runBlocking { repo.addEvent(event) }
+    val viewModel = ShowEventViewModel(repo)
+
+    composeTestRule.setContent {
+      ShowEventScreen(
+          eventId = event.eventId,
+          currentUserId = "user1",
+          showEventViewModel = viewModel,
+          onGoBack = {},
+          onEditEvent = {})
+    }
+
+    composeTestRule.waitForIdle()
+    composeTestRule.mainClock.advanceTimeBy(2000)
+    composeTestRule.waitForIdle()
+
+    composeTestRule.onNodeWithTag(ShowEventScreenTestTags.EVENT_TYPE).assertTextContains("SOCIAL")
+  }
+
+  @Test
+  fun activityEvent_displaysCorrectType() {
+    val repo = EventsRepositoryLocal()
+    val event = createTestEvent().copy(type = EventType.ACTIVITY)
+    runBlocking { repo.addEvent(event) }
+    val viewModel = ShowEventViewModel(repo)
+
+    composeTestRule.setContent {
+      ShowEventScreen(
+          eventId = event.eventId,
+          currentUserId = "user1",
+          showEventViewModel = viewModel,
+          onGoBack = {},
+          onEditEvent = {})
+    }
+
+    composeTestRule.waitForIdle()
+    composeTestRule.mainClock.advanceTimeBy(2000)
+    composeTestRule.waitForIdle()
+
+    composeTestRule.onNodeWithTag(ShowEventScreenTestTags.EVENT_TYPE).assertTextContains("ACTIVITY")
+  }
+
+  /** --- VISIBILITY TESTS --- */
+  @Test
+  fun privateEvent_displaysCorrectVisibility() {
+    val repo = EventsRepositoryLocal()
+    val event = createTestEvent().copy(visibility = EventVisibility.PRIVATE)
+    runBlocking { repo.addEvent(event) }
+    val viewModel = ShowEventViewModel(repo)
+
+    composeTestRule.setContent {
+      ShowEventScreen(
+          eventId = event.eventId,
+          currentUserId = "user1",
+          showEventViewModel = viewModel,
+          onGoBack = {},
+          onEditEvent = {})
+    }
+
+    composeTestRule.waitForIdle()
+    composeTestRule.mainClock.advanceTimeBy(2000)
+    composeTestRule.waitForIdle()
+
+    composeTestRule
+        .onNodeWithTag(ShowEventScreenTestTags.EVENT_VISIBILITY)
+        .assertTextContains("PRIVATE")
   }
 
   /** --- SERIE ID TESTS --- */
