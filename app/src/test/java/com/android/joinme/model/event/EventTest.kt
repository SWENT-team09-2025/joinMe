--- conflicted
+++ resolved
@@ -1,9 +1,6 @@
 package com.android.joinme.model.event
 
 import com.android.joinme.model.map.Location
-import com.android.joinme.ui.theme.ActivityColor
-import com.android.joinme.ui.theme.SocialColor
-import com.android.joinme.ui.theme.SportsColor
 import com.google.firebase.Timestamp
 import java.util.Calendar
 import java.util.Date
@@ -114,22 +111,4 @@
     assertFalse(pastEvent.isActive())
     assertTrue(pastEvent.isExpired())
   }
-<<<<<<< HEAD
-=======
-
-  @Test
-  fun `getColor testing return colors`() {
-    val sportsColor = EventType.SPORTS.getColor()
-    val activityColor = EventType.ACTIVITY.getColor()
-    val socialColor = EventType.SOCIAL.getColor()
-
-    assertNotEquals(sportsColor, activityColor)
-    assertNotEquals(sportsColor, socialColor)
-    assertNotEquals(activityColor, socialColor)
-
-    assertEquals(SocialColor, socialColor)
-    assertEquals(ActivityColor, activityColor)
-    assertEquals(SportsColor, sportsColor)
-  }
->>>>>>> 764f507f
 }