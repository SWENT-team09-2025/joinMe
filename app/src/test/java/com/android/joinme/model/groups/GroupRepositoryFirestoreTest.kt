// Implemented with help of Claude AI
package com.android.joinme.model.groups

import android.content.Context
import android.net.Uri
import com.android.joinme.model.event.EventType
import com.android.joinme.model.utils.ImageProcessor
import com.google.android.gms.tasks.Tasks
import com.google.firebase.auth.FirebaseAuth
import com.google.firebase.auth.FirebaseUser
import com.google.firebase.database.DataSnapshot
import com.google.firebase.database.DatabaseReference
import com.google.firebase.database.FirebaseDatabase
import com.google.firebase.firestore.CollectionReference
import com.google.firebase.firestore.DocumentReference
import com.google.firebase.firestore.DocumentSnapshot
import com.google.firebase.firestore.FirebaseFirestore
import com.google.firebase.firestore.Query
import com.google.firebase.firestore.QueryDocumentSnapshot
import com.google.firebase.firestore.QuerySnapshot
import com.google.firebase.storage.FirebaseStorage
import com.google.firebase.storage.StorageReference
import com.google.firebase.storage.UploadTask
import io.mockk.every
import io.mockk.mockk
import io.mockk.mockkStatic
import io.mockk.unmockkAll
import io.mockk.unmockkStatic
import io.mockk.verify
import kotlinx.coroutines.runBlocking
import kotlinx.coroutines.test.runTest
import org.junit.After
import org.junit.Assert.assertEquals
import org.junit.Assert.assertNotNull
import org.junit.Assert.assertThrows
import org.junit.Assert.assertTrue
import org.junit.Before
import org.junit.Test

class GroupRepositoryFirestoreTest {

  private lateinit var mockDb: FirebaseFirestore
  private lateinit var mockCollection: CollectionReference
  private lateinit var mockDocument: DocumentReference
  private lateinit var mockSnapshot: DocumentSnapshot
  private lateinit var mockAuth: FirebaseAuth
  private lateinit var mockUser: FirebaseUser
  private lateinit var mockStorage: FirebaseStorage
  private lateinit var mockStorageRef: StorageReference
  private lateinit var repository: GroupRepositoryFirestore

  private val testGroupId = "testGroup123"
  private val testUserId = "testUser456"

  /** Helper method to create a test group with default values. */
  private fun createTestGroup(): Group {
    return Group(
        id = testGroupId,
        name = "Test Group",
        category = EventType.SPORTS,
        description = "A test group",
        ownerId = testUserId,
        memberIds = listOf(testUserId, "user2"),
        eventIds = listOf("event1", "event2"))
  }

  @Before
  fun setup() {
    // Mock Firestore
    mockDb = mockk(relaxed = true)
    mockCollection = mockk(relaxed = true)
    mockDocument = mockk(relaxed = true)
    mockSnapshot = mockk(relaxed = true)

    // Mock Firebase Auth
    mockAuth = mockk(relaxed = true)
    mockUser = mockk(relaxed = true)

    // Mock Firebase Storage
    mockStorage = mockk(relaxed = true)
    mockStorageRef = mockk(relaxed = true)

<<<<<<< HEAD
    // Mock Repositories
    mockEventsRepository = mockk(relaxed = true)
    mockSeriesRepository = mockk(relaxed = true)

    // Mock Firebase Realtime Database and Storage for ConversationCleanupService
    mockkStatic(FirebaseDatabase::class)
    mockkStatic(FirebaseStorage::class)
    val mockDatabase = mockk<FirebaseDatabase>(relaxed = true)
    val mockConversationsRef = mockk<DatabaseReference>(relaxed = true)
    val mockConversationRef = mockk<DatabaseReference>(relaxed = true)
    val mockMessagesRef = mockk<DatabaseReference>(relaxed = true)
    val mockMessagesSnapshot = mockk<DataSnapshot>(relaxed = true)
    val mockCleanupStorageRef = mockk<StorageReference>(relaxed = true)

    every { FirebaseDatabase.getInstance() } returns mockDatabase
    every { FirebaseStorage.getInstance() } returns mockStorage
    every { mockDatabase.getReference("conversations") } returns mockConversationsRef
    every { mockConversationsRef.child(any()) } returns mockConversationRef
    every { mockConversationRef.child("messages") } returns mockMessagesRef
    every { mockMessagesRef.get() } returns Tasks.forResult(mockMessagesSnapshot)
    every { mockMessagesSnapshot.children } returns emptyList()
    every { mockStorage.reference } returns mockCleanupStorageRef
    every { mockConversationRef.removeValue() } returns Tasks.forResult(null)

=======
>>>>>>> b7c769b1
    every { mockDb.collection(GROUPS_COLLECTION_PATH) } returns mockCollection
    every { mockCollection.document(any()) } returns mockDocument
    every { mockCollection.document() } returns mockDocument
    every { mockDocument.id } returns testGroupId

    repository = GroupRepositoryFirestore(mockDb, mockStorage)
  }

  @After
  fun teardown() {
    unmockkAll()
  }

  @Test
  fun getNewGroupId_returnsValidId() {
    // When
    val groupId = repository.getNewGroupId()

    // Then
    assertNotNull(groupId)
    assertEquals(testGroupId, groupId)
    verify { mockDb.collection(GROUPS_COLLECTION_PATH) }
    verify { mockCollection.document() }
  }

  @Test
  fun addGroup_callsFirestoreSet() = runTest {
    // Given
    val testGroup =
        Group(
            id = testGroupId,
            name = "Test Group",
            description = "A test group",
            ownerId = testUserId,
            memberIds = listOf("user1", "user2"),
            eventIds = listOf("event1", "event2"))
    every { mockDocument.set(any()) } returns Tasks.forResult(null)

    // When
    repository.addGroup(testGroup)

    // Then
    verify { mockCollection.document(testGroupId) }
    verify { mockDocument.set(testGroup) }
  }

  @Test
  fun getGroup_returnsGroupSuccessfully() = runTest {
    // Given
    val mockSnapshot = mockk<DocumentSnapshot>(relaxed = true)
    every { mockDocument.get() } returns Tasks.forResult(mockSnapshot)
    every { mockSnapshot.id } returns testGroupId
    every { mockSnapshot.getString("name") } returns "Test Group"
    every { mockSnapshot.getString("description") } returns "A test group"
    every { mockSnapshot.getString("ownerId") } returns testUserId
    every { mockSnapshot.get("memberIds") } returns listOf("user1", "user2")
    every { mockSnapshot.get("eventIds") } returns listOf("event1", "event2")

    // When
    val result = repository.getGroup(testGroupId)

    // Then
    assertNotNull(result)
    assertEquals(testGroupId, result.id)
    assertEquals("Test Group", result.name)
    assertEquals(testUserId, result.ownerId)
  }

  @Test
  fun editGroup_callsFirestoreUpdate() = runTest {
    // Given
    val updatedGroup =
        Group(
            id = testGroupId,
            name = "Updated Name",
            description = "Updated description",
            ownerId = testUserId)
    every { mockDocument.set(any()) } returns Tasks.forResult(null)

    // When
    repository.editGroup(testGroupId, updatedGroup)

    // Then
    verify { mockCollection.document(testGroupId) }
    verify { mockDocument.set(updatedGroup) }
  }

  @Test
  fun deleteGroup_callsFirestoreDelete() = runTest {
    // Given: Mock Firebase Auth
    mockkStatic(FirebaseAuth::class)
    every { FirebaseAuth.getInstance() } returns mockAuth
    every { mockAuth.currentUser } returns mockUser
    every { mockUser.uid } returns testUserId

    // Mock getGroup call (deleteGroup validates ownership by calling getGroup)
    val testGroup = createTestGroup()
    every { mockDocument.get() } returns Tasks.forResult(mockSnapshot)
    every { mockSnapshot.exists() } returns true
    every { mockSnapshot.id } returns testGroupId
    every { mockSnapshot.getString("name") } returns testGroup.name
    every { mockSnapshot.getString("description") } returns testGroup.description
    every { mockSnapshot.getString("ownerId") } returns testUserId // User is owner
    every { mockSnapshot.get("memberIds") } returns testGroup.memberIds
    every { mockSnapshot.get("eventIds") } returns testGroup.eventIds
    every { mockSnapshot.get("category") } returns null

    // Mock delete operation
    every { mockDocument.delete() } returns Tasks.forResult(null)

    // When
    repository.deleteGroup(testGroupId, testUserId)

    // Then
    verify { mockCollection.document(testGroupId) }
    verify { mockDocument.get() } // Called by getGroup
    verify { mockDocument.delete() }

    // Cleanup
    unmockkStatic(FirebaseAuth::class)
  }

  @Test
  fun getAllGroups_returnsGroupsForCurrentUser() = runTest {
    // Given
    mockkStatic(FirebaseAuth::class)
    every { FirebaseAuth.getInstance() } returns mockAuth
    every { mockAuth.currentUser } returns mockUser
    every { mockUser.uid } returns testUserId

    val mockQuery = mockk<Query>(relaxed = true)
    val mockQuerySnapshot = mockk<QuerySnapshot>(relaxed = true)
    val mockSnapshot1 = mockk<QueryDocumentSnapshot>(relaxed = true)
    val mockSnapshot2 = mockk<QueryDocumentSnapshot>(relaxed = true)

    every { mockCollection.whereArrayContains("memberIds", testUserId) } returns mockQuery
    every { mockQuery.get() } returns Tasks.forResult(mockQuerySnapshot)
    every { mockQuerySnapshot.iterator() } returns
        mutableListOf(mockSnapshot1, mockSnapshot2).iterator()

    // Setup first group
    every { mockSnapshot1.id } returns "group1"
    every { mockSnapshot1.getString("name") } returns "Group 1"
    every { mockSnapshot1.getString("description") } returns "Description 1"
    every { mockSnapshot1.getString("ownerId") } returns testUserId
    every { mockSnapshot1.get("memberIds") } returns emptyList<String>()
    every { mockSnapshot1.get("eventIds") } returns emptyList<String>()

    // Setup second group
    every { mockSnapshot2.id } returns "group2"
    every { mockSnapshot2.getString("name") } returns "Group 2"
    every { mockSnapshot2.getString("description") } returns "Description 2"
    every { mockSnapshot2.getString("ownerId") } returns testUserId
    every { mockSnapshot2.get("memberIds") } returns listOf("user3")
    every { mockSnapshot2.get("eventIds") } returns emptyList<String>()

    // When
    val result = repository.getAllGroups()

    // Then
    assertEquals(2, result.size)
    assertEquals("Group 1", result[0].name)
    assertEquals("Group 2", result[1].name)
  }

  @Test(expected = Exception::class)
  fun getGroup_throwsExceptionWhenNotFound() = runTest {
    // Given
    val mockSnapshot = mockk<DocumentSnapshot>(relaxed = true)
    every { mockDocument.get() } returns Tasks.forResult(mockSnapshot)
    every { mockSnapshot.getString("name") } returns null // Missing required field

    // When
    repository.getGroup(testGroupId)

    // Then - exception is thrown
  }

  @Test(expected = Exception::class)
  fun getAllGroups_throwsExceptionWhenUserNotLoggedIn() = runTest {
    // Given
    mockkStatic(FirebaseAuth::class)
    every { FirebaseAuth.getInstance() } returns mockAuth
    every { mockAuth.currentUser } returns null // User not logged in

    // When
    repository.getAllGroups()

    // Then - exception is thrown
  }

  @Test
  fun getGroup_withMissingOptionalFields_returnsGroupWithDefaults() = runTest {
    // Given
    val mockSnapshot = mockk<DocumentSnapshot>(relaxed = true)
    every { mockDocument.get() } returns Tasks.forResult(mockSnapshot)
    every { mockSnapshot.id } returns testGroupId
    every { mockSnapshot.getString("name") } returns "Minimal Group"
    every { mockSnapshot.getString("ownerId") } returns testUserId
    every { mockSnapshot.getString("description") } returns null
    every { mockSnapshot.get("memberIds") } returns null
    every { mockSnapshot.get("eventIds") } returns null

    // When
    val result = repository.getGroup(testGroupId)

    // Then
    assertNotNull(result)
    assertEquals("Minimal Group", result.name)
    assertEquals(testUserId, result.ownerId)
    assertEquals("", result.description)
    assertEquals(0, result.membersCount)
    assertEquals(emptyList<String>(), result.memberIds)
    assertEquals(emptyList<String>(), result.eventIds)
  }

  // =======================================
  // Delete Group Owner Validation Tests
  // =======================================

  @Test
  fun deleteGroup_asOwner_deletesSuccessfully() = runTest {
    // Given: Current user is the owner
    mockkStatic(FirebaseAuth::class)
    val mockAuth = mockk<FirebaseAuth>()
    val mockUser = mockk<FirebaseUser>()
    every { FirebaseAuth.getInstance() } returns mockAuth
    every { mockAuth.currentUser } returns mockUser
    every { mockUser.uid } returns testUserId

    val group = createTestGroup()
    every { mockDocument.get() } returns Tasks.forResult(mockSnapshot)
    every { mockSnapshot.exists() } returns true
    every { mockSnapshot.id } returns testGroupId
    every { mockSnapshot.getString("name") } returns group.name
    every { mockSnapshot.getString("category") } returns "SPORTS"
    every { mockSnapshot.getString("description") } returns group.description
    every { mockSnapshot.getString("ownerId") } returns testUserId
    every { mockSnapshot.get("memberIds") } returns group.memberIds
    every { mockSnapshot.get("eventIds") } returns group.eventIds
    every { mockSnapshot.getString("photoUrl") } returns null
    every { mockDocument.delete() } returns Tasks.forResult(null)

    // When
    repository.deleteGroup(testGroupId, testUserId)

    // Then
    verify { mockDocument.delete() }

    unmockkStatic(FirebaseAuth::class)
  }

  @Test
  fun deleteGroup_asNonOwner_throwsException() = runTest {
    // Given: Current user is NOT the owner
    mockkStatic(FirebaseAuth::class)
    val mockAuth = mockk<FirebaseAuth>()
    val mockUser = mockk<FirebaseUser>()
    every { FirebaseAuth.getInstance() } returns mockAuth
    every { mockAuth.currentUser } returns mockUser
    every { mockUser.uid } returns "different-user-id"

    val group = createTestGroup()
    every { mockDocument.get() } returns Tasks.forResult(mockSnapshot)
    every { mockSnapshot.exists() } returns true
    every { mockSnapshot.id } returns testGroupId
    every { mockSnapshot.getString("name") } returns group.name
    every { mockSnapshot.getString("category") } returns "SPORTS"
    every { mockSnapshot.getString("description") } returns group.description
    every { mockSnapshot.getString("ownerId") } returns testUserId
    every { mockSnapshot.get("memberIds") } returns group.memberIds
    every { mockSnapshot.get("eventIds") } returns group.eventIds
    every { mockSnapshot.getString("photoUrl") } returns null

    // When/Then
    val exception =
        assertThrows(Exception::class.java) {
          runBlocking { repository.deleteGroup(testGroupId, "different-user-id") }
        }
    assertTrue(exception.message!!.contains("Only the group owner can delete this group"))

    verify(exactly = 0) { mockDocument.delete() }

    unmockkStatic(FirebaseAuth::class)
  }

  @Test
  fun deleteGroup_whenNotLoggedIn_throwsException() = runTest {
    // Given: No user is logged in
    mockkStatic(FirebaseAuth::class)
    val mockAuth = mockk<FirebaseAuth>()
    every { FirebaseAuth.getInstance() } returns mockAuth
    every { mockAuth.currentUser } returns null

    // Mock the getGroup call that deleteGroup makes
    val group = createTestGroup()
    every { mockDocument.get() } returns Tasks.forResult(mockSnapshot)
    every { mockSnapshot.exists() } returns true
    every { mockSnapshot.id } returns testGroupId
    every { mockSnapshot.getString("name") } returns group.name
    every { mockSnapshot.getString("category") } returns "SPORTS"
    every { mockSnapshot.getString("description") } returns group.description
    every { mockSnapshot.getString("ownerId") } returns testUserId
    every { mockSnapshot.get("memberIds") } returns group.memberIds
    every { mockSnapshot.get("eventIds") } returns group.eventIds
    every { mockSnapshot.getString("photoUrl") } returns null

    // When/Then
    val exception =
        assertThrows(Exception::class.java) {
          runBlocking { repository.deleteGroup(testGroupId, "any-user-id") }
        }
    assertTrue(exception.message!!.contains("Only the group owner can delete this group"))

    verify(exactly = 0) { mockDocument.delete() }

    unmockkStatic(FirebaseAuth::class)
  }

  // =======================================
  // Leave Group Tests
  // =======================================

  @Test
  fun leaveGroup_removesUserFromMemberList() = runTest {
    // Given
    val userId = "user-to-remove"
    val group = createTestGroup().copy(memberIds = listOf(testUserId, userId, "other-user"))

    every { mockDocument.get() } returns Tasks.forResult(mockSnapshot)
    every { mockSnapshot.exists() } returns true
    every { mockSnapshot.id } returns testGroupId
    every { mockSnapshot.getString("name") } returns group.name
    every { mockSnapshot.getString("category") } returns "SPORTS"
    every { mockSnapshot.getString("description") } returns group.description
    every { mockSnapshot.getString("ownerId") } returns testUserId
    every { mockSnapshot.get("memberIds") } returns group.memberIds
    every { mockSnapshot.get("eventIds") } returns group.eventIds
    every { mockSnapshot.getString("photoUrl") } returns null
    every { mockDocument.set(any<Group>()) } returns Tasks.forResult(null)

    // When
    repository.leaveGroup(testGroupId, userId)

    // Then
    verify {
      mockDocument.set(
          match<Group> {
            it.memberIds.size == 2 &&
                it.memberIds.contains(testUserId) &&
                it.memberIds.contains("other-user") &&
                !it.memberIds.contains(userId)
          })
    }
  }

  @Test
  fun leaveGroup_withNonMember_throwsException() = runTest {
    // Given
    val nonMemberId = "non-member-user"
    val group = createTestGroup().copy(memberIds = listOf(testUserId, "other-user"))

    every { mockDocument.get() } returns Tasks.forResult(mockSnapshot)
    every { mockSnapshot.exists() } returns true
    every { mockSnapshot.id } returns testGroupId
    every { mockSnapshot.getString("name") } returns group.name
    every { mockSnapshot.getString("category") } returns "SPORTS"
    every { mockSnapshot.getString("description") } returns group.description
    every { mockSnapshot.getString("ownerId") } returns testUserId
    every { mockSnapshot.get("memberIds") } returns group.memberIds
    every { mockSnapshot.get("eventIds") } returns group.eventIds
    every { mockSnapshot.getString("photoUrl") } returns null

    // When/Then
    val exception =
        assertThrows(Exception::class.java) {
          runBlocking { repository.leaveGroup(testGroupId, nonMemberId) }
        }
    assertTrue(exception.message!!.contains("User is not a member of this group"))

    verify(exactly = 0) { mockDocument.set(any<Group>()) }
  }

  @Test
  fun leaveGroup_lastMemberLeaving_removesFromList() = runTest {
    // Given: User is the only member
    val userId = testUserId
    val group = createTestGroup().copy(memberIds = listOf(userId))

    every { mockDocument.get() } returns Tasks.forResult(mockSnapshot)
    every { mockSnapshot.exists() } returns true
    every { mockSnapshot.id } returns testGroupId
    every { mockSnapshot.getString("name") } returns group.name
    every { mockSnapshot.getString("category") } returns "SPORTS"
    every { mockSnapshot.getString("description") } returns group.description
    every { mockSnapshot.getString("ownerId") } returns testUserId
    every { mockSnapshot.get("memberIds") } returns group.memberIds
    every { mockSnapshot.get("eventIds") } returns group.eventIds
    every { mockSnapshot.getString("photoUrl") } returns null
    every { mockDocument.set(any<Group>()) } returns Tasks.forResult(null)

    // When
    repository.leaveGroup(testGroupId, userId)

    // Then
    verify { mockDocument.set(match<Group> { it.memberIds.isEmpty() }) }
  }

  // =======================================
  // Join Group Tests
  // =======================================

  @Test
  fun joinGroup_addsUserToMemberList() = runTest {
    // Given
    val newUserId = "new-user"
    val group = createTestGroup().copy(memberIds = listOf(testUserId, "other-user"))

    every { mockDocument.get() } returns Tasks.forResult(mockSnapshot)
    every { mockSnapshot.exists() } returns true
    every { mockSnapshot.id } returns testGroupId
    every { mockSnapshot.getString("name") } returns group.name
    every { mockSnapshot.getString("category") } returns "SPORTS"
    every { mockSnapshot.getString("description") } returns group.description
    every { mockSnapshot.getString("ownerId") } returns testUserId
    every { mockSnapshot.get("memberIds") } returns group.memberIds
    every { mockSnapshot.get("eventIds") } returns group.eventIds
    every { mockSnapshot.getString("photoUrl") } returns null
    every { mockDocument.set(any<Group>()) } returns Tasks.forResult(null)

    // When
    repository.joinGroup(testGroupId, newUserId)

    // Then
    verify {
      mockDocument.set(
          match<Group> {
            it.memberIds.size == 3 &&
                it.memberIds.contains(testUserId) &&
                it.memberIds.contains("other-user") &&
                it.memberIds.contains(newUserId)
          })
    }
  }

  @Test
  fun joinGroup_userAlreadyMember_throwsException() = runTest {
    // Given
    val existingUserId = testUserId
    val group = createTestGroup().copy(memberIds = listOf(testUserId, "other-user"))

    every { mockDocument.get() } returns Tasks.forResult(mockSnapshot)
    every { mockSnapshot.exists() } returns true
    every { mockSnapshot.id } returns testGroupId
    every { mockSnapshot.getString("name") } returns group.name
    every { mockSnapshot.getString("category") } returns "SPORTS"
    every { mockSnapshot.getString("description") } returns group.description
    every { mockSnapshot.getString("ownerId") } returns testUserId
    every { mockSnapshot.get("memberIds") } returns group.memberIds
    every { mockSnapshot.get("eventIds") } returns group.eventIds
    every { mockSnapshot.getString("photoUrl") } returns null

    // When/Then
    val exception =
        assertThrows(Exception::class.java) {
          runBlocking { repository.joinGroup(testGroupId, existingUserId) }
        }
    assertTrue(exception.message!!.contains("User is already a member of this group"))

    verify(exactly = 0) { mockDocument.set(any<Group>()) }
  }

  @Test
  fun joinGroup_emptyMemberList_addsFirstMember() = runTest {
    // Given
    val newUserId = "first-user"
    val group = createTestGroup().copy(memberIds = emptyList())

    every { mockDocument.get() } returns Tasks.forResult(mockSnapshot)
    every { mockSnapshot.exists() } returns true
    every { mockSnapshot.id } returns testGroupId
    every { mockSnapshot.getString("name") } returns group.name
    every { mockSnapshot.getString("category") } returns "SPORTS"
    every { mockSnapshot.getString("description") } returns group.description
    every { mockSnapshot.getString("ownerId") } returns testUserId
    every { mockSnapshot.get("memberIds") } returns group.memberIds
    every { mockSnapshot.get("eventIds") } returns group.eventIds
    every { mockSnapshot.getString("photoUrl") } returns null
    every { mockDocument.set(any<Group>()) } returns Tasks.forResult(null)

    // When
    repository.joinGroup(testGroupId, newUserId)

    // Then
    verify {
      mockDocument.set(match<Group> { it.memberIds.size == 1 && it.memberIds.contains(newUserId) })
    }
  }

  @Test
  fun joinGroup_groupNotFound_throwsException() = runTest {
    // Given
    every { mockDocument.get() } returns Tasks.forResult(mockSnapshot)
    every { mockSnapshot.getString("name") } returns null // Missing required field

    // When/Then
    val exception =
        assertThrows(Exception::class.java) {
          runBlocking { repository.joinGroup(testGroupId, "any-user") }
        }
    assertTrue(exception.message!!.contains("Group not found"))

    verify(exactly = 0) { mockDocument.set(any<Group>()) }
  }

  // =======================================
  // Additional Edge Case Tests
  // =======================================

  @Test
  fun getGroup_withInvalidCategory_defaultsToActivity() = runTest {
    // Given
    val mockSnapshot = mockk<DocumentSnapshot>(relaxed = true)
    every { mockDocument.get() } returns Tasks.forResult(mockSnapshot)
    every { mockSnapshot.id } returns testGroupId
    every { mockSnapshot.getString("name") } returns "Test Group"
    every { mockSnapshot.getString("ownerId") } returns testUserId
    every { mockSnapshot.getString("category") } returns "INVALID_CATEGORY"
    every { mockSnapshot.getString("description") } returns ""
    every { mockSnapshot.get("memberIds") } returns emptyList<String>()
    every { mockSnapshot.get("eventIds") } returns emptyList<String>()
    every { mockSnapshot.getString("photoUrl") } returns null

    // When
    val result = repository.getGroup(testGroupId)

    // Then
    assertNotNull(result)
    assertEquals(EventType.ACTIVITY, result.category)
  }

  @Test
  fun getGroup_withPhotoUrl_returnsGroupWithPhoto() = runTest {
    // Given
    val photoUrl = "https://example.com/photo.jpg"
    val mockSnapshot = mockk<DocumentSnapshot>(relaxed = true)
    every { mockDocument.get() } returns Tasks.forResult(mockSnapshot)
    every { mockSnapshot.id } returns testGroupId
    every { mockSnapshot.getString("name") } returns "Test Group"
    every { mockSnapshot.getString("ownerId") } returns testUserId
    every { mockSnapshot.getString("category") } returns "SPORTS"
    every { mockSnapshot.getString("description") } returns ""
    every { mockSnapshot.get("memberIds") } returns emptyList<String>()
    every { mockSnapshot.get("eventIds") } returns emptyList<String>()
    every { mockSnapshot.getString("photoUrl") } returns photoUrl

    // When
    val result = repository.getGroup(testGroupId)

    // Then
    assertNotNull(result)
    assertEquals(photoUrl, result.photoUrl)
  }

  @Test
  fun editGroup_updatesAllFields() = runTest {
    // Given
    val updatedGroup =
        Group(
            id = testGroupId,
            name = "New Name",
            category = EventType.ACTIVITY,
            description = "New Description",
            ownerId = "newOwner",
            memberIds = listOf("a", "b", "c"),
            eventIds = listOf("e1", "e2"),
            photoUrl = "https://example.com/newphoto.jpg")
    every { mockDocument.set(any()) } returns Tasks.forResult(null)

    // When
    repository.editGroup(testGroupId, updatedGroup)

    // Then
    verify {
      mockDocument.set(
          match<Group> {
            it.name == "New Name" &&
                it.category == EventType.ACTIVITY &&
                it.description == "New Description" &&
                it.ownerId == "newOwner" &&
                it.memberIds.size == 3 &&
                it.eventIds.size == 2 &&
                it.photoUrl == "https://example.com/newphoto.jpg"
          })
    }
  }

  @Test
  fun getGroup_withNullCategory_defaultsToActivity() = runTest {
    // Given
    val mockSnapshot = mockk<DocumentSnapshot>(relaxed = true)
    every { mockDocument.get() } returns Tasks.forResult(mockSnapshot)
    every { mockSnapshot.id } returns testGroupId
    every { mockSnapshot.getString("name") } returns "Test Group"
    every { mockSnapshot.getString("ownerId") } returns testUserId
    every { mockSnapshot.getString("category") } returns null
    every { mockSnapshot.getString("description") } returns ""
    every { mockSnapshot.get("memberIds") } returns emptyList<String>()
    every { mockSnapshot.get("eventIds") } returns emptyList<String>()
    every { mockSnapshot.getString("photoUrl") } returns null

    // When
    val result = repository.getGroup(testGroupId)

    // Then
    assertNotNull(result)
    assertEquals(EventType.ACTIVITY, result.category)
  }

  // ---------------- GET COMMON GROUPS TESTS ----------------

  @Test
  fun getCommonGroups_returnsEmptyListWhenNoUserIds() = runTest {
    // When
    val result = repository.getCommonGroups(emptyList())

    // Then
    assertEquals(0, result.size)
  }

  @Test
  fun getCommonGroups_returnsGroupsWithSingleUser() = runTest {
    // Given
    val userId = "user1"
    val mockQuery = mockk<com.google.firebase.firestore.Query>(relaxed = true)
    val mockQuerySnapshot = mockk<QuerySnapshot>(relaxed = true)
    val mockSnapshot1 = mockk<com.google.firebase.firestore.QueryDocumentSnapshot>(relaxed = true)
    val mockSnapshot2 = mockk<com.google.firebase.firestore.QueryDocumentSnapshot>(relaxed = true)

    every { mockCollection.whereArrayContains("memberIds", userId) } returns mockQuery
    every { mockQuery.get() } returns Tasks.forResult(mockQuerySnapshot)
    every { mockQuerySnapshot.iterator() } returns
        mutableListOf(mockSnapshot1, mockSnapshot2).iterator()

    // First group
    every { mockSnapshot1.id } returns "group1"
    every { mockSnapshot1.getString("name") } returns "Basketball Club"
    every { mockSnapshot1.getString("ownerId") } returns userId
    every { mockSnapshot1.getString("category") } returns EventType.SPORTS.name
    every { mockSnapshot1.getString("description") } returns "Sports club"
    every { mockSnapshot1.get("memberIds") } returns listOf(userId, "user2")
    every { mockSnapshot1.get("eventIds") } returns emptyList<String>()
    every { mockSnapshot1.get("serieIds") } returns emptyList<String>()
    every { mockSnapshot1.getString("photoUrl") } returns null

    // Second group
    every { mockSnapshot2.id } returns "group2"
    every { mockSnapshot2.getString("name") } returns "Running Club"
    every { mockSnapshot2.getString("ownerId") } returns "user2"
    every { mockSnapshot2.getString("category") } returns EventType.ACTIVITY.name
    every { mockSnapshot2.getString("description") } returns "Activity club"
    every { mockSnapshot2.get("memberIds") } returns listOf(userId)
    every { mockSnapshot2.get("eventIds") } returns emptyList<String>()
    every { mockSnapshot2.get("serieIds") } returns emptyList<String>()
    every { mockSnapshot2.getString("photoUrl") } returns null

    // When
    val result = repository.getCommonGroups(listOf(userId))

    // Then
    assertEquals(2, result.size)
    val names = result.map { it.name }
    assert(names.contains("Basketball Club"))
    assert(names.contains("Running Club"))
  }

  @Test
  fun getCommonGroups_filtersForMultipleUsers() = runTest {
    // Given
    val user1 = "user1"
    val user2 = "user2"
    val mockQuery = mockk<com.google.firebase.firestore.Query>(relaxed = true)
    val mockQuerySnapshot = mockk<QuerySnapshot>(relaxed = true)
    val mockSnapshot1 = mockk<com.google.firebase.firestore.QueryDocumentSnapshot>(relaxed = true)
    val mockSnapshot2 = mockk<com.google.firebase.firestore.QueryDocumentSnapshot>(relaxed = true)
    val mockSnapshot3 = mockk<com.google.firebase.firestore.QueryDocumentSnapshot>(relaxed = true)

    every { mockCollection.whereArrayContains("memberIds", user1) } returns mockQuery
    every { mockQuery.get() } returns Tasks.forResult(mockQuerySnapshot)
    every { mockQuerySnapshot.iterator() } returns
        mutableListOf(mockSnapshot1, mockSnapshot2, mockSnapshot3).iterator()

    // Group 1 - has both users
    every { mockSnapshot1.id } returns "group1"
    every { mockSnapshot1.getString("name") } returns "Common Group"
    every { mockSnapshot1.getString("ownerId") } returns user1
    every { mockSnapshot1.getString("category") } returns EventType.SPORTS.name
    every { mockSnapshot1.getString("description") } returns "Both users"
    every { mockSnapshot1.get("memberIds") } returns listOf(user1, user2, "user3")
    every { mockSnapshot1.get("eventIds") } returns emptyList<String>()
    every { mockSnapshot1.get("serieIds") } returns emptyList<String>()
    every { mockSnapshot1.getString("photoUrl") } returns null

    // Group 2 - only user1
    every { mockSnapshot2.id } returns "group2"
    every { mockSnapshot2.getString("name") } returns "User1 Only"
    every { mockSnapshot2.getString("ownerId") } returns user1
    every { mockSnapshot2.getString("category") } returns EventType.ACTIVITY.name
    every { mockSnapshot2.getString("description") } returns "Only user1"
    every { mockSnapshot2.get("memberIds") } returns listOf(user1, "user3")
    every { mockSnapshot2.get("eventIds") } returns emptyList<String>()
    every { mockSnapshot2.get("serieIds") } returns emptyList<String>()
    every { mockSnapshot2.getString("photoUrl") } returns null

    // Group 3 - has both users
    every { mockSnapshot3.id } returns "group3"
    every { mockSnapshot3.getString("name") } returns "Another Common"
    every { mockSnapshot3.getString("ownerId") } returns user2
    every { mockSnapshot3.getString("category") } returns EventType.SOCIAL.name
    every { mockSnapshot3.getString("description") } returns "Both again"
    every { mockSnapshot3.get("memberIds") } returns listOf(user1, user2)
    every { mockSnapshot3.get("eventIds") } returns emptyList<String>()
    every { mockSnapshot3.get("serieIds") } returns emptyList<String>()
    every { mockSnapshot3.getString("photoUrl") } returns null

    // When
    val result = repository.getCommonGroups(listOf(user1, user2))

    // Then - only groups with both users
    assertEquals(2, result.size)
    val names = result.map { it.name }
    assert(names.contains("Common Group"))
    assert(names.contains("Another Common"))
    assert(!names.contains("User1 Only"))
  }

  @Test
  fun getCommonGroups_returnsEmptyWhenNoCommonGroups() = runTest {
    // Given
    val user1 = "user1"
    val user2 = "user2"
    val mockQuery = mockk<com.google.firebase.firestore.Query>(relaxed = true)
    val mockQuerySnapshot = mockk<QuerySnapshot>(relaxed = true)
    val mockSnapshot = mockk<com.google.firebase.firestore.QueryDocumentSnapshot>(relaxed = true)

    every { mockCollection.whereArrayContains("memberIds", user1) } returns mockQuery
    every { mockQuery.get() } returns Tasks.forResult(mockQuerySnapshot)
    every { mockQuerySnapshot.iterator() } returns mutableListOf(mockSnapshot).iterator()

    // Group only has user1, not user2
    every { mockSnapshot.id } returns "group1"
    every { mockSnapshot.getString("name") } returns "No Common"
    every { mockSnapshot.getString("ownerId") } returns user1
    every { mockSnapshot.getString("category") } returns EventType.SPORTS.name
    every { mockSnapshot.getString("description") } returns "Only user1"
    every { mockSnapshot.get("memberIds") } returns listOf(user1)
    every { mockSnapshot.get("eventIds") } returns emptyList<String>()
    every { mockSnapshot.get("serieIds") } returns emptyList<String>()
    every { mockSnapshot.getString("photoUrl") } returns null

    // When
    val result = repository.getCommonGroups(listOf(user1, user2))

    // Then
    assertEquals(0, result.size)
  }

  @Test
  fun getCommonGroups_handlesInvalidDocuments() = runTest {
    // Given
    val userId = "user1"
    val mockQuery = mockk<com.google.firebase.firestore.Query>(relaxed = true)
    val mockQuerySnapshot = mockk<QuerySnapshot>(relaxed = true)
    val mockSnapshot1 = mockk<com.google.firebase.firestore.QueryDocumentSnapshot>(relaxed = true)
    val mockSnapshot2 = mockk<com.google.firebase.firestore.QueryDocumentSnapshot>(relaxed = true)

    every { mockCollection.whereArrayContains("memberIds", userId) } returns mockQuery
    every { mockQuery.get() } returns Tasks.forResult(mockQuerySnapshot)
    every { mockQuerySnapshot.iterator() } returns
        mutableListOf(mockSnapshot1, mockSnapshot2).iterator()

    // Valid group
    every { mockSnapshot1.id } returns "group1"
    every { mockSnapshot1.getString("name") } returns "Valid Group"
    every { mockSnapshot1.getString("ownerId") } returns userId
    every { mockSnapshot1.getString("category") } returns EventType.SPORTS.name
    every { mockSnapshot1.getString("description") } returns "Good"
    every { mockSnapshot1.get("memberIds") } returns listOf(userId)
    every { mockSnapshot1.get("eventIds") } returns emptyList<String>()
    every { mockSnapshot1.get("serieIds") } returns emptyList<String>()
    every { mockSnapshot1.getString("photoUrl") } returns null

    // Invalid group (missing name)
    every { mockSnapshot2.id } returns "group2"
    every { mockSnapshot2.getString("name") } returns null
    every { mockSnapshot2.getString("ownerId") } returns userId
    every { mockSnapshot2.getString("category") } returns EventType.ACTIVITY.name
    every { mockSnapshot2.getString("description") } returns "Bad"
    every { mockSnapshot2.get("memberIds") } returns listOf(userId)
    every { mockSnapshot2.get("eventIds") } returns emptyList<String>()
    every { mockSnapshot2.get("serieIds") } returns emptyList<String>()
    every { mockSnapshot2.getString("photoUrl") } returns null

    // When
    val result = repository.getCommonGroups(listOf(userId))

    // Then - only valid group is returned
    assertEquals(1, result.size)
    assertEquals("Valid Group", result[0].name)
  }

  @Test
  fun getCommonGroups_requiresAllUsersToBeMembers() = runTest {
    // Given
    val user1 = "user1"
    val user2 = "user2"
    val user3 = "user3"
    val mockQuery = mockk<com.google.firebase.firestore.Query>(relaxed = true)
    val mockQuerySnapshot = mockk<QuerySnapshot>(relaxed = true)
    val mockSnapshot1 = mockk<com.google.firebase.firestore.QueryDocumentSnapshot>(relaxed = true)
    val mockSnapshot2 = mockk<com.google.firebase.firestore.QueryDocumentSnapshot>(relaxed = true)

    every { mockCollection.whereArrayContains("memberIds", user1) } returns mockQuery
    every { mockQuery.get() } returns Tasks.forResult(mockQuerySnapshot)
    every { mockQuerySnapshot.iterator() } returns
        mutableListOf(mockSnapshot1, mockSnapshot2).iterator()

    // Group 1 - has all three users
    every { mockSnapshot1.id } returns "group1"
    every { mockSnapshot1.getString("name") } returns "All Three"
    every { mockSnapshot1.getString("ownerId") } returns user1
    every { mockSnapshot1.getString("category") } returns EventType.SPORTS.name
    every { mockSnapshot1.getString("description") } returns "All members"
    every { mockSnapshot1.get("memberIds") } returns listOf(user1, user2, user3)
    every { mockSnapshot1.get("eventIds") } returns emptyList<String>()
    every { mockSnapshot1.get("serieIds") } returns emptyList<String>()
    every { mockSnapshot1.getString("photoUrl") } returns null

    // Group 2 - only has user1 and user2
    every { mockSnapshot2.id } returns "group2"
    every { mockSnapshot2.getString("name") } returns "Only Two"
    every { mockSnapshot2.getString("ownerId") } returns user1
    every { mockSnapshot2.getString("category") } returns EventType.ACTIVITY.name
    every { mockSnapshot2.getString("description") } returns "Missing user3"
    every { mockSnapshot2.get("memberIds") } returns listOf(user1, user2)
    every { mockSnapshot2.get("eventIds") } returns emptyList<String>()
    every { mockSnapshot2.get("serieIds") } returns emptyList<String>()
    every { mockSnapshot2.getString("photoUrl") } returns null

    // When
    val result = repository.getCommonGroups(listOf(user1, user2, user3))

    // Then - only group with all three users
    assertEquals(1, result.size)
    assertEquals("All Three", result[0].name)
  }

  // =======================================
  // Group Photo Tests
  // =======================================

  /** Helper to setup storage mocks and return the photo reference for verification. */
  private fun setupStorageMocksForPhoto(): StorageReference {
    val groupsRef = mockk<StorageReference>(relaxed = true)
    val groupIdRef = mockk<StorageReference>(relaxed = true)
    val photoRef = mockk<StorageReference>(relaxed = true)

    every { mockStorage.reference } returns mockStorageRef
    every { mockStorageRef.child("groups") } returns groupsRef
    every { groupsRef.child(testGroupId) } returns groupIdRef
    every { groupIdRef.child("group.jpg") } returns photoRef

    return photoRef
  }

  // =======================================
  // Upload Group Photo Tests
  // =======================================

  @Test
  fun uploadGroupPhoto_success_processesUploadsAndUpdatesFirestore() = runTest {
    // Given
    val mockContext = mockk<Context>()
    val mockUri = mockk<Uri>()
    val mockImageProcessor = mockk<ImageProcessor>()
    val processedBytes = byteArrayOf(1, 2, 3, 4)
    val downloadUrlStr = "https://storage.googleapis.com/new-photo.jpg"
    val mockDownloadUri = mockk<Uri>()

    // Mock Image Processor
    every { mockImageProcessor.processImage(mockUri) } returns processedBytes
    repository = GroupRepositoryFirestore(mockDb, mockStorage) { mockImageProcessor }

    // Mock Storage (using the fix for ClassCastException)
    val photoRef = setupStorageMocksForPhoto()
    val mockUploadTask = mockk<UploadTask>()
    val mockSnapshot = mockk<UploadTask.TaskSnapshot>()

    every { mockUploadTask.isComplete } returns true
    every { mockUploadTask.isSuccessful } returns true
    every { mockUploadTask.exception } returns null
    every { mockUploadTask.isCanceled } returns false
    every { mockUploadTask.result } returns mockSnapshot
    every { photoRef.putBytes(processedBytes) } returns mockUploadTask

    every { mockDownloadUri.toString() } returns downloadUrlStr
    every { photoRef.downloadUrl } returns Tasks.forResult(mockDownloadUri)

    // Mock Firestore update
    every { mockDocument.update(any<String>(), any()) } returns Tasks.forResult(null)

    // When
    val result = repository.uploadGroupPhoto(mockContext, testGroupId, mockUri)

    // Then
    assertEquals(downloadUrlStr, result)
    verify { mockImageProcessor.processImage(mockUri) }
    verify { photoRef.putBytes(processedBytes) }
    // Verify partial update is used
    verify { mockDocument.update("photoUrl", downloadUrlStr) }
  }

  @Test
  fun uploadGroupPhoto_firestoreUpdateFails_throwsException() = runTest {
    // Given
    val mockContext = mockk<Context>()
    val mockUri = mockk<Uri>()
    val mockImageProcessor = mockk<ImageProcessor>()
    val processedBytes = byteArrayOf(1, 2)
    val mockDownloadUri = mockk<Uri>()

    every { mockImageProcessor.processImage(mockUri) } returns processedBytes
    repository = GroupRepositoryFirestore(mockDb, mockStorage) { mockImageProcessor }

    // Mock Storage Success
    val photoRef = setupStorageMocksForPhoto()
    val mockUploadTask = mockk<UploadTask>()
    val mockSnapshot = mockk<UploadTask.TaskSnapshot>()

    // 1. Mock UploadTask state for await()
    every { mockUploadTask.isComplete } returns true
    every { mockUploadTask.isSuccessful } returns true
    every { mockUploadTask.result } returns mockSnapshot
    every { mockUploadTask.exception } returns null
    every { mockUploadTask.isCanceled } returns false
    every { photoRef.putBytes(any()) } returns mockUploadTask

    // 2. Mock Download URL
    every { mockDownloadUri.toString() } returns "http://url"
    every { photoRef.downloadUrl } returns Tasks.forResult(mockDownloadUri)

    // 3. --- FIX FOR HANGING: Mock the cleanup delete() call ---
    // The implementation calls delete() in the catch block, so we must mock it to return success
    every { photoRef.delete() } returns Tasks.forResult(null)

    // Mock Firestore Update Failure
    every { mockDocument.update(any<String>(), any()) } throws Exception("Firestore Error")

    // When/Then
    val exception =
        assertThrows(Exception::class.java) {
          runBlocking { repository.uploadGroupPhoto(mockContext, testGroupId, mockUri) }
        }

    // Verify the exception wrapper
    assertTrue(exception.message!!.contains("Failed to upload group photo"))

    // Verify update was attempted
    verify { mockDocument.update("photoUrl", any()) }

    // Verify cleanup was attempted (the delete call)
    verify { photoRef.delete() }
  }

  @Test
  fun uploadGroupPhoto_imageProcessingFails_throwsException() = runTest {
    // Given
    val mockContext = mockk<Context>()
    val mockUri = mockk<Uri>()
    val mockImageProcessor = mockk<ImageProcessor>()

    // Mock Processor Failure
    every { mockImageProcessor.processImage(mockUri) } throws Exception("Corrupt image")

    // Re-initialize repository
    repository = GroupRepositoryFirestore(mockDb, mockStorage) { mockImageProcessor }

    // When/Then
    val exception =
        assertThrows(Exception::class.java) {
          runBlocking { repository.uploadGroupPhoto(mockContext, testGroupId, mockUri) }
        }

    // --- FIX FOR ASSERTION: Expect the raw exception message ---
    // Because processing happens before the try/catch block in the implementation,
    // the exception is NOT wrapped in "Failed to upload group photo".
    assertTrue(exception.message!!.contains("Corrupt image"))

    // Verify Storage was NOT touched
    verify(exactly = 0) { mockStorageRef.child(any()) }
    // Verify Firestore was NOT touched
    verify(exactly = 0) { mockDocument.update(any<String>(), any()) }
  }

  // =======================================
  // Delete Group Photo Tests
  // =======================================

  @Test
  fun deleteGroupPhoto_deletesFromStorageAndClearsPhotoUrl() = runTest {
    // Given
    val photoRef = setupStorageMocksForPhoto()
    every { photoRef.delete() } returns Tasks.forResult(null)

    // Mock update call for the race condition fix
    every { mockDocument.update(any<String>(), any()) } returns Tasks.forResult(null)

    // When
    repository.deleteGroupPhoto(testGroupId)

    // Then
    verify { photoRef.delete() }
    // Verify we use update instead of set to prevent race conditions
    verify { mockDocument.update("photoUrl", null) }
  }

  @Test
  fun deleteGroupPhoto_continuesWhenStorageFileNotFound() = runTest {
    // Given
    val photoRef = setupStorageMocksForPhoto()
    every { photoRef.delete() } throws Exception("File not found")

    // Mock update call
    every { mockDocument.update(any<String>(), any()) } returns Tasks.forResult(null)

    // When
    repository.deleteGroupPhoto(testGroupId)

    // Then
    verify { mockDocument.update("photoUrl", null) }
  }
}<|MERGE_RESOLUTION|>--- conflicted
+++ resolved
@@ -80,10 +80,6 @@
     mockStorage = mockk(relaxed = true)
     mockStorageRef = mockk(relaxed = true)
 
-<<<<<<< HEAD
-    // Mock Repositories
-    mockEventsRepository = mockk(relaxed = true)
-    mockSeriesRepository = mockk(relaxed = true)
 
     // Mock Firebase Realtime Database and Storage for ConversationCleanupService
     mockkStatic(FirebaseDatabase::class)
@@ -105,8 +101,6 @@
     every { mockStorage.reference } returns mockCleanupStorageRef
     every { mockConversationRef.removeValue() } returns Tasks.forResult(null)
 
-=======
->>>>>>> b7c769b1
     every { mockDb.collection(GROUPS_COLLECTION_PATH) } returns mockCollection
     every { mockCollection.document(any()) } returns mockDocument
     every { mockCollection.document() } returns mockDocument
