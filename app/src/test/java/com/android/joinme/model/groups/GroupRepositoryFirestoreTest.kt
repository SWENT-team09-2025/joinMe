// Implemented with help of Claude AI
package com.android.joinme.model.groups

import android.content.Context
import android.net.Uri
import com.android.joinme.model.event.EventType
import com.android.joinme.model.utils.ImageProcessor
import com.google.android.gms.tasks.Tasks
import com.google.firebase.auth.FirebaseAuth
import com.google.firebase.auth.FirebaseUser
import com.google.firebase.database.DataSnapshot
import com.google.firebase.database.DatabaseReference
import com.google.firebase.database.FirebaseDatabase
import com.google.firebase.firestore.CollectionReference
import com.google.firebase.firestore.DocumentReference
import com.google.firebase.firestore.DocumentSnapshot
import com.google.firebase.firestore.FirebaseFirestore
import com.google.firebase.firestore.Query
import com.google.firebase.firestore.QueryDocumentSnapshot
import com.google.firebase.firestore.QuerySnapshot
import com.google.firebase.storage.FirebaseStorage
import com.google.firebase.storage.StorageReference
import com.google.firebase.storage.UploadTask
import io.mockk.coEvery
import io.mockk.coVerify
import io.mockk.every
import io.mockk.mockk
import io.mockk.mockkStatic
import io.mockk.unmockkAll
import io.mockk.unmockkStatic
import io.mockk.verify
import kotlinx.coroutines.runBlocking
import kotlinx.coroutines.test.runTest
import org.junit.After
import org.junit.Assert.assertEquals
import org.junit.Assert.assertNotNull
import org.junit.Assert.assertThrows
import org.junit.Assert.assertTrue
import org.junit.Before
import org.junit.Test

class GroupRepositoryFirestoreTest {

  private lateinit var mockDb: FirebaseFirestore
  private lateinit var mockCollection: CollectionReference
  private lateinit var mockDocument: DocumentReference
  private lateinit var mockSnapshot: DocumentSnapshot
  private lateinit var mockAuth: FirebaseAuth
  private lateinit var mockUser: FirebaseUser
  private lateinit var mockStorage: FirebaseStorage
  private lateinit var mockStorageRef: StorageReference
  private lateinit var mockEventsRepository: com.android.joinme.model.event.EventsRepository
  private lateinit var mockSeriesRepository: com.android.joinme.model.serie.SeriesRepository
  private lateinit var repository: GroupRepositoryFirestore

  private val testGroupId = "testGroup123"
  private val testUserId = "testUser456"

  /** Helper method to create a test group with default values. */
  private fun createTestGroup(): Group {
    return Group(
        id = testGroupId,
        name = "Test Group",
        category = EventType.SPORTS,
        description = "A test group",
        ownerId = testUserId,
        memberIds = listOf(testUserId, "user2"),
        eventIds = listOf("event1", "event2"))
  }

  @Before
  fun setup() {
    // Mock Firestore
    mockDb = mockk(relaxed = true)
    mockCollection = mockk(relaxed = true)
    mockDocument = mockk(relaxed = true)
    mockSnapshot = mockk(relaxed = true)

    // Mock Firebase Auth
    mockAuth = mockk(relaxed = true)
    mockUser = mockk(relaxed = true)

    // Mock Firebase Storage
    mockStorage = mockk(relaxed = true)
    mockStorageRef = mockk(relaxed = true)

<<<<<<< HEAD
    // Mock Firebase Realtime Database and Storage for ConversationCleanupService
    mockkStatic(FirebaseDatabase::class)
    mockkStatic(FirebaseStorage::class)
    val mockDatabase = mockk<FirebaseDatabase>(relaxed = true)
    val mockConversationsRef = mockk<DatabaseReference>(relaxed = true)
    val mockConversationRef = mockk<DatabaseReference>(relaxed = true)
    val mockMessagesRef = mockk<DatabaseReference>(relaxed = true)
    val mockMessagesSnapshot = mockk<DataSnapshot>(relaxed = true)
    val mockCleanupStorageRef = mockk<StorageReference>(relaxed = true)

    every { FirebaseDatabase.getInstance() } returns mockDatabase
    every { FirebaseStorage.getInstance() } returns mockStorage
    every { mockDatabase.getReference("conversations") } returns mockConversationsRef
    every { mockConversationsRef.child(any()) } returns mockConversationRef
    every { mockConversationRef.child("messages") } returns mockMessagesRef
    every { mockMessagesRef.get() } returns Tasks.forResult(mockMessagesSnapshot)
    every { mockMessagesSnapshot.children } returns emptyList()
    every { mockStorage.reference } returns mockCleanupStorageRef
    every { mockConversationRef.removeValue() } returns Tasks.forResult(null)
=======
    // Mock Repositories
    mockEventsRepository = mockk(relaxed = true)
    mockSeriesRepository = mockk(relaxed = true)
>>>>>>> 777ed94d

    every { mockDb.collection(GROUPS_COLLECTION_PATH) } returns mockCollection
    every { mockCollection.document(any()) } returns mockDocument
    every { mockCollection.document() } returns mockDocument
    every { mockDocument.id } returns testGroupId

    repository =
        GroupRepositoryFirestore(
            mockDb,
            mockStorage,
            eventsRepository = mockEventsRepository,
            seriesRepository = mockSeriesRepository)
  }

  @After
  fun teardown() {
    unmockkAll()
  }

  @Test
  fun getNewGroupId_returnsValidId() {
    // When
    val groupId = repository.getNewGroupId()

    // Then
    assertNotNull(groupId)
    assertEquals(testGroupId, groupId)
    verify { mockDb.collection(GROUPS_COLLECTION_PATH) }
    verify { mockCollection.document() }
  }

  @Test
  fun addGroup_callsFirestoreSet() = runTest {
    // Given
    val testGroup =
        Group(
            id = testGroupId,
            name = "Test Group",
            description = "A test group",
            ownerId = testUserId,
            memberIds = listOf("user1", "user2"),
            eventIds = listOf("event1", "event2"))
    every { mockDocument.set(any()) } returns Tasks.forResult(null)

    // When
    repository.addGroup(testGroup)

    // Then
    verify { mockCollection.document(testGroupId) }
    verify { mockDocument.set(testGroup) }
  }

  @Test
  fun getGroup_returnsGroupSuccessfully() = runTest {
    // Given
    val mockSnapshot = mockk<DocumentSnapshot>(relaxed = true)
    every { mockDocument.get() } returns Tasks.forResult(mockSnapshot)
    every { mockSnapshot.id } returns testGroupId
    every { mockSnapshot.getString("name") } returns "Test Group"
    every { mockSnapshot.getString("description") } returns "A test group"
    every { mockSnapshot.getString("ownerId") } returns testUserId
    every { mockSnapshot.get("memberIds") } returns listOf("user1", "user2")
    every { mockSnapshot.get("eventIds") } returns listOf("event1", "event2")

    // When
    val result = repository.getGroup(testGroupId)

    // Then
    assertNotNull(result)
    assertEquals(testGroupId, result.id)
    assertEquals("Test Group", result.name)
    assertEquals(testUserId, result.ownerId)
  }

  @Test
  fun editGroup_callsFirestoreUpdate() = runTest {
    // Given
    val updatedGroup =
        Group(
            id = testGroupId,
            name = "Updated Name",
            description = "Updated description",
            ownerId = testUserId)
    every { mockDocument.set(any()) } returns Tasks.forResult(null)

    // When
    repository.editGroup(testGroupId, updatedGroup)

    // Then
    verify { mockCollection.document(testGroupId) }
    verify { mockDocument.set(updatedGroup) }
  }

  @Test
  fun deleteGroup_callsFirestoreDelete() = runTest {
    // Given: Mock Firebase Auth
    mockkStatic(FirebaseAuth::class)
    every { FirebaseAuth.getInstance() } returns mockAuth
    every { mockAuth.currentUser } returns mockUser
    every { mockUser.uid } returns testUserId

    // Mock getGroup call (deleteGroup validates ownership by calling getGroup)
    val testGroup = createTestGroup()
    every { mockDocument.get() } returns Tasks.forResult(mockSnapshot)
    every { mockSnapshot.exists() } returns true
    every { mockSnapshot.id } returns testGroupId
    every { mockSnapshot.getString("name") } returns testGroup.name
    every { mockSnapshot.getString("description") } returns testGroup.description
    every { mockSnapshot.getString("ownerId") } returns testUserId // User is owner
    every { mockSnapshot.get("memberIds") } returns testGroup.memberIds
    every { mockSnapshot.get("eventIds") } returns testGroup.eventIds
    every { mockSnapshot.get("serieIds") } returns emptyList<String>()
    every { mockSnapshot.get("category") } returns null

    // Mock repository deletions
    coEvery { mockEventsRepository.deleteEvent(any()) } returns Unit

    // Mock delete operation
    every { mockDocument.delete() } returns Tasks.forResult(null)

    // When
    repository.deleteGroup(testGroupId, testUserId)

    // Then
    verify { mockCollection.document(testGroupId) }
    verify { mockDocument.get() } // Called by getGroup
    verify { mockDocument.delete() }

    // Cleanup
    unmockkStatic(FirebaseAuth::class)
  }

  @Test
  fun getAllGroups_returnsGroupsForCurrentUser() = runTest {
    // Given
    mockkStatic(FirebaseAuth::class)
    every { FirebaseAuth.getInstance() } returns mockAuth
    every { mockAuth.currentUser } returns mockUser
    every { mockUser.uid } returns testUserId

    val mockQuery = mockk<Query>(relaxed = true)
    val mockQuerySnapshot = mockk<QuerySnapshot>(relaxed = true)
    val mockSnapshot1 = mockk<QueryDocumentSnapshot>(relaxed = true)
    val mockSnapshot2 = mockk<QueryDocumentSnapshot>(relaxed = true)

    every { mockCollection.whereArrayContains("memberIds", testUserId) } returns mockQuery
    every { mockQuery.get() } returns Tasks.forResult(mockQuerySnapshot)
    every { mockQuerySnapshot.iterator() } returns
        mutableListOf(mockSnapshot1, mockSnapshot2).iterator()

    // Setup first group
    every { mockSnapshot1.id } returns "group1"
    every { mockSnapshot1.getString("name") } returns "Group 1"
    every { mockSnapshot1.getString("description") } returns "Description 1"
    every { mockSnapshot1.getString("ownerId") } returns testUserId
    every { mockSnapshot1.get("memberIds") } returns emptyList<String>()
    every { mockSnapshot1.get("eventIds") } returns emptyList<String>()

    // Setup second group
    every { mockSnapshot2.id } returns "group2"
    every { mockSnapshot2.getString("name") } returns "Group 2"
    every { mockSnapshot2.getString("description") } returns "Description 2"
    every { mockSnapshot2.getString("ownerId") } returns testUserId
    every { mockSnapshot2.get("memberIds") } returns listOf("user3")
    every { mockSnapshot2.get("eventIds") } returns emptyList<String>()

    // When
    val result = repository.getAllGroups()

    // Then
    assertEquals(2, result.size)
    assertEquals("Group 1", result[0].name)
    assertEquals("Group 2", result[1].name)
  }

  @Test(expected = Exception::class)
  fun getGroup_throwsExceptionWhenNotFound() = runTest {
    // Given
    val mockSnapshot = mockk<DocumentSnapshot>(relaxed = true)
    every { mockDocument.get() } returns Tasks.forResult(mockSnapshot)
    every { mockSnapshot.getString("name") } returns null // Missing required field

    // When
    repository.getGroup(testGroupId)

    // Then - exception is thrown
  }

  @Test(expected = Exception::class)
  fun getAllGroups_throwsExceptionWhenUserNotLoggedIn() = runTest {
    // Given
    mockkStatic(FirebaseAuth::class)
    every { FirebaseAuth.getInstance() } returns mockAuth
    every { mockAuth.currentUser } returns null // User not logged in

    // When
    repository.getAllGroups()

    // Then - exception is thrown
  }

  @Test
  fun getGroup_withMissingOptionalFields_returnsGroupWithDefaults() = runTest {
    // Given
    val mockSnapshot = mockk<DocumentSnapshot>(relaxed = true)
    every { mockDocument.get() } returns Tasks.forResult(mockSnapshot)
    every { mockSnapshot.id } returns testGroupId
    every { mockSnapshot.getString("name") } returns "Minimal Group"
    every { mockSnapshot.getString("ownerId") } returns testUserId
    every { mockSnapshot.getString("description") } returns null
    every { mockSnapshot.get("memberIds") } returns null
    every { mockSnapshot.get("eventIds") } returns null

    // When
    val result = repository.getGroup(testGroupId)

    // Then
    assertNotNull(result)
    assertEquals("Minimal Group", result.name)
    assertEquals(testUserId, result.ownerId)
    assertEquals("", result.description)
    assertEquals(0, result.membersCount)
    assertEquals(emptyList<String>(), result.memberIds)
    assertEquals(emptyList<String>(), result.eventIds)
  }

  // =======================================
  // Delete Group Owner Validation Tests
  // =======================================

  @Test
  fun deleteGroup_asOwner_deletesSuccessfully() = runTest {
    // Given: Current user is the owner
    mockkStatic(FirebaseAuth::class)
    val mockAuth = mockk<FirebaseAuth>()
    val mockUser = mockk<FirebaseUser>()
    every { FirebaseAuth.getInstance() } returns mockAuth
    every { mockAuth.currentUser } returns mockUser
    every { mockUser.uid } returns testUserId

    val group = createTestGroup()
    every { mockDocument.get() } returns Tasks.forResult(mockSnapshot)
    every { mockSnapshot.exists() } returns true
    every { mockSnapshot.id } returns testGroupId
    every { mockSnapshot.getString("name") } returns group.name
    every { mockSnapshot.getString("category") } returns "SPORTS"
    every { mockSnapshot.getString("description") } returns group.description
    every { mockSnapshot.getString("ownerId") } returns testUserId
    every { mockSnapshot.get("memberIds") } returns group.memberIds
    every { mockSnapshot.get("eventIds") } returns group.eventIds
    every { mockSnapshot.get("serieIds") } returns emptyList<String>()
    every { mockSnapshot.getString("photoUrl") } returns null

    // Mock repository deletions
    coEvery { mockEventsRepository.deleteEvent(any()) } returns Unit

    every { mockDocument.delete() } returns Tasks.forResult(null)

    // When
    repository.deleteGroup(testGroupId, testUserId)

    // Then
    verify { mockDocument.delete() }

    unmockkStatic(FirebaseAuth::class)
  }

  @Test
  fun deleteGroup_asNonOwner_throwsException() = runTest {
    // Given: Current user is NOT the owner
    mockkStatic(FirebaseAuth::class)
    val mockAuth = mockk<FirebaseAuth>()
    val mockUser = mockk<FirebaseUser>()
    every { FirebaseAuth.getInstance() } returns mockAuth
    every { mockAuth.currentUser } returns mockUser
    every { mockUser.uid } returns "different-user-id"

    val group = createTestGroup()
    every { mockDocument.get() } returns Tasks.forResult(mockSnapshot)
    every { mockSnapshot.exists() } returns true
    every { mockSnapshot.id } returns testGroupId
    every { mockSnapshot.getString("name") } returns group.name
    every { mockSnapshot.getString("category") } returns "SPORTS"
    every { mockSnapshot.getString("description") } returns group.description
    every { mockSnapshot.getString("ownerId") } returns testUserId
    every { mockSnapshot.get("memberIds") } returns group.memberIds
    every { mockSnapshot.get("eventIds") } returns group.eventIds
    every { mockSnapshot.getString("photoUrl") } returns null

    // When/Then
    val exception =
        assertThrows(Exception::class.java) {
          runBlocking { repository.deleteGroup(testGroupId, "different-user-id") }
        }
    assertTrue(exception.message!!.contains("Only the group owner can delete this group"))

    verify(exactly = 0) { mockDocument.delete() }

    unmockkStatic(FirebaseAuth::class)
  }

  @Test
  fun deleteGroup_whenNotLoggedIn_throwsException() = runTest {
    // Given: No user is logged in
    mockkStatic(FirebaseAuth::class)
    val mockAuth = mockk<FirebaseAuth>()
    every { FirebaseAuth.getInstance() } returns mockAuth
    every { mockAuth.currentUser } returns null

    // Mock the getGroup call that deleteGroup makes
    val group = createTestGroup()
    every { mockDocument.get() } returns Tasks.forResult(mockSnapshot)
    every { mockSnapshot.exists() } returns true
    every { mockSnapshot.id } returns testGroupId
    every { mockSnapshot.getString("name") } returns group.name
    every { mockSnapshot.getString("category") } returns "SPORTS"
    every { mockSnapshot.getString("description") } returns group.description
    every { mockSnapshot.getString("ownerId") } returns testUserId
    every { mockSnapshot.get("memberIds") } returns group.memberIds
    every { mockSnapshot.get("eventIds") } returns group.eventIds
    every { mockSnapshot.getString("photoUrl") } returns null

    // When/Then
    val exception =
        assertThrows(Exception::class.java) {
          runBlocking { repository.deleteGroup(testGroupId, "any-user-id") }
        }
    assertTrue(exception.message!!.contains("Only the group owner can delete this group"))

    verify(exactly = 0) { mockDocument.delete() }

    unmockkStatic(FirebaseAuth::class)
  }

  // =======================================
  // Leave Group Tests
  // =======================================

  @Test
  fun leaveGroup_removesUserFromMemberList() = runTest {
    // Given
    val userId = "user-to-remove"
    val group = createTestGroup().copy(memberIds = listOf(testUserId, userId, "other-user"))

    every { mockDocument.get() } returns Tasks.forResult(mockSnapshot)
    every { mockSnapshot.exists() } returns true
    every { mockSnapshot.id } returns testGroupId
    every { mockSnapshot.getString("name") } returns group.name
    every { mockSnapshot.getString("category") } returns "SPORTS"
    every { mockSnapshot.getString("description") } returns group.description
    every { mockSnapshot.getString("ownerId") } returns testUserId
    every { mockSnapshot.get("memberIds") } returns group.memberIds
    every { mockSnapshot.get("eventIds") } returns group.eventIds
    every { mockSnapshot.getString("photoUrl") } returns null
    every { mockDocument.set(any<Group>()) } returns Tasks.forResult(null)

    // When
    repository.leaveGroup(testGroupId, userId)

    // Then
    verify {
      mockDocument.set(
          match<Group> {
            it.memberIds.size == 2 &&
                it.memberIds.contains(testUserId) &&
                it.memberIds.contains("other-user") &&
                !it.memberIds.contains(userId)
          })
    }
  }

  @Test
  fun leaveGroup_withNonMember_throwsException() = runTest {
    // Given
    val nonMemberId = "non-member-user"
    val group = createTestGroup().copy(memberIds = listOf(testUserId, "other-user"))

    every { mockDocument.get() } returns Tasks.forResult(mockSnapshot)
    every { mockSnapshot.exists() } returns true
    every { mockSnapshot.id } returns testGroupId
    every { mockSnapshot.getString("name") } returns group.name
    every { mockSnapshot.getString("category") } returns "SPORTS"
    every { mockSnapshot.getString("description") } returns group.description
    every { mockSnapshot.getString("ownerId") } returns testUserId
    every { mockSnapshot.get("memberIds") } returns group.memberIds
    every { mockSnapshot.get("eventIds") } returns group.eventIds
    every { mockSnapshot.getString("photoUrl") } returns null

    // When/Then
    val exception =
        assertThrows(Exception::class.java) {
          runBlocking { repository.leaveGroup(testGroupId, nonMemberId) }
        }
    assertTrue(exception.message!!.contains("User is not a member of this group"))

    verify(exactly = 0) { mockDocument.set(any<Group>()) }
  }

  @Test
  fun leaveGroup_lastMemberLeaving_removesFromList() = runTest {
    // Given: User is the only member
    val userId = testUserId
    val group = createTestGroup().copy(memberIds = listOf(userId))

    every { mockDocument.get() } returns Tasks.forResult(mockSnapshot)
    every { mockSnapshot.exists() } returns true
    every { mockSnapshot.id } returns testGroupId
    every { mockSnapshot.getString("name") } returns group.name
    every { mockSnapshot.getString("category") } returns "SPORTS"
    every { mockSnapshot.getString("description") } returns group.description
    every { mockSnapshot.getString("ownerId") } returns testUserId
    every { mockSnapshot.get("memberIds") } returns group.memberIds
    every { mockSnapshot.get("eventIds") } returns group.eventIds
    every { mockSnapshot.getString("photoUrl") } returns null
    every { mockDocument.set(any<Group>()) } returns Tasks.forResult(null)

    // When
    repository.leaveGroup(testGroupId, userId)

    // Then
    verify { mockDocument.set(match<Group> { it.memberIds.isEmpty() }) }
  }

  // =======================================
  // Join Group Tests
  // =======================================

  @Test
  fun joinGroup_addsUserToMemberList() = runTest {
    // Given
    val newUserId = "new-user"
    val group = createTestGroup().copy(memberIds = listOf(testUserId, "other-user"))

    every { mockDocument.get() } returns Tasks.forResult(mockSnapshot)
    every { mockSnapshot.exists() } returns true
    every { mockSnapshot.id } returns testGroupId
    every { mockSnapshot.getString("name") } returns group.name
    every { mockSnapshot.getString("category") } returns "SPORTS"
    every { mockSnapshot.getString("description") } returns group.description
    every { mockSnapshot.getString("ownerId") } returns testUserId
    every { mockSnapshot.get("memberIds") } returns group.memberIds
    every { mockSnapshot.get("eventIds") } returns group.eventIds
    every { mockSnapshot.getString("photoUrl") } returns null
    every { mockDocument.set(any<Group>()) } returns Tasks.forResult(null)

    // When
    repository.joinGroup(testGroupId, newUserId)

    // Then
    verify {
      mockDocument.set(
          match<Group> {
            it.memberIds.size == 3 &&
                it.memberIds.contains(testUserId) &&
                it.memberIds.contains("other-user") &&
                it.memberIds.contains(newUserId)
          })
    }
  }

  @Test
  fun joinGroup_userAlreadyMember_throwsException() = runTest {
    // Given
    val existingUserId = testUserId
    val group = createTestGroup().copy(memberIds = listOf(testUserId, "other-user"))

    every { mockDocument.get() } returns Tasks.forResult(mockSnapshot)
    every { mockSnapshot.exists() } returns true
    every { mockSnapshot.id } returns testGroupId
    every { mockSnapshot.getString("name") } returns group.name
    every { mockSnapshot.getString("category") } returns "SPORTS"
    every { mockSnapshot.getString("description") } returns group.description
    every { mockSnapshot.getString("ownerId") } returns testUserId
    every { mockSnapshot.get("memberIds") } returns group.memberIds
    every { mockSnapshot.get("eventIds") } returns group.eventIds
    every { mockSnapshot.getString("photoUrl") } returns null

    // When/Then
    val exception =
        assertThrows(Exception::class.java) {
          runBlocking { repository.joinGroup(testGroupId, existingUserId) }
        }
    assertTrue(exception.message!!.contains("User is already a member of this group"))

    verify(exactly = 0) { mockDocument.set(any<Group>()) }
  }

  @Test
  fun joinGroup_emptyMemberList_addsFirstMember() = runTest {
    // Given
    val newUserId = "first-user"
    val group = createTestGroup().copy(memberIds = emptyList())

    every { mockDocument.get() } returns Tasks.forResult(mockSnapshot)
    every { mockSnapshot.exists() } returns true
    every { mockSnapshot.id } returns testGroupId
    every { mockSnapshot.getString("name") } returns group.name
    every { mockSnapshot.getString("category") } returns "SPORTS"
    every { mockSnapshot.getString("description") } returns group.description
    every { mockSnapshot.getString("ownerId") } returns testUserId
    every { mockSnapshot.get("memberIds") } returns group.memberIds
    every { mockSnapshot.get("eventIds") } returns group.eventIds
    every { mockSnapshot.getString("photoUrl") } returns null
    every { mockDocument.set(any<Group>()) } returns Tasks.forResult(null)

    // When
    repository.joinGroup(testGroupId, newUserId)

    // Then
    verify {
      mockDocument.set(match<Group> { it.memberIds.size == 1 && it.memberIds.contains(newUserId) })
    }
  }

  @Test
  fun joinGroup_groupNotFound_throwsException() = runTest {
    // Given
    every { mockDocument.get() } returns Tasks.forResult(mockSnapshot)
    every { mockSnapshot.getString("name") } returns null // Missing required field

    // When/Then
    val exception =
        assertThrows(Exception::class.java) {
          runBlocking { repository.joinGroup(testGroupId, "any-user") }
        }
    assertTrue(exception.message!!.contains("Group not found"))

    verify(exactly = 0) { mockDocument.set(any<Group>()) }
  }

  // =======================================
  // Additional Edge Case Tests
  // =======================================

  @Test
  fun getGroup_withInvalidCategory_defaultsToActivity() = runTest {
    // Given
    val mockSnapshot = mockk<DocumentSnapshot>(relaxed = true)
    every { mockDocument.get() } returns Tasks.forResult(mockSnapshot)
    every { mockSnapshot.id } returns testGroupId
    every { mockSnapshot.getString("name") } returns "Test Group"
    every { mockSnapshot.getString("ownerId") } returns testUserId
    every { mockSnapshot.getString("category") } returns "INVALID_CATEGORY"
    every { mockSnapshot.getString("description") } returns ""
    every { mockSnapshot.get("memberIds") } returns emptyList<String>()
    every { mockSnapshot.get("eventIds") } returns emptyList<String>()
    every { mockSnapshot.getString("photoUrl") } returns null

    // When
    val result = repository.getGroup(testGroupId)

    // Then
    assertNotNull(result)
    assertEquals(EventType.ACTIVITY, result.category)
  }

  @Test
  fun getGroup_withPhotoUrl_returnsGroupWithPhoto() = runTest {
    // Given
    val photoUrl = "https://example.com/photo.jpg"
    val mockSnapshot = mockk<DocumentSnapshot>(relaxed = true)
    every { mockDocument.get() } returns Tasks.forResult(mockSnapshot)
    every { mockSnapshot.id } returns testGroupId
    every { mockSnapshot.getString("name") } returns "Test Group"
    every { mockSnapshot.getString("ownerId") } returns testUserId
    every { mockSnapshot.getString("category") } returns "SPORTS"
    every { mockSnapshot.getString("description") } returns ""
    every { mockSnapshot.get("memberIds") } returns emptyList<String>()
    every { mockSnapshot.get("eventIds") } returns emptyList<String>()
    every { mockSnapshot.getString("photoUrl") } returns photoUrl

    // When
    val result = repository.getGroup(testGroupId)

    // Then
    assertNotNull(result)
    assertEquals(photoUrl, result.photoUrl)
  }

  @Test
  fun editGroup_updatesAllFields() = runTest {
    // Given
    val updatedGroup =
        Group(
            id = testGroupId,
            name = "New Name",
            category = EventType.ACTIVITY,
            description = "New Description",
            ownerId = "newOwner",
            memberIds = listOf("a", "b", "c"),
            eventIds = listOf("e1", "e2"),
            photoUrl = "https://example.com/newphoto.jpg")
    every { mockDocument.set(any()) } returns Tasks.forResult(null)

    // When
    repository.editGroup(testGroupId, updatedGroup)

    // Then
    verify {
      mockDocument.set(
          match<Group> {
            it.name == "New Name" &&
                it.category == EventType.ACTIVITY &&
                it.description == "New Description" &&
                it.ownerId == "newOwner" &&
                it.memberIds.size == 3 &&
                it.eventIds.size == 2 &&
                it.photoUrl == "https://example.com/newphoto.jpg"
          })
    }
  }

  @Test
  fun getGroup_withNullCategory_defaultsToActivity() = runTest {
    // Given
    val mockSnapshot = mockk<DocumentSnapshot>(relaxed = true)
    every { mockDocument.get() } returns Tasks.forResult(mockSnapshot)
    every { mockSnapshot.id } returns testGroupId
    every { mockSnapshot.getString("name") } returns "Test Group"
    every { mockSnapshot.getString("ownerId") } returns testUserId
    every { mockSnapshot.getString("category") } returns null
    every { mockSnapshot.getString("description") } returns ""
    every { mockSnapshot.get("memberIds") } returns emptyList<String>()
    every { mockSnapshot.get("eventIds") } returns emptyList<String>()
    every { mockSnapshot.getString("photoUrl") } returns null

    // When
    val result = repository.getGroup(testGroupId)

    // Then
    assertNotNull(result)
    assertEquals(EventType.ACTIVITY, result.category)
  }

  // ---------------- GET COMMON GROUPS TESTS ----------------

  @Test
  fun getCommonGroups_returnsEmptyListWhenNoUserIds() = runTest {
    // When
    val result = repository.getCommonGroups(emptyList())

    // Then
    assertEquals(0, result.size)
  }

  @Test
  fun getCommonGroups_returnsGroupsWithSingleUser() = runTest {
    // Given
    val userId = "user1"
    val mockQuery = mockk<com.google.firebase.firestore.Query>(relaxed = true)
    val mockQuerySnapshot = mockk<QuerySnapshot>(relaxed = true)
    val mockSnapshot1 = mockk<com.google.firebase.firestore.QueryDocumentSnapshot>(relaxed = true)
    val mockSnapshot2 = mockk<com.google.firebase.firestore.QueryDocumentSnapshot>(relaxed = true)

    every { mockCollection.whereArrayContains("memberIds", userId) } returns mockQuery
    every { mockQuery.get() } returns Tasks.forResult(mockQuerySnapshot)
    every { mockQuerySnapshot.iterator() } returns
        mutableListOf(mockSnapshot1, mockSnapshot2).iterator()

    // First group
    every { mockSnapshot1.id } returns "group1"
    every { mockSnapshot1.getString("name") } returns "Basketball Club"
    every { mockSnapshot1.getString("ownerId") } returns userId
    every { mockSnapshot1.getString("category") } returns EventType.SPORTS.name
    every { mockSnapshot1.getString("description") } returns "Sports club"
    every { mockSnapshot1.get("memberIds") } returns listOf(userId, "user2")
    every { mockSnapshot1.get("eventIds") } returns emptyList<String>()
    every { mockSnapshot1.get("serieIds") } returns emptyList<String>()
    every { mockSnapshot1.getString("photoUrl") } returns null

    // Second group
    every { mockSnapshot2.id } returns "group2"
    every { mockSnapshot2.getString("name") } returns "Running Club"
    every { mockSnapshot2.getString("ownerId") } returns "user2"
    every { mockSnapshot2.getString("category") } returns EventType.ACTIVITY.name
    every { mockSnapshot2.getString("description") } returns "Activity club"
    every { mockSnapshot2.get("memberIds") } returns listOf(userId)
    every { mockSnapshot2.get("eventIds") } returns emptyList<String>()
    every { mockSnapshot2.get("serieIds") } returns emptyList<String>()
    every { mockSnapshot2.getString("photoUrl") } returns null

    // When
    val result = repository.getCommonGroups(listOf(userId))

    // Then
    assertEquals(2, result.size)
    val names = result.map { it.name }
    assert(names.contains("Basketball Club"))
    assert(names.contains("Running Club"))
  }

  @Test
  fun getCommonGroups_filtersForMultipleUsers() = runTest {
    // Given
    val user1 = "user1"
    val user2 = "user2"
    val mockQuery = mockk<com.google.firebase.firestore.Query>(relaxed = true)
    val mockQuerySnapshot = mockk<QuerySnapshot>(relaxed = true)
    val mockSnapshot1 = mockk<com.google.firebase.firestore.QueryDocumentSnapshot>(relaxed = true)
    val mockSnapshot2 = mockk<com.google.firebase.firestore.QueryDocumentSnapshot>(relaxed = true)
    val mockSnapshot3 = mockk<com.google.firebase.firestore.QueryDocumentSnapshot>(relaxed = true)

    every { mockCollection.whereArrayContains("memberIds", user1) } returns mockQuery
    every { mockQuery.get() } returns Tasks.forResult(mockQuerySnapshot)
    every { mockQuerySnapshot.iterator() } returns
        mutableListOf(mockSnapshot1, mockSnapshot2, mockSnapshot3).iterator()

    // Group 1 - has both users
    every { mockSnapshot1.id } returns "group1"
    every { mockSnapshot1.getString("name") } returns "Common Group"
    every { mockSnapshot1.getString("ownerId") } returns user1
    every { mockSnapshot1.getString("category") } returns EventType.SPORTS.name
    every { mockSnapshot1.getString("description") } returns "Both users"
    every { mockSnapshot1.get("memberIds") } returns listOf(user1, user2, "user3")
    every { mockSnapshot1.get("eventIds") } returns emptyList<String>()
    every { mockSnapshot1.get("serieIds") } returns emptyList<String>()
    every { mockSnapshot1.getString("photoUrl") } returns null

    // Group 2 - only user1
    every { mockSnapshot2.id } returns "group2"
    every { mockSnapshot2.getString("name") } returns "User1 Only"
    every { mockSnapshot2.getString("ownerId") } returns user1
    every { mockSnapshot2.getString("category") } returns EventType.ACTIVITY.name
    every { mockSnapshot2.getString("description") } returns "Only user1"
    every { mockSnapshot2.get("memberIds") } returns listOf(user1, "user3")
    every { mockSnapshot2.get("eventIds") } returns emptyList<String>()
    every { mockSnapshot2.get("serieIds") } returns emptyList<String>()
    every { mockSnapshot2.getString("photoUrl") } returns null

    // Group 3 - has both users
    every { mockSnapshot3.id } returns "group3"
    every { mockSnapshot3.getString("name") } returns "Another Common"
    every { mockSnapshot3.getString("ownerId") } returns user2
    every { mockSnapshot3.getString("category") } returns EventType.SOCIAL.name
    every { mockSnapshot3.getString("description") } returns "Both again"
    every { mockSnapshot3.get("memberIds") } returns listOf(user1, user2)
    every { mockSnapshot3.get("eventIds") } returns emptyList<String>()
    every { mockSnapshot3.get("serieIds") } returns emptyList<String>()
    every { mockSnapshot3.getString("photoUrl") } returns null

    // When
    val result = repository.getCommonGroups(listOf(user1, user2))

    // Then - only groups with both users
    assertEquals(2, result.size)
    val names = result.map { it.name }
    assert(names.contains("Common Group"))
    assert(names.contains("Another Common"))
    assert(!names.contains("User1 Only"))
  }

  @Test
  fun getCommonGroups_returnsEmptyWhenNoCommonGroups() = runTest {
    // Given
    val user1 = "user1"
    val user2 = "user2"
    val mockQuery = mockk<com.google.firebase.firestore.Query>(relaxed = true)
    val mockQuerySnapshot = mockk<QuerySnapshot>(relaxed = true)
    val mockSnapshot = mockk<com.google.firebase.firestore.QueryDocumentSnapshot>(relaxed = true)

    every { mockCollection.whereArrayContains("memberIds", user1) } returns mockQuery
    every { mockQuery.get() } returns Tasks.forResult(mockQuerySnapshot)
    every { mockQuerySnapshot.iterator() } returns mutableListOf(mockSnapshot).iterator()

    // Group only has user1, not user2
    every { mockSnapshot.id } returns "group1"
    every { mockSnapshot.getString("name") } returns "No Common"
    every { mockSnapshot.getString("ownerId") } returns user1
    every { mockSnapshot.getString("category") } returns EventType.SPORTS.name
    every { mockSnapshot.getString("description") } returns "Only user1"
    every { mockSnapshot.get("memberIds") } returns listOf(user1)
    every { mockSnapshot.get("eventIds") } returns emptyList<String>()
    every { mockSnapshot.get("serieIds") } returns emptyList<String>()
    every { mockSnapshot.getString("photoUrl") } returns null

    // When
    val result = repository.getCommonGroups(listOf(user1, user2))

    // Then
    assertEquals(0, result.size)
  }

  @Test
  fun getCommonGroups_handlesInvalidDocuments() = runTest {
    // Given
    val userId = "user1"
    val mockQuery = mockk<com.google.firebase.firestore.Query>(relaxed = true)
    val mockQuerySnapshot = mockk<QuerySnapshot>(relaxed = true)
    val mockSnapshot1 = mockk<com.google.firebase.firestore.QueryDocumentSnapshot>(relaxed = true)
    val mockSnapshot2 = mockk<com.google.firebase.firestore.QueryDocumentSnapshot>(relaxed = true)

    every { mockCollection.whereArrayContains("memberIds", userId) } returns mockQuery
    every { mockQuery.get() } returns Tasks.forResult(mockQuerySnapshot)
    every { mockQuerySnapshot.iterator() } returns
        mutableListOf(mockSnapshot1, mockSnapshot2).iterator()

    // Valid group
    every { mockSnapshot1.id } returns "group1"
    every { mockSnapshot1.getString("name") } returns "Valid Group"
    every { mockSnapshot1.getString("ownerId") } returns userId
    every { mockSnapshot1.getString("category") } returns EventType.SPORTS.name
    every { mockSnapshot1.getString("description") } returns "Good"
    every { mockSnapshot1.get("memberIds") } returns listOf(userId)
    every { mockSnapshot1.get("eventIds") } returns emptyList<String>()
    every { mockSnapshot1.get("serieIds") } returns emptyList<String>()
    every { mockSnapshot1.getString("photoUrl") } returns null

    // Invalid group (missing name)
    every { mockSnapshot2.id } returns "group2"
    every { mockSnapshot2.getString("name") } returns null
    every { mockSnapshot2.getString("ownerId") } returns userId
    every { mockSnapshot2.getString("category") } returns EventType.ACTIVITY.name
    every { mockSnapshot2.getString("description") } returns "Bad"
    every { mockSnapshot2.get("memberIds") } returns listOf(userId)
    every { mockSnapshot2.get("eventIds") } returns emptyList<String>()
    every { mockSnapshot2.get("serieIds") } returns emptyList<String>()
    every { mockSnapshot2.getString("photoUrl") } returns null

    // When
    val result = repository.getCommonGroups(listOf(userId))

    // Then - only valid group is returned
    assertEquals(1, result.size)
    assertEquals("Valid Group", result[0].name)
  }

  @Test
  fun getCommonGroups_requiresAllUsersToBeMembers() = runTest {
    // Given
    val user1 = "user1"
    val user2 = "user2"
    val user3 = "user3"
    val mockQuery = mockk<com.google.firebase.firestore.Query>(relaxed = true)
    val mockQuerySnapshot = mockk<QuerySnapshot>(relaxed = true)
    val mockSnapshot1 = mockk<com.google.firebase.firestore.QueryDocumentSnapshot>(relaxed = true)
    val mockSnapshot2 = mockk<com.google.firebase.firestore.QueryDocumentSnapshot>(relaxed = true)

    every { mockCollection.whereArrayContains("memberIds", user1) } returns mockQuery
    every { mockQuery.get() } returns Tasks.forResult(mockQuerySnapshot)
    every { mockQuerySnapshot.iterator() } returns
        mutableListOf(mockSnapshot1, mockSnapshot2).iterator()

    // Group 1 - has all three users
    every { mockSnapshot1.id } returns "group1"
    every { mockSnapshot1.getString("name") } returns "All Three"
    every { mockSnapshot1.getString("ownerId") } returns user1
    every { mockSnapshot1.getString("category") } returns EventType.SPORTS.name
    every { mockSnapshot1.getString("description") } returns "All members"
    every { mockSnapshot1.get("memberIds") } returns listOf(user1, user2, user3)
    every { mockSnapshot1.get("eventIds") } returns emptyList<String>()
    every { mockSnapshot1.get("serieIds") } returns emptyList<String>()
    every { mockSnapshot1.getString("photoUrl") } returns null

    // Group 2 - only has user1 and user2
    every { mockSnapshot2.id } returns "group2"
    every { mockSnapshot2.getString("name") } returns "Only Two"
    every { mockSnapshot2.getString("ownerId") } returns user1
    every { mockSnapshot2.getString("category") } returns EventType.ACTIVITY.name
    every { mockSnapshot2.getString("description") } returns "Missing user3"
    every { mockSnapshot2.get("memberIds") } returns listOf(user1, user2)
    every { mockSnapshot2.get("eventIds") } returns emptyList<String>()
    every { mockSnapshot2.get("serieIds") } returns emptyList<String>()
    every { mockSnapshot2.getString("photoUrl") } returns null

    // When
    val result = repository.getCommonGroups(listOf(user1, user2, user3))

    // Then - only group with all three users
    assertEquals(1, result.size)
    assertEquals("All Three", result[0].name)
  }

  // =======================================
  // Group Photo Tests
  // =======================================

  /** Helper to setup storage mocks and return the photo reference for verification. */
  private fun setupStorageMocksForPhoto(): StorageReference {
    val groupsRef = mockk<StorageReference>(relaxed = true)
    val groupIdRef = mockk<StorageReference>(relaxed = true)
    val photoRef = mockk<StorageReference>(relaxed = true)

    every { mockStorage.reference } returns mockStorageRef
    every { mockStorageRef.child("groups") } returns groupsRef
    every { groupsRef.child(testGroupId) } returns groupIdRef
    every { groupIdRef.child("group.jpg") } returns photoRef

    return photoRef
  }

  // =======================================
  // Upload Group Photo Tests
  // =======================================

  @Test
  fun uploadGroupPhoto_success_processesUploadsAndUpdatesFirestore() = runTest {
    // Given
    val mockContext = mockk<Context>()
    val mockUri = mockk<Uri>()
    val mockImageProcessor = mockk<ImageProcessor>()
    val processedBytes = byteArrayOf(1, 2, 3, 4)
    val downloadUrlStr = "https://storage.googleapis.com/new-photo.jpg"
    val mockDownloadUri = mockk<Uri>()

    // Mock Image Processor
    every { mockImageProcessor.processImage(mockUri) } returns processedBytes
    repository =
        GroupRepositoryFirestore(
            mockDb,
            mockStorage,
            imageProcessorFactory = { mockImageProcessor },
            eventsRepository = mockEventsRepository,
            seriesRepository = mockSeriesRepository)

    // Mock Storage (using the fix for ClassCastException)
    val photoRef = setupStorageMocksForPhoto()
    val mockUploadTask = mockk<UploadTask>()
    val mockSnapshot = mockk<UploadTask.TaskSnapshot>()

    every { mockUploadTask.isComplete } returns true
    every { mockUploadTask.isSuccessful } returns true
    every { mockUploadTask.exception } returns null
    every { mockUploadTask.isCanceled } returns false
    every { mockUploadTask.result } returns mockSnapshot
    every { photoRef.putBytes(processedBytes) } returns mockUploadTask

    every { mockDownloadUri.toString() } returns downloadUrlStr
    every { photoRef.downloadUrl } returns Tasks.forResult(mockDownloadUri)

    // Mock Firestore update
    every { mockDocument.update(any<String>(), any()) } returns Tasks.forResult(null)

    // When
    val result = repository.uploadGroupPhoto(mockContext, testGroupId, mockUri)

    // Then
    assertEquals(downloadUrlStr, result)
    verify { mockImageProcessor.processImage(mockUri) }
    verify { photoRef.putBytes(processedBytes) }
    // Verify partial update is used
    verify { mockDocument.update("photoUrl", downloadUrlStr) }
  }

  @Test
  fun uploadGroupPhoto_firestoreUpdateFails_throwsException() = runTest {
    // Given
    val mockContext = mockk<Context>()
    val mockUri = mockk<Uri>()
    val mockImageProcessor = mockk<ImageProcessor>()
    val processedBytes = byteArrayOf(1, 2)
    val mockDownloadUri = mockk<Uri>()

    every { mockImageProcessor.processImage(mockUri) } returns processedBytes
    repository =
        GroupRepositoryFirestore(
            mockDb,
            mockStorage,
            imageProcessorFactory = { mockImageProcessor },
            eventsRepository = mockEventsRepository,
            seriesRepository = mockSeriesRepository)

    // Mock Storage Success
    val photoRef = setupStorageMocksForPhoto()
    val mockUploadTask = mockk<UploadTask>()
    val mockSnapshot = mockk<UploadTask.TaskSnapshot>()

    // 1. Mock UploadTask state for await()
    every { mockUploadTask.isComplete } returns true
    every { mockUploadTask.isSuccessful } returns true
    every { mockUploadTask.result } returns mockSnapshot
    every { mockUploadTask.exception } returns null
    every { mockUploadTask.isCanceled } returns false
    every { photoRef.putBytes(any()) } returns mockUploadTask

    // 2. Mock Download URL
    every { mockDownloadUri.toString() } returns "http://url"
    every { photoRef.downloadUrl } returns Tasks.forResult(mockDownloadUri)

    // 3. --- FIX FOR HANGING: Mock the cleanup delete() call ---
    // The implementation calls delete() in the catch block, so we must mock it to return success
    every { photoRef.delete() } returns Tasks.forResult(null)

    // Mock Firestore Update Failure
    every { mockDocument.update(any<String>(), any()) } throws Exception("Firestore Error")

    // When/Then
    val exception =
        assertThrows(Exception::class.java) {
          runBlocking { repository.uploadGroupPhoto(mockContext, testGroupId, mockUri) }
        }

    // Verify the exception wrapper
    assertTrue(exception.message!!.contains("Failed to upload group photo"))

    // Verify update was attempted
    verify { mockDocument.update("photoUrl", any()) }

    // Verify cleanup was attempted (the delete call)
    verify { photoRef.delete() }
  }

  @Test
  fun uploadGroupPhoto_imageProcessingFails_throwsException() = runTest {
    // Given
    val mockContext = mockk<Context>()
    val mockUri = mockk<Uri>()
    val mockImageProcessor = mockk<ImageProcessor>()

    // Mock Processor Failure
    every { mockImageProcessor.processImage(mockUri) } throws Exception("Corrupt image")

    // Re-initialize repository
    repository =
        GroupRepositoryFirestore(
            mockDb,
            mockStorage,
            imageProcessorFactory = { mockImageProcessor },
            eventsRepository = mockEventsRepository,
            seriesRepository = mockSeriesRepository)

    // When/Then
    val exception =
        assertThrows(Exception::class.java) {
          runBlocking { repository.uploadGroupPhoto(mockContext, testGroupId, mockUri) }
        }

    // --- FIX FOR ASSERTION: Expect the raw exception message ---
    // Because processing happens before the try/catch block in the implementation,
    // the exception is NOT wrapped in "Failed to upload group photo".
    assertTrue(exception.message!!.contains("Corrupt image"))

    // Verify Storage was NOT touched
    verify(exactly = 0) { mockStorageRef.child(any()) }
    // Verify Firestore was NOT touched
    verify(exactly = 0) { mockDocument.update(any<String>(), any()) }
  }

  // =======================================
  // Delete Group Photo Tests
  // =======================================

  @Test
  fun deleteGroupPhoto_deletesFromStorageAndClearsPhotoUrl() = runTest {
    // Given
    val photoRef = setupStorageMocksForPhoto()
    every { photoRef.delete() } returns Tasks.forResult(null)

    // Mock update call for the race condition fix
    every { mockDocument.update(any<String>(), any()) } returns Tasks.forResult(null)

    // When
    repository.deleteGroupPhoto(testGroupId)

    // Then
    verify { photoRef.delete() }
    // Verify we use update instead of set to prevent race conditions
    verify { mockDocument.update("photoUrl", null) }
  }

  @Test
  fun deleteGroupPhoto_continuesWhenStorageFileNotFound() = runTest {
    // Given
    val photoRef = setupStorageMocksForPhoto()
    every { photoRef.delete() } throws Exception("File not found")

    // Mock update call
    every { mockDocument.update(any<String>(), any()) } returns Tasks.forResult(null)

    // When
    repository.deleteGroupPhoto(testGroupId)

    // Then
    verify { mockDocument.update("photoUrl", null) }
  }

  // =======================================
  // Cascade Deletion Tests
  // =======================================

  /** Helper to setup group with events and series for cascade deletion tests. */
  private fun setupGroupDeletionMocks(
      eventIds: List<String> = listOf("event1", "event2"),
      serieIds: List<String> = listOf("serie1")
  ) {
    val group = createTestGroup().copy(eventIds = eventIds, serieIds = serieIds)

    // Mock getGroup
    every { mockSnapshot.id } returns testGroupId
    every { mockSnapshot.getString("name") } returns group.name
    every { mockSnapshot.getString("category") } returns "SPORTS"
    every { mockSnapshot.getString("description") } returns group.description
    every { mockSnapshot.getString("ownerId") } returns testUserId
    every { mockSnapshot.get("memberIds") } returns group.memberIds
    every { mockSnapshot.get("eventIds") } returns eventIds
    every { mockSnapshot.get("serieIds") } returns serieIds
    every { mockSnapshot.getString("photoUrl") } returns null
    every { mockDocument.get() } returns Tasks.forResult(mockSnapshot)

    // Mock repository deletions
    coEvery { mockEventsRepository.deleteEvent(any()) } returns Unit
    coEvery { mockSeriesRepository.deleteSerie(any()) } returns Unit

    every { mockDocument.delete() } returns Tasks.forResult(null)
  }

  @Test
  fun deleteGroup_cascadesEventsAndSeriesDeletion() = runTest {
    // Given
    setupGroupDeletionMocks()

    // When
    repository.deleteGroup(testGroupId, testUserId)

    // Then
    coVerify { mockEventsRepository.deleteEvent("event1") }
    coVerify { mockEventsRepository.deleteEvent("event2") }
    coVerify { mockSeriesRepository.deleteSerie("serie1") }
    verify { mockDocument.delete() }
  }

  @Test
  fun deleteGroup_withNoEventsOrSeries_deletesGroupOnly() = runTest {
    // Given
    setupGroupDeletionMocks(eventIds = emptyList(), serieIds = emptyList())

    // When
    repository.deleteGroup(testGroupId, testUserId)

    // Then
    verify { mockDocument.delete() }
    coVerify(exactly = 0) { mockEventsRepository.deleteEvent(any()) }
    coVerify(exactly = 0) { mockSeriesRepository.deleteSerie(any()) }
  }
}<|MERGE_RESOLUTION|>--- conflicted
+++ resolved
@@ -84,7 +84,10 @@
     mockStorage = mockk(relaxed = true)
     mockStorageRef = mockk(relaxed = true)
 
-<<<<<<< HEAD
+    // Mock Repositories
+    mockEventsRepository = mockk(relaxed = true)
+    mockSeriesRepository = mockk(relaxed = true)
+
     // Mock Firebase Realtime Database and Storage for ConversationCleanupService
     mockkStatic(FirebaseDatabase::class)
     mockkStatic(FirebaseStorage::class)
@@ -104,11 +107,6 @@
     every { mockMessagesSnapshot.children } returns emptyList()
     every { mockStorage.reference } returns mockCleanupStorageRef
     every { mockConversationRef.removeValue() } returns Tasks.forResult(null)
-=======
-    // Mock Repositories
-    mockEventsRepository = mockk(relaxed = true)
-    mockSeriesRepository = mockk(relaxed = true)
->>>>>>> 777ed94d
 
     every { mockDb.collection(GROUPS_COLLECTION_PATH) } returns mockCollection
     every { mockCollection.document(any()) } returns mockDocument
