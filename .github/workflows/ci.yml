name: CI - Test Runner

# Run the workflow when commits are pushed on main or when a PR is modified
on:
  push:
    branches:
      - main

  pull_request:
    types:
      - opened
      - synchronize
      - reopened

jobs:
  joinme-ci:
    name: CI-JoinMe
    runs-on: ubuntu-latest

    env:
      app_name: JoinMeDebug

    steps:
      # First step : Checkout the repository on the runner
      - name: Checkout
        uses: actions/checkout@v3
        with:
          submodules: recursive
          fetch-depth: 0 # Shallow clones should be disabled for a better relevancy of Sonar analysis (if we use Sonar Later)

      # This step removes the current gradle cache to avoid any caching issues
      - name: Remove current gradle cache
        run: rm -rf ~/.gradle

      # Kernel-based Virtual Machine (KVM) is an open source virtualization technology built into Linux. Enabling it allows the Android emulator to run faster.
      - name: Enable KVM group perms
        run: |
          echo 'KERNEL=="kvm", GROUP="kvm", MODE="0666", OPTIONS+="static_node=kvm"' | sudo tee /etc/udev/rules.d/99-kvm4all.rules
          sudo udevadm control --reload-rules
          sudo udevadm trigger --name-match=kvm

      - name: Setup JDK
        uses: actions/setup-java@v3
        with:
          distribution: "temurin"
          java-version: "17"


      # Caching is a very useful part of a CI, as a workflow is executed in a clean environement every time,
      # this means that one would need to re-download and re-process gradle files for every run. Which is very time consuming.
      #
      # To avoid that, we cache the the gradle folder to reuse it later.
      - name: Retrieve gradle cache
        uses: actions/cache@v3
        with:
          path: |
            ~/.gradle/caches
            ~/.gradle/wrapper
          key: gradle-${{ runner.os }}-${{ hashFiles('**/*.gradle*', '**/gradle-wrapper.properties') }}

      # Load google-services.json from the secrets
      - name: Decode secrets
        env:
          GOOGLE_SERVICES: ${{ secrets.GOOGLE_SERVICES }}
          LOCAL_PROPERTIES: ${{ secrets.LOCAL_PROPERTIES }}
        run: |
          if [ -n "$GOOGLE_SERVICES" ]; then
            echo "$GOOGLE_SERVICES" | base64 --decode > ./app/google-services.json
          else
            echo "::warning::GOOGLE_SERVICES secret is not set. google-services.json will not be created."
          fi
          if [ -n "$LOCAL_PROPERTIES" ]; then
            echo "$LOCAL_PROPERTIES" | base64 --decode > ./local.properties
          else
            echo "::warning::LOCAL_PROPERTIES secret is not set. local.properties will not be created."
          fi

      - name: Grant execute permission for gradlew
        run: |
          chmod +x ./gradlew

      # Install NodeJS
      - name: Setup NodeJS
        uses: actions/setup-node@v4
        with:
          node-version: 22

      # Install Firebase CLI
      - name: Install Firebase CLI
        run: npm install -g firebase-tools

      - name: Firestore Security Rules tests
        run: |
          if [ ! -e "firebase.json" ]; then # Check if firebase.json exists
            echo "'firebase.json' file is missing. Use 'firebase emulators:init'."
            exit 0
          fi
          jq -e '.emulators' firebase.json >/dev/null || { # Check if emulators are configured
            echo "'firebase.json' is missing 'emulators'. Run 'firebase emulators:init'."
            exit 1
          }
          for e in auth firestore; do # Check if auth and firestore emulators are configured
            jq -e ".emulators.$e" firebase.json >/dev/null || {
              echo "'firebase.json' is missing 'emulators.$e'. Run 'firebase emulators:init'."
              exit 1
            }
          done
          if [ -e "firebase/firestore/firestore.rules" ]; then # Check if firestore.rules exists
            # Check if firestore.rules is referenced in firebase.json
            jq -e '.firestore.rules' firebase.json >/dev/null || {
              echo "'firebase.json' is missing 'firestore.rules'."
              exit 1
            }
            (cd firebase/firestore/test 2>/dev/null && npm install && npm test) || exit $?
          else
            echo "Firestore rules file not found in firebase/firestore."
          fi

      - name: KTFmt Check
        run: |
          # To run the CI with debug informations, add --info
          ./gradlew ktfmtCheck

      # This step runs gradle commands to build the application
      - name: Assemble
        run: |
          # To run the CI with debug information, add --info
          ./gradlew assembleDebug lint --parallel --build-cache

      - name: Run tests
        run: |
          # To run the CI with debug information, add --info
          ./gradlew check --parallel --build-cache

      # Start Firebase emulators for instrumentation tests
      - name: Start Firebase emulators
        run: |
          if [ -e "firebase.json" ] && jq -e '.emulators' firebase.json >/dev/null; then
            echo "Starting Firebase emulators for instrumentation tests..."
            firebase emulators:start --only auth,firestore --project demo-project &
            echo "Firebase emulators started"
          else
            echo "Firebase emulators not configured, skipping emulator startup..."
          fi

      - name: Run instrumentation tests
<<<<<<< HEAD
        timeout-minutes: 40
=======
        timeout-minutes: 45
>>>>>>> 48d1f44c
        uses: reactivecircus/android-emulator-runner@v2
        with:
          api-level: 34
          target: google_apis
          arch: x86_64
          avd-name: github
          force-avd-creation: true
          emulator-options: -no-window -gpu swiftshader_indirect -noaudio -no-boot-anim -camera-back none -skin 1080x2400
          disable-animations: true
          script: ./gradlew connectedCheck --parallel --build-cache

      # This step generates the coverage report which will be used later in the semster for monitoring purposes
      - name: Generate coverage
        run: |
          ./gradlew jacocoTestReport

      # Fix invalid line numbers in JaCoCo XML report (Compose synthetic code issue)
      - name: Fix JaCoCo XML report
        run: |
          python3 << 'EOF'
          import xml.etree.ElementTree as ET
          import glob
          import os

          # Find all JaCoCo XML files
          xml_files = glob.glob("app/build/reports/jacoco/**/*.xml", recursive=True)

          for xml_file in xml_files:
              try:
                  tree = ET.parse(xml_file)
                  root = tree.getroot()

                  # Track if we made changes
                  modified = False

                  # Iterate through all sourcefile elements
                  for sourcefile in root.findall(".//sourcefile"):
                      sourcefile_name = sourcefile.get('name')

                      # Count actual lines in source file if path exists
                      source_path = None
                      for package in root.findall(".//package"):
                          pkg_name = package.get('name', '').replace('/', '/')
                          potential_path = f"app/src/main/java/{pkg_name}/{sourcefile_name}"
                          if os.path.exists(potential_path):
                              source_path = potential_path
                              break

                      if source_path and os.path.exists(source_path):
                          with open(source_path, 'r') as f:
                              max_line = len(f.readlines())

                          # Remove line elements with invalid line numbers
                          for line in list(sourcefile.findall("line")):
                              line_nr = int(line.get('nr', 0))
                              if line_nr > max_line or line_nr == 65535:
                                  sourcefile.remove(line)
                                  modified = True

                  if modified:
                      tree.write(xml_file, encoding='utf-8', xml_declaration=True)
                      print(f"Fixed invalid lines in {xml_file}")

              except Exception as e:
                  print(f"Warning: Could not process {xml_file}: {e}")

          print("JaCoCo XML report validation complete")
          EOF

      - name: Upload coverage
        uses: actions/upload-artifact@v4
        with:
          name: Coverage report
          path: app/build/reports/jacoco/jacocoTestReport

      # Run SonarCloud analysis after coverage generation
      - name: SonarCloud Scan
        uses: SonarSource/sonarqube-scan-action@v5.0.0
        with:
          args: >
            -Dsonar.projectKey=SWENT-team09-2025_joinMe
            -Dsonar.organization=swent-team09-2025
            -Dsonar.host.url=https://sonarcloud.io
            -Dsonar.token=${{ secrets.SONAR_TOKEN }}<|MERGE_RESOLUTION|>--- conflicted
+++ resolved
@@ -144,11 +144,7 @@
           fi
 
       - name: Run instrumentation tests
-<<<<<<< HEAD
-        timeout-minutes: 40
-=======
         timeout-minutes: 45
->>>>>>> 48d1f44c
         uses: reactivecircus/android-emulator-runner@v2
         with:
           api-level: 34
