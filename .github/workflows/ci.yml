--- conflicted
+++ resolved
@@ -35,7 +35,6 @@
       # Kernel-based Virtual Machine (KVM) is an open source virtualization technology built into Linux. Enabling it allows the Android emulator to run faster.
       - name: Enable KVM group perms
         run: |
-<<<<<<< HEAD
           if [ -n "$GOOGLE_SERVICES" ]; then
             echo "$GOOGLE_SERVICES" | base64 --decode > ./app/google-services.json
           else
@@ -82,11 +81,6 @@
         with:
           submodules: recursive
           fetch-depth: 0
-=======
-          echo 'KERNEL=="kvm", GROUP="kvm", MODE="0666", OPTIONS+="static_node=kvm"' | sudo tee /etc/udev/rules.d/99-kvm4all.rules
-          sudo udevadm control --reload-rules
-          sudo udevadm trigger --name-match=kvm
->>>>>>> 6b3a3ee2
 
       - name: Setup JDK
         uses: actions/setup-java@v3
@@ -140,13 +134,8 @@
 
       - name: Firestore Security Rules tests
         run: |
-<<<<<<< HEAD
           if [ ! -e "firebase.json" ]; then
             echo "(B2 Warning): 'firebase.json' file is missing. Use 'firebase emulators:init'. Emulators are setup in B2"
-=======
-          if [ ! -e "firebase.json" ]; then # Check if firebase.json exists
-            echo "'firebase.json' file is missing. Use 'firebase emulators:init'."
->>>>>>> 6b3a3ee2
             exit 0
           fi
           jq -e '.emulators' firebase.json >/dev/null || { # Check if emulators are configured
@@ -167,7 +156,6 @@
             }
             (cd firebase/firestore/test 2>/dev/null && npm install && npm test) || exit $?
           else
-<<<<<<< HEAD
             echo "(B3 Warning): Firestore rules file not found in firebase/firestore. Rules are setup in B3, you can ignore this warning in B2."
           fi
 
@@ -203,12 +191,6 @@
           fetch-depth: 0
 
       - name: Enable KVM group perms
-=======
-            echo "Firestore rules file not found in firebase/firestore."
-          fi
-
-      - name: KTFmt Check
->>>>>>> 6b3a3ee2
         run: |
           # To run the CI with debug informations, add --info
           ./gradlew ktfmtCheck
@@ -230,10 +212,7 @@
           if [ -e "firebase.json" ] && jq -e '.emulators' firebase.json >/dev/null; then
             echo "Starting Firebase emulators for instrumentation tests..."
             firebase emulators:start --only auth,firestore --project demo-project &
-<<<<<<< HEAD
             sleep 10
-=======
->>>>>>> 6b3a3ee2
             echo "Firebase emulators started"
           else
             echo "Firebase emulators not configured, skipping emulator startup..."
@@ -250,7 +229,6 @@
           force-avd-creation: true
           emulator-options: -no-window -gpu swiftshader_indirect -noaudio -no-boot-anim -camera-back none -skin 1080x2400
           disable-animations: true
-<<<<<<< HEAD
           script: ./gradlew connectedCheck -Pandroid.testInstrumentationRunnerArguments.numShards=2 -Pandroid.testInstrumentationRunnerArguments.shardIndex=${{ matrix.shard }} --parallel --build-cache
 
       - name: Upload instrumentation test results and coverage data
@@ -290,14 +268,10 @@
             ~/.gradle/caches
             ~/.gradle/wrapper
           key: gradle-${{ runner.os }}-${{ hashFiles('**/*.gradle*', '**/gradle-wrapper.properties') }}
-=======
-          script: ./gradlew connectedCheck --parallel --build-cache
->>>>>>> 6b3a3ee2
 
       # This step generates the coverage report which will be used later in the semster for monitoring purposes
       - name: Generate coverage
         run: |
-<<<<<<< HEAD
           if [ -n "$GOOGLE_SERVICES" ]; then
             echo "$GOOGLE_SERVICES" | base64 --decode > ./app/google-services.json
           else
@@ -374,11 +348,6 @@
             find app/build/reports/jacoco -name "*.xml" -type f || echo "No XML reports found"
           fi
 
-=======
-          ./gradlew jacocoTestReport
-
-      # Fix invalid line numbers in JaCoCo XML report (Compose synthetic code issue)
->>>>>>> 6b3a3ee2
       - name: Fix JaCoCo XML report
         run: |
           python3 << 'EOF'
