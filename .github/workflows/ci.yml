name: M1 - Build Release APK

# Run the workflow when commits are pushed to M1 branch
on:
  push:
    branches:
      - M1

jobs:
<<<<<<< HEAD
  build-release-apk:
    name: Build Release APK
    runs-on: ubuntu-latest

=======
  joinme-ci:
    name: CI-JoinMe
    runs-on: ubuntu-latest

    env:
      app_name: JoinMeDebug

>>>>>>> a564acbc
    steps:
      # Checkout the repository
      - name: Checkout
        uses: actions/checkout@v3
<<<<<<< HEAD
=======
        with:
          submodules: recursive
          fetch-depth: 0 # Shallow clones should be disabled for a better relevancy of Sonar analysis (if we use Sonar Later)

      # Removed: We now use proper cache restoration instead of clearing gradle cache

      # Kernel-based Virtual Machine (KVM) is an open source virtualization technology built into Linux. Enabling it allows the Android emulator to run faster.
      - name: Enable KVM group perms
        run: |
          echo 'KERNEL=="kvm", GROUP="kvm", MODE="0666", OPTIONS+="static_node=kvm"' | sudo tee /etc/udev/rules.d/99-kvm4all.rules
          sudo udevadm control --reload-rules
          sudo udevadm trigger --name-match=kvm
>>>>>>> a564acbc

      # Setup JDK
      - name: Setup JDK
        uses: actions/setup-java@v3
        with:
          distribution: "temurin"
          java-version: "17"

      # Cache Gradle dependencies
      - name: Cache Gradle
        uses: actions/cache@v3
        with:
          path: |
            ~/.gradle/caches
            ~/.gradle/wrapper
            ~/.android/build-cache
          key: gradle-${{ runner.os }}-${{ hashFiles('**/*.gradle*', '**/gradle-wrapper.properties', 'gradle.properties') }}
          restore-keys: |
            gradle-${{ runner.os }}-

      # Load google-services.json and release keystore from the secrets
      - name: Decode secrets
        env:
          GOOGLE_SERVICES: ${{ secrets.GOOGLE_SERVICES }}
          LOCAL_PROPERTIES: ${{ secrets.LOCAL_PROPERTIES }}
          RELEASE_KEYSTORE: ${{ secrets.RELEASE_KEYSTORE }}
          KEYSTORE_PASSWORD: ${{ secrets.KEYSTORE_PASSWORD }}
          KEY_ALIAS: ${{ secrets.KEY_ALIAS }}
          KEY_PASSWORD: ${{ secrets.KEY_PASSWORD }}
        run: |
          if [ -n "$GOOGLE_SERVICES" ]; then
            echo "$GOOGLE_SERVICES" | base64 --decode > ./app/google-services.json
          else
            echo "::warning::GOOGLE_SERVICES secret is not set. google-services.json will not be created."
          fi
          if [ -n "$LOCAL_PROPERTIES" ]; then
            echo "$LOCAL_PROPERTIES" | base64 --decode > ./local.properties
          else
            echo "::warning::LOCAL_PROPERTIES secret is not set. local.properties will not be created."
          fi
<<<<<<< HEAD
          if [ -n "$RELEASE_KEYSTORE" ]; then
            echo "$RELEASE_KEYSTORE" | base64 --decode > ./release.keystore
            echo "Release keystore decoded successfully"
          else
            echo "::warning::RELEASE_KEYSTORE secret is not set. Release signing will not be available."
          fi

      # Grant execute permission for gradlew
      - name: Grant execute permission for gradlew
        run: chmod +x ./gradlew
=======

      - name: Grant execute permission for gradlew
        run: |
          chmod +x ./gradlew

      # Cache Kotlin compiler daemon for faster compilation
      - name: Cache Kotlin compiler
        uses: actions/cache@v3
        with:
          path: |
            ~/.kotlin
            .gradle/kotlin
          key: kotlin-${{ runner.os }}-${{ hashFiles('**/*.gradle.kts', '**/*.kt') }}
          restore-keys: |
            kotlin-${{ runner.os }}-

      # Install NodeJS
      - name: Setup NodeJS
        uses: actions/setup-node@v4
        with:
          node-version: 22
          cache: 'npm'
          cache-dependency-path: '**/package-lock.json'

      # Cache Node modules for Firebase CLI and firestore tests
      - name: Cache Node modules
        uses: actions/cache@v3
        with:
          path: |
            ~/.npm
            firebase/firestore/test/node_modules
          key: node-${{ runner.os }}-${{ hashFiles('firebase/firestore/test/package-lock.json') }}
          restore-keys: |
            node-${{ runner.os }}-

      # Install Firebase CLI
      - name: Install Firebase CLI
        run: npm install -g firebase-tools

      - name: Firestore Security Rules tests
        run: |
          if [ ! -e "firebase.json" ]; then # Check if firebase.json exists
            echo "'firebase.json' file is missing. Use 'firebase emulators:init'."
            exit 0
          fi
          jq -e '.emulators' firebase.json >/dev/null || { # Check if emulators are configured
            echo "'firebase.json' is missing 'emulators'. Run 'firebase emulators:init'."
            exit 1
          }
          for e in auth firestore; do # Check if auth and firestore emulators are configured
            jq -e ".emulators.$e" firebase.json >/dev/null || {
              echo "'firebase.json' is missing 'emulators.$e'. Run 'firebase emulators:init'."
              exit 1
            }
          done
          if [ -e "firebase/firestore/firestore.rules" ]; then # Check if firestore.rules exists
            # Check if firestore.rules is referenced in firebase.json
            jq -e '.firestore.rules' firebase.json >/dev/null || {
              echo "'firebase.json' is missing 'firestore.rules'."
              exit 1
            }
            (cd firebase/firestore/test 2>/dev/null && npm install && npm test) || exit $?
          else
            echo "Firestore rules file not found in firebase/firestore."
          fi

      - name: KTFmt Check
        run: |
          # To run the CI with debug informations, add --info
          ./gradlew ktfmtCheck

      # This step runs gradle commands to build the application
      - name: Assemble
        run: |
          # To run the CI with debug information, add --info
          ./gradlew assembleDebug lint --parallel --build-cache

      - name: Run tests
        run: |
          # To run the CI with debug information, add --info
          ./gradlew check --parallel --build-cache

      # Cache AVD to speed up emulator boot (saves 5-10 minutes)
      - name: AVD cache
        uses: actions/cache@v3
        id: avd-cache
        with:
          path: |
            ~/.android/avd/*
            ~/.android/adb*
          key: avd-34-${{ runner.os }}-google_apis-x86_64

      # Start Firebase emulators for instrumentation tests
      - name: Start Firebase emulators
        run: |
          if [ -e "firebase.json" ] && jq -e '.emulators' firebase.json >/dev/null; then
            echo "Starting Firebase emulators for instrumentation tests..."
            firebase emulators:start --only auth,firestore --project demo-project &
            echo "Firebase emulators started"
          else
            echo "Firebase emulators not configured, skipping emulator startup..."
          fi

      - name: Run instrumentation tests
        timeout-minutes: 45
        uses: reactivecircus/android-emulator-runner@v2
        with:
          api-level: 34
          target: google_apis
          arch: x86_64
          avd-name: github
          force-avd-creation: false
          emulator-options: -no-snapshot-save -no-window -gpu swiftshader_indirect -noaudio -no-boot-anim -camera-back none -skin 1080x2400
          disable-animations: true
          script: ./gradlew connectedCheck --parallel --build-cache

      # This step generates the coverage report which will be used later in the semster for monitoring purposes
      - name: Generate coverage
        run: |
          ./gradlew jacocoTestReport

      # Fix invalid line numbers in JaCoCo XML report (Compose synthetic code issue)
      - name: Fix JaCoCo XML report
        run: |
          python3 << 'EOF'
          import xml.etree.ElementTree as ET
          import glob
          import os

          # Find all JaCoCo XML files
          xml_files = glob.glob("app/build/reports/jacoco/**/*.xml", recursive=True)

          for xml_file in xml_files:
              try:
                  tree = ET.parse(xml_file)
                  root = tree.getroot()

                  # Track if we made changes
                  modified = False

                  # Iterate through all sourcefile elements
                  for sourcefile in root.findall(".//sourcefile"):
                      sourcefile_name = sourcefile.get('name')

                      # Count actual lines in source file if path exists
                      source_path = None
                      for package in root.findall(".//package"):
                          pkg_name = package.get('name', '').replace('/', '/')
                          potential_path = f"app/src/main/java/{pkg_name}/{sourcefile_name}"
                          if os.path.exists(potential_path):
                              source_path = potential_path
                              break

                      if source_path and os.path.exists(source_path):
                          with open(source_path, 'r') as f:
                              max_line = len(f.readlines())

                          # Remove line elements with invalid line numbers
                          for line in list(sourcefile.findall("line")):
                              line_nr = int(line.get('nr', 0))
                              if line_nr > max_line or line_nr == 65535:
                                  sourcefile.remove(line)
                                  modified = True

                  if modified:
                      tree.write(xml_file, encoding='utf-8', xml_declaration=True)
                      print(f"Fixed invalid lines in {xml_file}")

              except Exception as e:
                  print(f"Warning: Could not process {xml_file}: {e}")

          print("JaCoCo XML report validation complete")
          EOF
>>>>>>> a564acbc

      # Build the release APK
      - name: Build Release APK
        env:
          RELEASE_KEYSTORE_PATH: ./release.keystore
          KEYSTORE_PASSWORD: ${{ secrets.KEYSTORE_PASSWORD }}
          KEY_ALIAS: ${{ secrets.KEY_ALIAS }}
          KEY_PASSWORD: ${{ secrets.KEY_PASSWORD }}
        run: ./gradlew assembleRelease --parallel --build-cache

      # Upload the release APK as an artifact for M1 submission
      - name: Upload M1 Release APK
        uses: actions/upload-artifact@v4
        with:
<<<<<<< HEAD
          name: joinMe-M1-release
          path: app/build/outputs/apk/release/app-release.apk
=======
          name: Coverage report
          path: app/build/reports/jacoco/jacocoTestReport

      # Run SonarCloud analysis after coverage generation
      - name: SonarCloud Scan
        uses: SonarSource/sonarqube-scan-action@v5.0.0
        env:
          GITHUB_TOKEN: ${{ secrets.GITHUB_TOKEN }}
        with:
          args: >
            -Dsonar.projectKey=SWENT-team09-2025_joinMe
            -Dsonar.organization=swent-team09-2025
            -Dsonar.host.url=https://sonarcloud.io
            -Dsonar.token=${{ secrets.SONAR_TOKEN }}
>>>>>>> a564acbc
<|MERGE_RESOLUTION|>--- conflicted
+++ resolved
@@ -7,39 +7,14 @@
       - M1
 
 jobs:
-<<<<<<< HEAD
   build-release-apk:
     name: Build Release APK
     runs-on: ubuntu-latest
 
-=======
-  joinme-ci:
-    name: CI-JoinMe
-    runs-on: ubuntu-latest
-
-    env:
-      app_name: JoinMeDebug
-
->>>>>>> a564acbc
     steps:
       # Checkout the repository
       - name: Checkout
         uses: actions/checkout@v3
-<<<<<<< HEAD
-=======
-        with:
-          submodules: recursive
-          fetch-depth: 0 # Shallow clones should be disabled for a better relevancy of Sonar analysis (if we use Sonar Later)
-
-      # Removed: We now use proper cache restoration instead of clearing gradle cache
-
-      # Kernel-based Virtual Machine (KVM) is an open source virtualization technology built into Linux. Enabling it allows the Android emulator to run faster.
-      - name: Enable KVM group perms
-        run: |
-          echo 'KERNEL=="kvm", GROUP="kvm", MODE="0666", OPTIONS+="static_node=kvm"' | sudo tee /etc/udev/rules.d/99-kvm4all.rules
-          sudo udevadm control --reload-rules
-          sudo udevadm trigger --name-match=kvm
->>>>>>> a564acbc
 
       # Setup JDK
       - name: Setup JDK
@@ -80,7 +55,6 @@
           else
             echo "::warning::LOCAL_PROPERTIES secret is not set. local.properties will not be created."
           fi
-<<<<<<< HEAD
           if [ -n "$RELEASE_KEYSTORE" ]; then
             echo "$RELEASE_KEYSTORE" | base64 --decode > ./release.keystore
             echo "Release keystore decoded successfully"
@@ -91,181 +65,6 @@
       # Grant execute permission for gradlew
       - name: Grant execute permission for gradlew
         run: chmod +x ./gradlew
-=======
-
-      - name: Grant execute permission for gradlew
-        run: |
-          chmod +x ./gradlew
-
-      # Cache Kotlin compiler daemon for faster compilation
-      - name: Cache Kotlin compiler
-        uses: actions/cache@v3
-        with:
-          path: |
-            ~/.kotlin
-            .gradle/kotlin
-          key: kotlin-${{ runner.os }}-${{ hashFiles('**/*.gradle.kts', '**/*.kt') }}
-          restore-keys: |
-            kotlin-${{ runner.os }}-
-
-      # Install NodeJS
-      - name: Setup NodeJS
-        uses: actions/setup-node@v4
-        with:
-          node-version: 22
-          cache: 'npm'
-          cache-dependency-path: '**/package-lock.json'
-
-      # Cache Node modules for Firebase CLI and firestore tests
-      - name: Cache Node modules
-        uses: actions/cache@v3
-        with:
-          path: |
-            ~/.npm
-            firebase/firestore/test/node_modules
-          key: node-${{ runner.os }}-${{ hashFiles('firebase/firestore/test/package-lock.json') }}
-          restore-keys: |
-            node-${{ runner.os }}-
-
-      # Install Firebase CLI
-      - name: Install Firebase CLI
-        run: npm install -g firebase-tools
-
-      - name: Firestore Security Rules tests
-        run: |
-          if [ ! -e "firebase.json" ]; then # Check if firebase.json exists
-            echo "'firebase.json' file is missing. Use 'firebase emulators:init'."
-            exit 0
-          fi
-          jq -e '.emulators' firebase.json >/dev/null || { # Check if emulators are configured
-            echo "'firebase.json' is missing 'emulators'. Run 'firebase emulators:init'."
-            exit 1
-          }
-          for e in auth firestore; do # Check if auth and firestore emulators are configured
-            jq -e ".emulators.$e" firebase.json >/dev/null || {
-              echo "'firebase.json' is missing 'emulators.$e'. Run 'firebase emulators:init'."
-              exit 1
-            }
-          done
-          if [ -e "firebase/firestore/firestore.rules" ]; then # Check if firestore.rules exists
-            # Check if firestore.rules is referenced in firebase.json
-            jq -e '.firestore.rules' firebase.json >/dev/null || {
-              echo "'firebase.json' is missing 'firestore.rules'."
-              exit 1
-            }
-            (cd firebase/firestore/test 2>/dev/null && npm install && npm test) || exit $?
-          else
-            echo "Firestore rules file not found in firebase/firestore."
-          fi
-
-      - name: KTFmt Check
-        run: |
-          # To run the CI with debug informations, add --info
-          ./gradlew ktfmtCheck
-
-      # This step runs gradle commands to build the application
-      - name: Assemble
-        run: |
-          # To run the CI with debug information, add --info
-          ./gradlew assembleDebug lint --parallel --build-cache
-
-      - name: Run tests
-        run: |
-          # To run the CI with debug information, add --info
-          ./gradlew check --parallel --build-cache
-
-      # Cache AVD to speed up emulator boot (saves 5-10 minutes)
-      - name: AVD cache
-        uses: actions/cache@v3
-        id: avd-cache
-        with:
-          path: |
-            ~/.android/avd/*
-            ~/.android/adb*
-          key: avd-34-${{ runner.os }}-google_apis-x86_64
-
-      # Start Firebase emulators for instrumentation tests
-      - name: Start Firebase emulators
-        run: |
-          if [ -e "firebase.json" ] && jq -e '.emulators' firebase.json >/dev/null; then
-            echo "Starting Firebase emulators for instrumentation tests..."
-            firebase emulators:start --only auth,firestore --project demo-project &
-            echo "Firebase emulators started"
-          else
-            echo "Firebase emulators not configured, skipping emulator startup..."
-          fi
-
-      - name: Run instrumentation tests
-        timeout-minutes: 45
-        uses: reactivecircus/android-emulator-runner@v2
-        with:
-          api-level: 34
-          target: google_apis
-          arch: x86_64
-          avd-name: github
-          force-avd-creation: false
-          emulator-options: -no-snapshot-save -no-window -gpu swiftshader_indirect -noaudio -no-boot-anim -camera-back none -skin 1080x2400
-          disable-animations: true
-          script: ./gradlew connectedCheck --parallel --build-cache
-
-      # This step generates the coverage report which will be used later in the semster for monitoring purposes
-      - name: Generate coverage
-        run: |
-          ./gradlew jacocoTestReport
-
-      # Fix invalid line numbers in JaCoCo XML report (Compose synthetic code issue)
-      - name: Fix JaCoCo XML report
-        run: |
-          python3 << 'EOF'
-          import xml.etree.ElementTree as ET
-          import glob
-          import os
-
-          # Find all JaCoCo XML files
-          xml_files = glob.glob("app/build/reports/jacoco/**/*.xml", recursive=True)
-
-          for xml_file in xml_files:
-              try:
-                  tree = ET.parse(xml_file)
-                  root = tree.getroot()
-
-                  # Track if we made changes
-                  modified = False
-
-                  # Iterate through all sourcefile elements
-                  for sourcefile in root.findall(".//sourcefile"):
-                      sourcefile_name = sourcefile.get('name')
-
-                      # Count actual lines in source file if path exists
-                      source_path = None
-                      for package in root.findall(".//package"):
-                          pkg_name = package.get('name', '').replace('/', '/')
-                          potential_path = f"app/src/main/java/{pkg_name}/{sourcefile_name}"
-                          if os.path.exists(potential_path):
-                              source_path = potential_path
-                              break
-
-                      if source_path and os.path.exists(source_path):
-                          with open(source_path, 'r') as f:
-                              max_line = len(f.readlines())
-
-                          # Remove line elements with invalid line numbers
-                          for line in list(sourcefile.findall("line")):
-                              line_nr = int(line.get('nr', 0))
-                              if line_nr > max_line or line_nr == 65535:
-                                  sourcefile.remove(line)
-                                  modified = True
-
-                  if modified:
-                      tree.write(xml_file, encoding='utf-8', xml_declaration=True)
-                      print(f"Fixed invalid lines in {xml_file}")
-
-              except Exception as e:
-                  print(f"Warning: Could not process {xml_file}: {e}")
-
-          print("JaCoCo XML report validation complete")
-          EOF
->>>>>>> a564acbc
 
       # Build the release APK
       - name: Build Release APK
@@ -280,22 +79,5 @@
       - name: Upload M1 Release APK
         uses: actions/upload-artifact@v4
         with:
-<<<<<<< HEAD
           name: joinMe-M1-release
-          path: app/build/outputs/apk/release/app-release.apk
-=======
-          name: Coverage report
-          path: app/build/reports/jacoco/jacocoTestReport
-
-      # Run SonarCloud analysis after coverage generation
-      - name: SonarCloud Scan
-        uses: SonarSource/sonarqube-scan-action@v5.0.0
-        env:
-          GITHUB_TOKEN: ${{ secrets.GITHUB_TOKEN }}
-        with:
-          args: >
-            -Dsonar.projectKey=SWENT-team09-2025_joinMe
-            -Dsonar.organization=swent-team09-2025
-            -Dsonar.host.url=https://sonarcloud.io
-            -Dsonar.token=${{ secrets.SONAR_TOKEN }}
->>>>>>> a564acbc
+          path: app/build/outputs/apk/release/app-release.apk